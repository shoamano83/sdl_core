--- conflicted
+++ resolved
@@ -4121,13 +4121,8 @@
 
     public void startMobileNaviService() {
         if (isProxyReadyForWork()) {
-<<<<<<< HEAD
-            _msgAdapter.logMessage("Should start mobile nav session, id:" + rpcSessionID, true);
-            ProxyService.getInstance().getProxyInstance().getSyncConnection().startMobileNavSession(rpcSessionID);
-=======
             _msgAdapter.logMessage("Should start mobile nav currentSession", true);
             ProxyService.getInstance().getProxyInstance().getSyncConnection().startMobileNavService(rpcSession);
->>>>>>> 7581e81e
         }
     }
 
