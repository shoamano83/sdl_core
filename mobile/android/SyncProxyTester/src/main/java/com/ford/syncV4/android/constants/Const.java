--- conflicted
+++ resolved
@@ -20,21 +20,13 @@
 	public static final String PREFS_KEY_ISMEDIAAPP = "isMediaApp";
     public static final String PREFS_KEY_ISNAVIAPP = "isNaviApp";
     public static final String PREFS_KEY_NAVI_VIDEOSOURCE = "videoSrc";
-<<<<<<< HEAD
-    public static final String PREFS_KEY_APPNAME = "appName";
-    public static final String PREFS_KEY_LANG = "desiredLang";
-    public static final String PREFS_KEY_HEARTBEAT = "heartbeat";
-    public static final String PREFS_KEY_HMILANG = "desiredHMILang";
-    public static final String PREFS_KEY_AUTOSETAPPICON = "autoSetAppIcon";
-    public static final String PREFS_KEY_DISABLE_LOCK_WHEN_TESTING = "disableLockWhenTesting";
-=======
 	public static final String PREFS_KEY_APPNAME = "appName";
 	public static final String PREFS_KEY_LANG = "desiredLang";
+    public static final String PREFS_KEY_HEARTBEAT = "heartbeat";
 	public static final String PREFS_KEY_HMILANG = "desiredHMILang";
 	public static final String PREFS_KEY_AUTOSETAPPICON = "autoSetAppIcon";
 	public static final String PREFS_KEY_DISABLE_LOCK_WHEN_TESTING = "disableLockWhenTesting";
 	public static final String PREFS_KEY_VR_SYNONYMS = "vrSynonyms";
->>>>>>> 729f6e6f
 
     public static final int KEY_VIDEOSOURCE_MP4 = 0;
     public static final int KEY_VIDEOSOURCE_H264 = 1;
