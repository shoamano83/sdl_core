package com.ford.syncV4.protocol;

import com.ford.syncV4.protocol.enums.FrameType;
import com.ford.syncV4.protocol.enums.ServiceType;
import com.ford.syncV4.proxy.constants.ProtocolConstants;
import com.ford.syncV4.util.BitConverter;
import com.ford.syncV4.util.logger.Logger;

public class ProtocolFrameHeader {
<<<<<<< HEAD
	private byte version = 1;
	private boolean isEncrypted = false;
=======

    private static final String CLASS_NAME = ProtocolFrameHeader.class.getSimpleName();

	private byte version = ProtocolConstants.PROTOCOL_VERSION_ONE;
	private boolean compressed = false;
>>>>>>> 8e89a829
	private FrameType frameType = FrameType.Control;
	private ServiceType serviceType = ServiceType.RPC;
	private byte frameData = 0;
	private byte sessionID;
	private int dataSize;
	private int messageID;
	
	public static final byte FrameDataSingleFrame = 0x00;
	public static final byte FrameDataFirstFrame = 0x00;
	public static final byte FrameDataFinalConsecutiveFrame = 0x00;
	
	public ProtocolFrameHeader() {}
	
	public static ProtocolFrameHeader parseWiProHeader(byte[] header) {
		ProtocolFrameHeader msg = new ProtocolFrameHeader();
		
		byte version = (byte) (header[0] >>> 4);
		msg.setVersion(version);
		
		boolean compressed = 1 == ((header[0] & 0x08) >>> 3);
		msg.setEncrypted(compressed);
		
		byte frameType = (byte) (header[0] & 0x07);
		msg.setFrameType(FrameType.valueOf(frameType));
		
		byte serviceType = header[1];
		msg.setServiceType(ServiceType.valueOf(serviceType));
		
		byte frameData = header[2];
		msg.setFrameData(frameData);
		
		byte sessionID = header[3];
		msg.setSessionID(sessionID);
		
		int dataSize = BitConverter.intFromByteArray(header, 4);
		msg.setDataSize(dataSize);
		
		if (version == ProtocolConstants.PROTOCOL_VERSION_TWO) {
			int messageID = BitConverter.intFromByteArray(header, 8);
			msg.setMessageID(messageID);
		} else msg.setMessageID(0);
		
		return msg;
	}
	
	public byte[] assembleHeaderBytes() {
		// important notice here: the '& 0xFF' expressions below added because
		// if byte is negative, it corrupts more significant bits when cast to
		// int

		int header = 0;
		header |= (version & 0x0F);
		header <<= 1;
		header |= (isEncrypted ? 1 : 0);
		header <<= 3;
		header |= (frameType.value() & 0x07);
		header <<= 8;
		header |= (serviceType.value() & 0xFF);
		header <<= 8;
		header |= (frameData & 0xFF);
		header <<= 8;
		header |= (sessionID & 0xFF);
		
		if (version == ProtocolConstants.PROTOCOL_VERSION_ONE) {
			byte[] ret = new byte[8];
			System.arraycopy(BitConverter.intToByteArray(header), 0, ret, 0, 4);
			System.arraycopy(BitConverter.intToByteArray(dataSize), 0, ret, 4, 4);
			
			return ret;
		} else if (version >= ProtocolConstants.PROTOCOL_VERSION_TWO) {
			byte[] ret = new byte[12];
			System.arraycopy(BitConverter.intToByteArray(header), 0, ret, 0, 4);
			System.arraycopy(BitConverter.intToByteArray(dataSize), 0, ret, 4, 4);
			System.arraycopy(BitConverter.intToByteArray(messageID), 0, ret, 8, 4);
			
			return ret;
		} else {
            Logger.e(CLASS_NAME + " Assemble Header Bytes with unknown protocol version: " + version);
            return null;
        }
	}
	
	public String toString() {
		String ret = "";
		ret += "version " + version + ", " + (isEncrypted ? "encrypted" : "unencrypted") + "\n";
		ret += "frameType " + frameType.getName() + ", serviceType " + serviceType.getName();
		ret += "\nframeData " + frameData;
		ret += ", sessionID " + sessionID;
		ret += ", dataSize " + dataSize;
		ret += ", messageID " + messageID;
		return ret;
	}
	
	public byte getVersion() {
		return version;
	}

	public void setVersion(byte version) {
		this.version = version;
	}

	public boolean isEncrypted() {
		return isEncrypted;
	}

	public void setEncrypted(boolean encrypted) {
		this.isEncrypted = encrypted;
	}

	public byte getFrameData() {
		return frameData;
	}

	public void setFrameData(byte frameData) {
		this.frameData = frameData;
	}

	public byte getSessionID() {
		return sessionID;
	}

	public void setSessionID(byte sessionID) {
		this.sessionID = sessionID;
	}

	public int getDataSize() {
		return dataSize;
	}

	public void setDataSize(int dataSize) {
		this.dataSize = dataSize;
	}

	public int getMessageID() {
		return messageID;
	}

	public void setMessageID(int messageID) {
		this.messageID = messageID;
	}

	public FrameType getFrameType() {
		return frameType;
	}

	public void setFrameType(FrameType frameType) {
		this.frameType = frameType;
	}

	public ServiceType getServiceType() {
		return serviceType;
	}

	public void setServiceType(ServiceType serviceType) {
		this.serviceType = serviceType;
	}
}<|MERGE_RESOLUTION|>--- conflicted
+++ resolved
@@ -7,16 +7,13 @@
 import com.ford.syncV4.util.logger.Logger;
 
 public class ProtocolFrameHeader {
-<<<<<<< HEAD
-	private byte version = 1;
 	private boolean isEncrypted = false;
-=======
 
     private static final String CLASS_NAME = ProtocolFrameHeader.class.getSimpleName();
 
 	private byte version = ProtocolConstants.PROTOCOL_VERSION_ONE;
-	private boolean compressed = false;
->>>>>>> 8e89a829
+
+
 	private FrameType frameType = FrameType.Control;
 	private ServiceType serviceType = ServiceType.RPC;
 	private byte frameData = 0;
