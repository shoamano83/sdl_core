package com.ford.syncV4.protocol.secure.secureproxy;

import android.util.Log;

import com.ford.syncV4.protocol.WiProProtocol;
import com.ford.syncV4.protocol.enums.ServiceType;
import com.ford.syncV4.transport.ITransportListener;
import com.ford.syncV4.util.BitConverter;
import com.ford.syncV4.util.DebugTool;
import com.ford.syncV4.util.logger.Logger;

import java.io.ByteArrayOutputStream;
import java.io.IOException;
import java.util.Arrays;
import java.util.HashSet;
import java.util.Set;
import java.util.concurrent.CountDownLatch;

import javax.net.ssl.HandshakeCompletedEvent;
import javax.net.ssl.HandshakeCompletedListener;

/**
 * Created by Andrew Batutin on 3/12/14.
 */
public class ProtocolSecureManager implements IProtocolSecureManager {

    private IHandshakeDataListener handshakeDataListener;
    private ISecureProxyServer listener;
    ISSLComponent secureProxy;
    ISSLComponent sslClient;
    private boolean handshakeFinished = false;

    public boolean isHandshakeFinished() {
        return handshakeFinished;
    }

    public void setHandshakeFinished(boolean handshakeFinished) {
        this.handshakeFinished = handshakeFinished;
    }

    private byte[] cypheredData = null;
    private byte[] deCypheredData = null;
    Set<ServiceType> serviceTypesToEncrypt = new HashSet<ServiceType>();

    public void addServiceToEncrypt(ServiceType serviceType) {
        serviceTypesToEncrypt.add(serviceType);
    }

    public void removeServiceTypeToEncrypt(ServiceType serviceType) {
        serviceTypesToEncrypt.remove(serviceType);
    }

    public boolean containsServiceTypeToEncrypt(ServiceType serviceType) {
        return serviceTypesToEncrypt.contains(serviceType);
    }

    public ProtocolSecureManager(IHandshakeDataListener listener) {
        this.handshakeDataListener = listener;
    }

    public void setupSecureEnvironment() {
        startSSLComponent();
    }

    private void startProxy(int port) {
        secureProxy = new SecureProxyClient(new ISecureProxyServer() {
            @Override
            public void onDataReceived(byte[] data) {
                if (!isHandshakeFinished()) {
                    handshakeDataListener.onHandshakeDataReceived(data);
                }
            }
        },
                new ITransportListener() {
                    @Override
                    public void onTransportBytesReceived(byte[] receivedBytes, int receivedBytesLength) {

                    }

                    @Override
                    public void onTransportConnected() {

                    }

                    @Override
                    public void onTransportDisconnected(String info) {

                    }

                    @Override
                    public void onTransportError(String info, Exception e) {
                        reportAnError(e);
                    }

                    @Override
                    public void onServerSocketInit(int serverSocketPort) {

                    }
                }
        );
        try {
            secureProxy.setupClient(port);
        } catch (IOException e) {
            DebugTool.logError("Failed to setup secureProxy", e);
        }
    }

    private void startSSLComponent() {
        sslClient = new SSLServer(new ITransportListener() {
            @Override
            public void onTransportBytesReceived(byte[] receivedBytes, int receivedBytesLength) {

            }

            @Override
            public void onTransportConnected() {
                SSLServer server = (SSLServer) sslClient;
                int port =  server.getServerSocket().getLocalPort();
                startProxy(port);
            }

            @Override
            public void onTransportDisconnected(String info) {

            }

            @Override
            public void onTransportError(String info, Exception e) {
                reportAnError(e);
            }

            @Override
            public void onServerSocketInit(int serverSocketPort) {

            }
        }, new HandshakeCompletedListener() {
            @Override
            public void handshakeCompleted(HandshakeCompletedEvent event) {
                //handshakeFinished = true;
                handshakeDataListener.onHandShakeCompleted();
                if (event != null) {
                    DebugTool.logInfo("GREAT SUCCESS" + event.toString());
                } else {
                    DebugTool.logInfo("GREAT SUCCESS");
                }
                //setHandshakeFinished(true);
            }
        });
        try {
            sslClient.setupClient(0);
        } catch (IOException e) {
            DebugTool.logError("Failed to setup sslClient", e);
        }
    }

    @Override
    public byte[] sendDataToProxyServerByChunk(boolean isEncrypted, byte[] data) throws IOException, InterruptedException {
        if (isEncrypted) {
            CountDownLatch countDownLatch = new CountDownLatch(1);
            RPCCodedDataListener listenerOFCodedData = new RPCCodedDataListener(countDownLatch);
            Log.i("cypheredData.length < 1000", "data.length" + data.length);
            listenerOFCodedData.setOriginalLength(data.length - WiProProtocol.SSL_OVERHEAD);
            writeDataToProxyServer(data, listenerOFCodedData);
<<<<<<< HEAD
            getCountDownLatchInput().await();
=======
            countDownLatch.await();
>>>>>>> 7851c533
            return cypheredData;
        } else {
            return data;
        }
    }

    @Override
    public byte[] sendDataToProxyServerByteByByte(boolean isEncrypted, byte[] data) throws IOException, InterruptedException {
        if (isEncrypted) {
            CountDownLatch countDownLatch = new CountDownLatch(1);
            IRPCodedDataListener listenerOfDeCodedData = new RPCDeCodedDataListener(countDownLatch);
            writeDataToProxyServer(data, listenerOfDeCodedData);
            countDownLatch.await();
            return deCypheredData;
        } else {
            return data;
        }
    }

    public synchronized void writeDataToProxyServer(byte[] data, IRPCodedDataListener rpcCodedDataListener) throws IOException {
        sslClient.setRPCPacketListener(rpcCodedDataListener);
        secureProxy.writeData(data);
    }

    public synchronized void writeDataToSSLSocket(byte[] data, IRPCodedDataListener IRPCodedDataListener) throws IOException {
        secureProxy.setRPCPacketListener(IRPCodedDataListener);
        sslClient.writeData(data);
    }

    public synchronized byte[] sendDataTOSSLClient(boolean isEncrypted, byte[] data) throws IOException, InterruptedException {
        if (!isEncrypted) {
            return data;
        }
        CountDownLatch countDownLatch = new CountDownLatch(1);
        RPCCodedDataListener listenerOFCodedData = new RPCCodedDataListener(countDownLatch);
        Log.i("cypheredData.length < 1000", "data.length" + data.length);
        listenerOFCodedData.setOriginalLength(data.length);
        writeDataToSSLSocket(data, listenerOFCodedData);
        countDownLatch.await();
        Log.i("cypheredData.length < 1000", "return cypheredData" + cypheredData.length);
        return cypheredData;
    }

    public void reportAnError(Exception e) {
        handshakeDataListener.onError(e);
    }

    private class RPCDeCodedDataListener implements IRPCodedDataListener {

        ByteArrayOutputStream bOutput = new ByteArrayOutputStream();

        final int bytesToExpectForHeader = 32;
        int bytesReceived = 0;
        int jsonSize = 0;
        private CountDownLatch mCountDownLatch;

        private RPCDeCodedDataListener(CountDownLatch countDownLatch) {
            mCountDownLatch = countDownLatch;
        }

        @Override
        public void onRPCPayloadCoded(byte[] bytes) {
            if (handshakeFinished) {

                try {
                    bOutput.write(bytes);
                    bytesReceived += bytes.length;
                } catch (IOException e) {
                    DebugTool.logError("Failed to parse frame", e);
                    mCountDownLatch.countDown();
                }
                if (bytesReceived > bytesToExpectForHeader) {
                    jsonSize = getJsonSizeFromHeader(Arrays.copyOfRange(bOutput.toByteArray(), 0, 32));
                }

                if (jsonSize != 0 && bOutput.size() - 12 == jsonSize) {
                    deCypheredData = bOutput.toByteArray();
                    mCountDownLatch.countDown();
                    bytesReceived = 0;
                    jsonSize = 0;
                    bOutput = new ByteArrayOutputStream();

                }
            }
        }

        private int getJsonSizeFromHeader(byte[] bytes) {
            int jsonSize = BitConverter.intFromByteArray(bytes, 8);
            return jsonSize;
        }
    }

    private class RPCCodedDataListener implements IRPCodedDataListener {

        ByteArrayOutputStream bOutput = new ByteArrayOutputStream();

        public synchronized int getOriginalLength() {
            return originalLength;
        }

        public synchronized void setOriginalLength(int originalLength) {
            this.originalLength = originalLength;
        }

        int originalLength;
        int bytesReceived;
        int count = 0;
        private CountDownLatch mCountDownLatch;

        private RPCCodedDataListener(CountDownLatch countDownLatch) {
            mCountDownLatch = countDownLatch;
        }

        @Override
        public void onRPCPayloadCoded(byte[] bytes) {
            if (handshakeFinished) {
                try {
                    bOutput.write(bytes);
                    count++;
                    bytesReceived += bytes.length;
                } catch (IOException e) {
                    DebugTool.logError("Failed to code frame", e);
                    mCountDownLatch.countDown();
                }
                Log.i("cypheredData.length < 1000", " bytesReceived " + bytesReceived + " originalLength " + getOriginalLength() + " thread:" + Thread.currentThread().getName());
                if (bytesReceived > getOriginalLength()) {
                    cypheredData = bOutput.toByteArray();
                    bOutput = new ByteArrayOutputStream();
                    bytesReceived = 0;
                    setOriginalLength(0);
                    Log.i("cypheredData.length < 1000", " countDownLatchInput.countDown()");
                    mCountDownLatch.countDown();
                }
            }
        }
    }
}<|MERGE_RESOLUTION|>--- conflicted
+++ resolved
@@ -161,11 +161,7 @@
             Log.i("cypheredData.length < 1000", "data.length" + data.length);
             listenerOFCodedData.setOriginalLength(data.length - WiProProtocol.SSL_OVERHEAD);
             writeDataToProxyServer(data, listenerOFCodedData);
-<<<<<<< HEAD
             getCountDownLatchInput().await();
-=======
-            countDownLatch.await();
->>>>>>> 7851c533
             return cypheredData;
         } else {
             return data;
