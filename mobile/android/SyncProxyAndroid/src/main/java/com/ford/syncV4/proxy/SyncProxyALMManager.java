package com.ford.syncV4.proxy;

import com.ford.syncV4.exception.SyncException;
import com.ford.syncV4.exception.SyncExceptionCause;
import com.ford.syncV4.protocol.enums.ServiceType;
import com.ford.syncV4.proxy.interfaces.IProxyListenerALM;
import com.ford.syncV4.proxy.interfaces.ISyncALMLifeCycleListener;
import com.ford.syncV4.proxy.interfaces.ISyncAddSubMenuResponseListener;
import com.ford.syncV4.proxy.interfaces.ISyncAlertResponseListener;
import com.ford.syncV4.proxy.interfaces.ISyncButtonListener;
import com.ford.syncV4.proxy.interfaces.ISyncChoiceListener;
import com.ford.syncV4.proxy.interfaces.ISyncCommandListener;
import com.ford.syncV4.proxy.interfaces.ISyncCreateInteractionChoiceSetResponseListener;
import com.ford.syncV4.proxy.interfaces.ISyncDeleteCommandResponseListener;
import com.ford.syncV4.proxy.interfaces.ISyncDeleteInteractionChoiceSetResponseListener;
import com.ford.syncV4.proxy.interfaces.ISyncDeleteSubMenuResponseListener;
import com.ford.syncV4.proxy.interfaces.ISyncDriverDistractionListener;
import com.ford.syncV4.proxy.interfaces.ISyncEncodedSyncPDataListener;
import com.ford.syncV4.proxy.interfaces.ISyncEncodedSyncPDataResponseListener;
import com.ford.syncV4.proxy.interfaces.ISyncPerformInteractionResponseListener;
import com.ford.syncV4.proxy.interfaces.ISyncResetGlobalPropertiesListener;
import com.ford.syncV4.proxy.interfaces.ISyncSetGlobalPropertiesResponseListener;
import com.ford.syncV4.proxy.interfaces.ISyncSetMediaClockTimerResponseListener;
import com.ford.syncV4.proxy.interfaces.ISyncShowResponseListener;
import com.ford.syncV4.proxy.interfaces.ISyncSpeakResponseListener;
import com.ford.syncV4.proxy.interfaces.ISyncSyncPDataListener;
import com.ford.syncV4.proxy.interfaces.ISyncSyncPDataResponseListener;
import com.ford.syncV4.proxy.interfaces.ISyncTBTClientStateListener;
import com.ford.syncV4.proxy.interfaces.ISyncUnsubscribeButtonResponseListener;
import com.ford.syncV4.proxy.rpc.AddCommandResponse;
import com.ford.syncV4.proxy.rpc.AddSubMenuResponse;
import com.ford.syncV4.proxy.rpc.AlertManeuverResponse;
import com.ford.syncV4.proxy.rpc.AlertResponse;
import com.ford.syncV4.proxy.rpc.ChangeRegistrationResponse;
import com.ford.syncV4.proxy.rpc.Choice;
import com.ford.syncV4.proxy.rpc.CreateInteractionChoiceSetResponse;
import com.ford.syncV4.proxy.rpc.DeleteCommandResponse;
import com.ford.syncV4.proxy.rpc.DeleteFileResponse;
import com.ford.syncV4.proxy.rpc.DeleteInteractionChoiceSetResponse;
import com.ford.syncV4.proxy.rpc.DeleteSubMenuResponse;
import com.ford.syncV4.proxy.rpc.DiagnosticMessageResponse;
import com.ford.syncV4.proxy.rpc.EncodedSyncPDataResponse;
import com.ford.syncV4.proxy.rpc.EndAudioPassThruResponse;
import com.ford.syncV4.proxy.rpc.GenericResponse;
import com.ford.syncV4.proxy.rpc.GetDTCsResponse;
import com.ford.syncV4.proxy.rpc.GetVehicleDataResponse;
import com.ford.syncV4.proxy.rpc.ListFilesResponse;
import com.ford.syncV4.proxy.rpc.OnAudioPassThru;
import com.ford.syncV4.proxy.rpc.OnButtonEvent;
import com.ford.syncV4.proxy.rpc.OnButtonPress;
import com.ford.syncV4.proxy.rpc.OnCommand;
import com.ford.syncV4.proxy.rpc.OnDriverDistraction;
import com.ford.syncV4.proxy.rpc.OnEncodedSyncPData;
import com.ford.syncV4.proxy.rpc.OnHMIStatus;
import com.ford.syncV4.proxy.rpc.OnHashChange;
import com.ford.syncV4.proxy.rpc.OnKeyboardInput;
import com.ford.syncV4.proxy.rpc.OnLanguageChange;
import com.ford.syncV4.proxy.rpc.OnPermissionsChange;
import com.ford.syncV4.proxy.rpc.OnSyncChoiceChosen;
import com.ford.syncV4.proxy.rpc.OnSyncPData;
import com.ford.syncV4.proxy.rpc.OnSystemRequest;
import com.ford.syncV4.proxy.rpc.OnTBTClientState;
import com.ford.syncV4.proxy.rpc.OnTouchEvent;
import com.ford.syncV4.proxy.rpc.OnVehicleData;
import com.ford.syncV4.proxy.rpc.PerformAudioPassThruResponse;
import com.ford.syncV4.proxy.rpc.PerformInteractionResponse;
import com.ford.syncV4.proxy.rpc.PutFile;
import com.ford.syncV4.proxy.rpc.PutFileResponse;
import com.ford.syncV4.proxy.rpc.ReadDIDResponse;
import com.ford.syncV4.proxy.rpc.RegisterAppInterface;
import com.ford.syncV4.proxy.rpc.ResetGlobalPropertiesResponse;
import com.ford.syncV4.proxy.rpc.ScrollableMessageResponse;
import com.ford.syncV4.proxy.rpc.SetAppIconResponse;
import com.ford.syncV4.proxy.rpc.SetDisplayLayoutResponse;
import com.ford.syncV4.proxy.rpc.SetGlobalPropertiesResponse;
import com.ford.syncV4.proxy.rpc.SetMediaClockTimerResponse;
import com.ford.syncV4.proxy.rpc.ShowConstantTBTResponse;
import com.ford.syncV4.proxy.rpc.ShowResponse;
import com.ford.syncV4.proxy.rpc.SliderResponse;
import com.ford.syncV4.proxy.rpc.SpeakResponse;
import com.ford.syncV4.proxy.rpc.SubscribeButtonResponse;
import com.ford.syncV4.proxy.rpc.SubscribeVehicleDataResponse;
import com.ford.syncV4.proxy.rpc.SyncMsgVersion;
import com.ford.syncV4.proxy.rpc.SyncPDataResponse;
import com.ford.syncV4.proxy.rpc.SystemRequestResponse;
import com.ford.syncV4.proxy.rpc.TTSChunk;
import com.ford.syncV4.proxy.rpc.UnsubscribeButtonResponse;
import com.ford.syncV4.proxy.rpc.UnsubscribeVehicleDataResponse;
import com.ford.syncV4.proxy.rpc.UpdateTurnListResponse;
import com.ford.syncV4.proxy.rpc.enums.AppInterfaceUnregisteredReason;
import com.ford.syncV4.proxy.rpc.enums.ButtonName;
import com.ford.syncV4.proxy.rpc.enums.GlobalProperty;
import com.ford.syncV4.proxy.rpc.enums.InteractionMode;
import com.ford.syncV4.proxy.rpc.enums.Language;
import com.ford.syncV4.proxy.rpc.enums.TextAlignment;
import com.ford.syncV4.proxy.rpc.enums.UpdateMode;
import com.ford.syncV4.test.TestConfig;
import com.ford.syncV4.util.logger.Logger;

import java.util.Hashtable;
import java.util.Iterator;
import java.util.Vector;
import java.util.concurrent.ArrayBlockingQueue;
import java.util.concurrent.BlockingQueue;

public class SyncProxyALMManager {
	
	public class SyncSubMenu {
		private Integer _menuID = null;
		private Integer _position = null;
		private String _menuName = null;
		
		// Constructor
		SyncSubMenu(Integer menuID, Integer position, String menuName) {
			_menuID = menuID;
			_position = position;
			_menuName = menuName;
		}
		
		// Restrict no-arg constructor
		private SyncSubMenu() {}
		
		// Public Getters
		public Integer getMenuID() {
			return _menuID;
		}
		
		public String getMenuName() {
			return _menuName;
		}
		
		public String toString() {
			return _menuName;
		}
	}
	
	public class SyncCommand {
		private Integer _commandID = null;
		private SyncSubMenu _parentSubMenu = null;
		private Integer _position = null;
		private String _menuName = null;
		private Vector<String> _vrCommands = null;
		
		// Constructor
		SyncCommand(Integer commandID, SyncSubMenu parentSubMenu, Integer position, String menuName, Vector<String> vrCommands) {
			_commandID = commandID;
			_parentSubMenu = parentSubMenu;
			_position = position;
			_menuName = menuName;
			_vrCommands = vrCommands;
		}
		
		// Restrict no-arg constructor
		private SyncCommand() {}
		
		// Public Getters
		public Integer getCommandID() {
			return _commandID;
		}
		
		public SyncSubMenu getParentSubMenu() {
			return _parentSubMenu;
		}
		
		public String getMenuName() {
			return _menuName;
		}
		
		public Vector<String> getVrCommands() {
			return _vrCommands;
		}
		
		public String toString() {
			return _menuName;
		}
	}
	
	public class SyncChoice {
		
		private Choice _choice = null;
		
		// Constructor
		SyncChoice(Choice choice) {
			_choice = choice;
		}
		
		public Choice getChoice() {
			return _choice;
		}
		
		public Integer getChoiceID() {
			return _choice.getChoiceID();
		}
		
		public String getMenuName() {
			return _choice.getMenuName();
		}
		
		public Vector<String> getVrCommands() {
			return _choice.getVrCommands();
		}
		
		public String toString() {
			return _choice.getMenuName();
		}
	}
	
	public class SyncChoiceSet {
		private Integer _choiceSetID = null;
		private Vector<SyncChoice> _choiceSet = null;
		
		// Constructor
		SyncChoiceSet(Integer choiceSetID, Vector<SyncChoice> choiceSet) {
			_choiceSetID = choiceSetID;
			_choiceSet = choiceSet;
		}
		
		public Integer getChoiceSetID() {
			return _choiceSetID;
		}
		
		public Vector<SyncChoice> getChoiceSet() {
			return _choiceSet;
		}
	}
	
	private class SpeakTextParser implements ISyncSpeakResponseListener {

		private int MAX_SUBSTRING_LENGTH = 500;
		
		private Object _mainTag;
		private ISyncSpeakResponseListener _mainSpeakListener;
		private BlockingQueue<String> _speakQueue;
		
		public SpeakTextParser(String ttsText, Object tag, ISyncSpeakResponseListener listener) throws SyncException {
			if (ttsText == null) {
				throw new SyncException("ttsText must not be null", SyncExceptionCause.INVALID_ARGUMENT);
			}
			
			// Set the main tag
			_mainTag = tag;			
			// Set the main listener
			_mainSpeakListener = listener;
			
			// TODO What size is needed? Add one for remained and another for chars cut short based on
				// separating by word and not by a character limit
			_speakQueue = new ArrayBlockingQueue<String>((ttsText.length()/MAX_SUBSTRING_LENGTH)+2);
			
			setTextToSpeak(ttsText);			
		}
		
		private void setTextToSpeak(String text) throws SyncException {
			String[] wordArray = text.split(" ");
			StringBuilder sb = new StringBuilder();
			
			for (int i=0; i<wordArray.length; i++) {
				if ((sb.length()+wordArray[i].length()+1)<MAX_SUBSTRING_LENGTH) {
					sb.append(wordArray[i]);
					sb.append(" ");
				} else {
					_speakQueue.offer(sb.toString());
					sb = new StringBuilder();
					
					// Is the "word" greater than MAX_SUBSTRING_LENGTH characters
					if ((wordArray[i].length()+1) > MAX_SUBSTRING_LENGTH) {
						throw new SyncException("No word for speaking can be " + MAX_SUBSTRING_LENGTH + " characters of length or greater.", SyncExceptionCause.INVALID_ARGUMENT);
					} 

					sb.append(wordArray[i]);
					sb.append(" ");
				}
			}
			
			// Add remaining content of the string builder
			if (sb.length() > 0) {
				_speakQueue.offer(sb.toString());
			}
		}
		
		public void speakFromQueue(String appId) {
			if (_speakQueue == null || _speakQueue.size() < 1) {
				return;
			}
			try {
				String textToSpeak = _speakQueue.poll();
				speak(appId, textToSpeak, _mainTag, this);
			} catch (SyncException e) {
                Logger.e("smartSpeak failed to speak!", e);
			}
		}
		
		@Override
		public void onSpeakResponse(String appId, SpeakResponse response, Object tag) {
			if (!response.getSuccess()) {
				// There was an error, notify main listener and return
				if (_mainSpeakListener != null) {
					_mainSpeakListener.onSpeakResponse(appId, response, tag);
				}
			} else {
				if (_speakQueue.size() > 0) {
					speakFromQueue(appId);
				} else {
					// All strings have been spoken, notify main listener and return
					if (_mainSpeakListener != null) {
						_mainSpeakListener.onSpeakResponse(appId, response, tag);
					}
				}
			}
		}
	}
	
	// ArrayLists of SyncCommands, SyncChoices
	private Hashtable<Integer, SyncCommand> _syncCommandsByCommandID = new Hashtable<Integer, SyncCommand>();
	private Hashtable<Integer, SyncCommand> _syncCommandsByCorrelationID = new Hashtable<Integer, SyncCommand>();
	private Hashtable<Integer, SyncSubMenu> _syncSubMenusByCorrelationID = new Hashtable<Integer, SyncSubMenu>();
	private Hashtable<Integer, SyncChoice> _syncChoicesByChoiceID = new Hashtable<Integer, SyncChoice>();
	private Hashtable<Integer, Vector<SyncChoice>> _syncChoicesBySyncChoiceSetID = new Hashtable<Integer, Vector<SyncChoice>>();
	private Hashtable<Integer, SyncChoiceSet> _syncChoiceSetByCorrelationID = new Hashtable<Integer, SyncChoiceSet>();
	
	// Generic Object Tags
	private Hashtable<Integer, Object> _genericTagsByCorrelationID = new Hashtable<Integer, Object>();
	private Hashtable<Integer, Object> _genericTagsByCommandID = new Hashtable<Integer, Object>();
	private Hashtable<Integer, Object> _genericTagsByChoiceSetID = new Hashtable<Integer, Object>();
	private Hashtable<Integer, Object> _genericTagsByChoiceID = new Hashtable<Integer, Object>();

	// Containers for the Interfaces to the Application
	private ISyncALMLifeCycleListener _lifecycleListener = null;
	private Vector<ISyncDriverDistractionListener> _driverDistractionListeners = new Vector<ISyncDriverDistractionListener>();
	private Vector<ISyncEncodedSyncPDataListener> _encodedSyncPDataListeners = new Vector<ISyncEncodedSyncPDataListener>();
	private Vector<ISyncSyncPDataListener> _syncPDataListeners = new Vector<ISyncSyncPDataListener>();
	private Vector<ISyncTBTClientStateListener> _tbtClientStateListeners = new Vector<ISyncTBTClientStateListener>();
	private Hashtable<ButtonName, ISyncButtonListener> _buttonListeners = new Hashtable<ButtonName, ISyncButtonListener>();
	private Hashtable<Integer, ISyncButtonListener> _buttonResponseListeners = new Hashtable<Integer, ISyncButtonListener>();
	private Hashtable<Integer, ISyncCommandListener> _commandListeners = new Hashtable<Integer, ISyncCommandListener>();
	private Hashtable<Integer, ISyncCommandListener> _commandResponseListeners = new Hashtable<Integer, ISyncCommandListener>();
	private Hashtable<Integer, ISyncEncodedSyncPDataResponseListener> _encodedSyncPDataResponseListeners = new Hashtable<Integer, ISyncEncodedSyncPDataResponseListener>();
	private Hashtable<Integer, ISyncSyncPDataResponseListener> _syncPDataResponseListeners = new Hashtable<Integer, ISyncSyncPDataResponseListener>();
	private Hashtable<Integer, ISyncAddSubMenuResponseListener> _addSubMenuResponseListeners = new Hashtable<Integer,ISyncAddSubMenuResponseListener>();
	private Hashtable<Integer, ISyncAlertResponseListener> _alertResponseListeners = new Hashtable<Integer, ISyncAlertResponseListener>();
	private Hashtable<Integer, ISyncCreateInteractionChoiceSetResponseListener> _createInteractionChoiceSetResponseListeners = new Hashtable<Integer, ISyncCreateInteractionChoiceSetResponseListener>();
	private Hashtable<Integer, ISyncChoiceListener> _interactionChoiceListeners = new Hashtable<Integer, ISyncChoiceListener>();
	private Hashtable<Integer, ISyncDeleteCommandResponseListener> _createDeleteCommandResponseListeners = new Hashtable<Integer, ISyncDeleteCommandResponseListener>();
	private Hashtable<Integer, ISyncDeleteInteractionChoiceSetResponseListener> _deleteInteractionchoiceSetResponseListeners = new Hashtable<Integer, ISyncDeleteInteractionChoiceSetResponseListener>();
	private Hashtable<Integer, ISyncDeleteSubMenuResponseListener> _deleteSubMenuResponseListeners = new Hashtable<Integer, ISyncDeleteSubMenuResponseListener>();
	private Hashtable<Integer, ISyncPerformInteractionResponseListener> _performInteractionResponseListeners = new Hashtable<Integer, ISyncPerformInteractionResponseListener>();
	private Hashtable<Integer, ISyncSetGlobalPropertiesResponseListener> _setGlobalPropertiesResponseListeners = new Hashtable<Integer, ISyncSetGlobalPropertiesResponseListener>();
	private Hashtable<Integer, ISyncResetGlobalPropertiesListener> _resetGlobalPropertiesResponseListeners = new Hashtable<Integer, ISyncResetGlobalPropertiesListener>();
	private Hashtable<Integer, ISyncSetMediaClockTimerResponseListener> _setMediaClockTimerResponseListeners = new Hashtable<Integer, ISyncSetMediaClockTimerResponseListener>();
	private Hashtable<Integer, ISyncShowResponseListener> _showResponseListeners = new Hashtable<Integer, ISyncShowResponseListener>();
	private Hashtable<Integer, ISyncSpeakResponseListener> _speakResponseListeners = new Hashtable<Integer, ISyncSpeakResponseListener>();
	private Hashtable<Integer, ISyncUnsubscribeButtonResponseListener> _unsubscribeButtonResponseListeners = new Hashtable<Integer, ISyncUnsubscribeButtonResponseListener>();
	
	// SyncProxy Object
	private SyncProxyALM syncProxy = null;
	
	// ALM Interface Broker
	private ALMInterfaceBroker _almInterfaceBroker = null;
	
	// Command/Menu ID
	private Integer _commandMenuID = 0;
	
	// Choice ID
	private Integer _interactionChoiceID = 0;
	
	// ChoiceSet ID
	private Integer _interactionChoiceSetID = 0;
	
	// Correlation ID
	private Integer _correlationID = 0;
	
	
	/************************** Start Constructors **********************************/
	/**
	 * Constructor for the SyncProxyALMManager object, the manager for communicating between the App and SYNC
	 * 
	 * Takes advantage of the advanced lifecycle management.
	 * @param appName - Name of the application displayed on SYNC. 
	 * @param isMediaApp - Indicates if the app is a media application.
	 */
	public SyncProxyALMManager(ISyncALMLifeCycleListener lifeCycleListener, String appName, Boolean isMediaApp, 
			Language languageDesired, Language hmiDisplayLanguageDesired, String appID) throws SyncException {
		
		this(lifeCycleListener);
		
		syncProxy = new SyncProxyALM(_almInterfaceBroker, appName, isMediaApp, 
				languageDesired, hmiDisplayLanguageDesired, appID, new TestConfig());
	}
	
	/**
	 * Constructor for the SyncProxyALMManager object, the manager for communicating between the App and SYNC.
	 * 
	 * Takes advantage of the advanced lifecycle management. 
	 *  
	 * @param appName - Name of the application displayed on SYNC. 
	 * @param ngnMediaScreenAppName - Name of the application displayed on SYNC for Navigation equipped 
	 * vehicles. Limited to five characters. 
	 * @param vrSynonyms - A vector of strings, all of which can be used as voice commands to 
	 * @param isMediaApp - Indicates if the app is a media application.
	 * @param syncMsgVersion - Indicates the version of SYNC AppLink Messages desired. Must be less than
	 * or equal to the version of SYNC AppLink running on the vehicle. 
	 * @param languageDesired - Indicates the language desired for the SYNC interface.
	 * @param autoActivateID - ID used to re-register previously registered application.
	 * @throws SyncException
	 */
	public SyncProxyALMManager(ISyncALMLifeCycleListener lifeCycleListener, String appName, String ngnMediaScreenAppName, 
			Vector<Object> vrSynonyms, Boolean isMediaApp, SyncMsgVersion syncMsgVersion,
			Language languageDesired, Language hmiDisplayLanguageDesired, String appID, 
			String autoActivateID) throws SyncException{
		
		this(lifeCycleListener);
		
		syncProxy = new SyncProxyALM(_almInterfaceBroker, appName, ngnMediaScreenAppName, vrSynonyms, isMediaApp, syncMsgVersion, 
				languageDesired, hmiDisplayLanguageDesired, appID, autoActivateID, new TestConfig());
	}
	
	/**
	 * Constructor for the SyncProxy object, the proxy for communicating between the App and SYNC.
	 * 
	 * Takes advantage of the advanced lifecycle management. 
	 * 
	 * @param appName - Name of the application displayed on SYNC.
	 * @param ngnMediaScreenAppName - Name of the application displayed on SYNC for Navigation equipped 
	 * vehicles. Limited to five characters. 
	 * @param vrSynonyms - A vector of strings, all of which can be used as voice commands to 
	 * @param isMediaApp - Indicates if the app is a media application.
	 * @param syncMsgVersion - Indicates the version of SYNC AppLink Messages desired. Must be less than
	 * or equal to the version of SYNC AppLink running on the vehicle. 
	 * @param languageDesired - Indicates the language desired for the SYNC interface.
	 * @param autoActivateID - ID used to re-register previously registered application.
	 * @throws SyncException
	 */
	public SyncProxyALMManager(ISyncALMLifeCycleListener lifeCycleListener, SyncProxyConfigurationResources syncProxyConfigurationResources, 
			String appName, String ngnMediaScreenAppName, Vector<Object> vrSynonyms,
			Boolean isMediaApp, SyncMsgVersion syncMsgVersion, Language languageDesired, 
			Language hmiDisplayLanguageDesired, String appID, String autoActivateID) throws SyncException {
		
		this(lifeCycleListener);
		
		syncProxy = new SyncProxyALM(_almInterfaceBroker, syncProxyConfigurationResources, 
				appName, ngnMediaScreenAppName, vrSynonyms, isMediaApp, syncMsgVersion, 
				languageDesired, hmiDisplayLanguageDesired, appID, autoActivateID, new TestConfig());
	}
	
	/**
	 * Constructor for the SyncProxy object, the proxy for communicating between the App and SYNC.
	 * 
	 * Takes advantage of the advanced lifecycle management. 
	 * 
	 * @param appName - Name of the application displayed on SYNC.
	 * @param ngnMediaScreenAppName - Name of the application displayed on SYNC for Navigation equipped 
	 * vehicles. Limited to five characters. 
	 * @param vrSynonyms - A vector of strings, all of which can be used as voice commands to 
	 * @param isMediaApp - Indicates if the app is a media application.
	 * @param syncMsgVersion - Indicates the version of SYNC AppLink Messages desired. Must be less than
	 * or equal to the version of SYNC AppLink running on the vehicle. 
	 * @param languageDesired - Indicates the language desired for the SYNC interface.
	 * @param autoActivateID - ID used to re-register previously registered application.
	 * @param callbackToUIThread - If true, all callbacks will occur on the UI thread.
	 * @throws SyncException
	 */
	public SyncProxyALMManager(ISyncALMLifeCycleListener lifeCycleListener, String appName, String ngnMediaScreenAppName, 
			Vector<Object> vrSynonyms, Boolean isMediaApp, SyncMsgVersion syncMsgVersion,
			Language languageDesired, Language hmiDisplayLanguageDesired, String appID, 
			String autoActivateID, boolean callbackToUIThread) throws SyncException {
		
		this(lifeCycleListener);
		
		syncProxy = new SyncProxyALM(_almInterfaceBroker, appName, ngnMediaScreenAppName, 
				vrSynonyms, isMediaApp, syncMsgVersion, 
				languageDesired, hmiDisplayLanguageDesired, appID, autoActivateID, callbackToUIThread,
                new TestConfig());
	}
	
	/**
	 * Constructor for the SyncProxy object, the proxy for communicating between the App and SYNC.
	 * 
	 * Takes advantage of the advanced lifecycle management. 
	 * 
	 * @param appName - Name of the application displayed on SYNC.
	 * @param ngnMediaScreenAppName - Name of the application displayed on SYNC for Navigation equipped 
	 * vehicles. Limited to five characters. 
	 * @param vrSynonyms - A vector of strings, all of which can be used as voice commands to 
	 * @param isMediaApp - Indicates if the app is a media application.
	 * @param syncMsgVersion - Indicates the version of SYNC AppLink Messages desired. Must be less than
	 * or equal to the version of SYNC AppLink running on the vehicle. 
	 * @param languageDesired - Indicates the language desired for the SYNC interface.
	 * @param autoActivateID - ID used to re-register previously registered application.
	 * @param callbackToUIThread - If true, all callbacks will occur on the UI thread.
	 * @throws SyncException
	 */
	public SyncProxyALMManager(ISyncALMLifeCycleListener lifeCycleListener, SyncProxyConfigurationResources syncProxyConfigurationResources, 
			String appName, String ngnMediaScreenAppName, Vector<Object> vrSynonyms, Boolean isMediaApp,
			SyncMsgVersion syncMsgVersion, Language languageDesired, 
			Language hmiDisplayLanguageDesired, String appID, String autoActivateID, 
			boolean callbackToUIThread) throws SyncException {
		
		this(lifeCycleListener);
		
		syncProxy = new SyncProxyALM(_almInterfaceBroker, syncProxyConfigurationResources, appName, ngnMediaScreenAppName, 
				vrSynonyms, isMediaApp, syncMsgVersion, languageDesired, hmiDisplayLanguageDesired, appID, autoActivateID, 
				callbackToUIThread, new TestConfig());
	}
	
	// Private constructor called by all public constructors
	private SyncProxyALMManager(ISyncALMLifeCycleListener lifeCycleListener) throws SyncException {
		
		// Ensure lifeCycleListener is not null
		if (lifeCycleListener == null) {
			throw new SyncException("IProxyALMLifeCycleListener cannot be null.", SyncExceptionCause.INVALID_ARGUMENT);
		}
		
		_almInterfaceBroker = new ALMInterfaceBroker();
		
		_lifecycleListener = lifeCycleListener;
	}
	/************************** End Constructors **********************************/
	
	
	// Function to return next correlation ID
	private synchronized Integer getNextAlmCorrelationId() {
		// Note: This method is synchronized to ensure no two calls ever return the same value
		return _correlationID++;
	}
	
	// Function to return next commandMenuID
	private synchronized Integer getNextAlmCommandMenuId() {
		// Note: This method is synchronized to ensure no two calls ever return the same value
		return _commandMenuID++;
	}
	
	// Function to return next interactionChoiceID
	private synchronized Integer getNextInteractionChoiceID() {
		// Note: This method is synchronized to ensure no two calls ever return the same value
		return _interactionChoiceID++;
	}
	
	// Function to return next interactionChoiceSetID
	private synchronized Integer getNextInteractionChoiceSetID() {
		// Note: This method is synchronized to ensure no two calls ever return the same value
		return _interactionChoiceSetID++;
	}
	
	/************************** Siphon Methods *************************************/
	// Public method to enable the siphon transport
	/*public static void enableSiphonDebug() {
		SyncProxyBase.enableSiphonDebug();
	}*/
	
	// Public method to disable the Siphon Trace Server
	/*public static void disableSiphonDebug() {
		SyncProxyBase.disableSiphonDebug();
	}*/
	/************************** End Siphon Methods *************************************/
	
	/*********************** Expose Public Proxy Methods *******************************/
	public void dispose() throws SyncException {
		syncProxy.dispose();
	}
	
	public void resetProxy() throws SyncException {
		syncProxy.resetProxy();
	}
	/********************* End Expose Public Proxy Methods *****************************/
	
	
	
	// DriverDistraction Listeners
	private void addIProxyDriverDistractionListener(ISyncDriverDistractionListener newListener) {
		_driverDistractionListeners.add(newListener);
	}	
	private void removeIProxyDriverDistractionListener(ISyncDriverDistractionListener removeListener) {
		_driverDistractionListeners.remove(removeListener);
	}
	
	// EncodedSyncPData Listeners
	private void addIProxyEncodedSyncPDataListener(ISyncEncodedSyncPDataListener newListener) {
		// Add a listener for new Encoded Sync PData
		_encodedSyncPDataListeners.add(newListener);
	}
	private void removeIProxyEncodedSyncPDataListener(ISyncEncodedSyncPDataListener removeListener) {
		// Add a listener for new Encoded Sync PData
		_encodedSyncPDataListeners.remove(removeListener);
	}
	
	// SyncPData Listeners
	private void addIProxySyncPDataListener(ISyncSyncPDataListener newListener) {
		// Add a listener for new Sync PData
		_syncPDataListeners.add(newListener);
	}
	private void removeIProxySyncPDataListener(ISyncSyncPDataListener removeListener) {
		// Add a listener for new Sync PData
		_syncPDataListeners.remove(removeListener);
	}
	
	// TBTClientState Listeners
	private void addIProxyTBTClientStateListener(ISyncTBTClientStateListener newListener) {
		_tbtClientStateListeners.add(newListener);
	}
	private void removeIProxyTBTClientStateListener(ISyncTBTClientStateListener removeListener) {
		_tbtClientStateListeners.remove(removeListener);
	}
	
	// Button Listeners
	private void addIProxySyncButtonListener(ISyncButtonListener newListener, Integer correlationID, ButtonName button) {
		// Add button event/press listener
		_buttonListeners.put(button, newListener);
		
		// Add addButton response listener
		_buttonResponseListeners.put(correlationID, newListener);
	}
	private void removeAddIProxySyncButtonListener(ButtonName button) {
		_buttonListeners.remove(button);
	}
	private void removeAddIProxySyncButtonResponseListener(Integer correlationID) {
		_buttonResponseListeners.remove(correlationID);
	}
	
	// Command Listeners
	private void addIProxySyncCommandListener(ISyncCommandListener newListener, 
			Integer correltionID, Integer commandID) {
		// Add listener for command selections
		_commandListeners.put(commandID, newListener);
		
		// Add listener for addCommand response
		_commandResponseListeners.put(correltionID, newListener);
	}	
	private void removeIProxySyncCommandListener(Integer commandID) {
		_commandListeners.remove(commandID);
	}
	private void removeAddCommandResponseListener(Integer correlationID) {
		_commandResponseListeners.remove(correlationID);
	}
	
	// SyncCommands
	private void addSyncCommand(SyncCommand newSyncCommand, Integer correlationID) {
		_syncCommandsByCommandID.put(newSyncCommand.getCommandID(), newSyncCommand);
		_syncCommandsByCorrelationID.put(correlationID, newSyncCommand);
	}
	private void removeSyncCommand(SyncCommand syncCommandToRemove) {
		_syncCommandsByCommandID.remove(syncCommandToRemove.getCommandID());
	}
	private void removeSyncCommandByCorrelationID(Integer correlationID) {
		_syncCommandsByCorrelationID.remove(correlationID);
	}
	
	// EncodedSyncPDataResponse Listeners
	private void addIProxyEncodedSyncPDataResponseListener(ISyncEncodedSyncPDataResponseListener newListener, Integer correlationID) {
		// Add a listener for the response
		_encodedSyncPDataResponseListeners.put(correlationID, newListener);
	}
	private void removeIProxyEncodedSyncPDataResponseListener(Integer correlationID) {
		_encodedSyncPDataResponseListeners.remove(correlationID);
	}
	
	// SyncPDataResponse Listeners
	private void addIProxySyncPDataResponseListener(ISyncSyncPDataResponseListener newListener, Integer correlationID) {
		// Add a listener for the response
		_syncPDataResponseListeners.put(correlationID, newListener);
	}
	private void removeIProxySyncPDataResponseListener(Integer correlationID) {
		_syncPDataResponseListeners.remove(correlationID);
	}
	
	// AddSubMenuResponse Listeners
	private void addIProxyAddSubMenuResponseListener(ISyncAddSubMenuResponseListener newListener, Integer correlationID) {
		_addSubMenuResponseListeners.put(correlationID, newListener);
	}
	private void removeIProxyAddSubMenuResponseListener(Integer correlationID) {
		_addSubMenuResponseListeners.remove(correlationID);
	}
	private void addSyncSubMenuByCorrelationID(SyncSubMenu syncSubMenu, Integer correlationID) {
		_syncSubMenusByCorrelationID.put(correlationID, syncSubMenu);		
	}
	private void removeSyncSubMenuByCorrelationID(Integer correlationID) {
		_syncSubMenusByCorrelationID.remove(correlationID);
	}
	
	// AlertResponse Listeners
	private void addIProxyAlertResponseListener(ISyncAlertResponseListener newListener, Integer correlationID) {
		_alertResponseListeners.put(correlationID, newListener);
	}
	private void removeIProxyAlertResponseListener(Integer correlationID) {
		_alertResponseListeners.remove(correlationID);
	}
	
	// CreateInteractionChoiceSetResponse Listeners
	private void addIProxyCreateInteractionChoiceSetResponseListener(ISyncCreateInteractionChoiceSetResponseListener newListener, Integer correlationID) {
		_createInteractionChoiceSetResponseListeners.put(correlationID, newListener);
	}
	private void removeIProxyCreateInteractionChoiceSetResponse(Integer correlationID) {
		_createInteractionChoiceSetResponseListeners.remove(correlationID);
	}
	private void associateSyncChoicesWithInteractionChoiceSet(Vector<SyncChoice> syncChoiceSet, Integer interactionChoiceSetID) {
		_syncChoicesBySyncChoiceSetID.put(interactionChoiceSetID, syncChoiceSet);
	}
	private void addSyncChoiceSetByCorrelationID(SyncChoiceSet syncChoiceSet, Integer correlationID) {
		_syncChoiceSetByCorrelationID.put(correlationID, syncChoiceSet);
	}
	private void removeSyncChoiceSetByCorrelationID(Integer correlationID) {
		_syncChoiceSetByCorrelationID.remove(correlationID);
	}
	
	// DeleteCommandResponse Listeners
	private void addIProxyDeleteCommandResponse(ISyncDeleteCommandResponseListener newListener, Integer correlationID) {
		_createDeleteCommandResponseListeners.put(correlationID, newListener);
	}
	private void removeIProxyDeleteCommandResponse(Integer correlationID) {
		_createDeleteCommandResponseListeners.remove(correlationID);
	}
	
	// DeleteInteractionChoiceSetResponse Listeners
	private void addIProxyDeleteInteractionChoiceSetResponseListener(ISyncDeleteInteractionChoiceSetResponseListener newListener, Integer correlationID) {
		_deleteInteractionchoiceSetResponseListeners.put(correlationID, newListener);
	}
	private void removeIProxyDeleteInteractionChoiceSetResponseListener(Integer correlationID) {
		_deleteInteractionchoiceSetResponseListeners.remove(correlationID);
	}
	private void disassociateSyncChoicesWithInteractionChoiceSet(Integer interactionChoiceSetID) {
		_syncChoicesBySyncChoiceSetID.remove(interactionChoiceSetID);
	}
	
	// DeleteSubMenuRespose Listeners
	private void addIProxyDeleteSubMenuResponseListener(ISyncDeleteSubMenuResponseListener newListener, Integer correlationID) {
		_deleteSubMenuResponseListeners.put(correlationID, newListener);
	}
	private void removeIProxyDeleteSubMenuResponseListener(Integer correlationID) {
		_deleteSubMenuResponseListeners.remove(correlationID);
	}
	
	// PerformInteractionResponse Listener
	private void addIProxyPerformInteractionResponseListener(ISyncPerformInteractionResponseListener newListener, Integer correlationID) {
		_performInteractionResponseListeners.put(correlationID, newListener);
	}
	private void removeIProxyPerformInteractionResponseListener(Integer correlationID) {
		_performInteractionResponseListeners.remove(correlationID);
	}
	
	// SetGlobalPropertiesResponse Listener
	private void addIProxySetGlobalPropertiesResponseListener(ISyncSetGlobalPropertiesResponseListener newListener, Integer correlationID) {
		_setGlobalPropertiesResponseListeners.put(correlationID, newListener);
	}
	private void removeIProxySetGlobalPropertiesResponseListener(Integer correlationID) {
		_setGlobalPropertiesResponseListeners.remove(correlationID);
	}
	
	// ResetGlobalPropertiesResponse Listener
	private void addIProxyResetGlobalPropertiesListener(ISyncResetGlobalPropertiesListener newListener, Integer correlationID) {
		_resetGlobalPropertiesResponseListeners.put(correlationID, newListener);
	}
	private void removeIProxyResetGlobalPropertiesResponse(Integer correlationID) {
		_resetGlobalPropertiesResponseListeners.remove(correlationID);
	}
	
	// SetMediaClockTimerResponse Listeners
	private void addIProxySetMediaClockTimerResponseListener(ISyncSetMediaClockTimerResponseListener newListener, Integer correlationID) {
		_setMediaClockTimerResponseListeners.put(correlationID, newListener);
	}
	private void removeIProxySetMediaClockTimerResponseListener(Integer correlationID) {
		_setMediaClockTimerResponseListeners.remove(correlationID);
	}
	
	// ShowResponse Listeners
	private void addIProxyShowResponseListener(ISyncShowResponseListener newListener, Integer correlationID) {
		_showResponseListeners.put(correlationID, newListener);
	}
	private void removeIProxyShowResponseListener(Integer correlationID) {
		_showResponseListeners.remove(correlationID);
	}
	
	// SpeakResponse Listeners
	private void addIProxySpeakResponseListener(ISyncSpeakResponseListener newListener, Integer correlationID) {
		_speakResponseListeners.put(correlationID, newListener);
	}
	private void removeIProxySpeakResponseListener(Integer correlationID) {
		_speakResponseListeners.remove(correlationID);
	}
	
	// UnsubscribeButtonResponse Listeners
	private void addIProxyUnsubscribeButtonResponseListener(ISyncUnsubscribeButtonResponseListener newListener, Integer correlationID) {
		_unsubscribeButtonResponseListeners.put(correlationID, newListener);
	}
	private void removeIProxyUnsubscribeButtonResponseListener(Integer correlationID) {
		_unsubscribeButtonResponseListeners.remove(correlationID);
	}
	
	//****** IProxySyncInteractionChoiceListener
	private void addIProxySyncInteractionChoiceListener(ISyncChoiceListener newListener, 
			Integer choiceID) {
		// Add listener for choice selections
		_interactionChoiceListeners.put(choiceID, newListener);
	}
	private void deleteIProxySyncInteractionChoiceListener(Integer choiceID) {
		// TODO This is never called. Is there a time when we can delete a choice listener. I don't thinks so.
		
		// Delete listener for choice selections
		_interactionChoiceListeners.remove(choiceID);
	}
	
	// SyncChoices
	private void addSyncChoice(SyncChoice newSyncChoice) {
		_syncChoicesByChoiceID.put(newSyncChoice.getChoiceID(), newSyncChoice);
	}
	private void removeSyncChoice(SyncChoice syncChoiceToRemove) {
		// TODO Currently, we do not delete SYNC Choices as they have no direct counterpart on SYNC.
		_syncChoicesByChoiceID.remove(syncChoiceToRemove.getChoice());
	}
	
	// Generic Object Tags By CorrelationID
	private void addGenericObjectTagByCorrelationID(Object tag, Integer correlationID) {
		_genericTagsByCorrelationID.put(correlationID, tag);
	}
	private void removeGenericObjectTagByCorrelationID(Integer correlationID) {
		_genericTagsByCorrelationID.remove(correlationID);
	}
	
	// Generic Object Tags By CommandID
	private void addGenericObjectTagByCommandID(Object tag, Integer commandID) {
		_genericTagsByCommandID.put(commandID, tag);
	}
	private void removeGenericObjectTagByCommandID(Integer commandID) {
		_genericTagsByCommandID.remove(commandID);
	}
	
	// Generic Object Tags By ChoiceSetID
	private void addGenericObjectTagByChoiceSetID(Object tag, Integer choiceSetID) {
		_genericTagsByChoiceSetID.put(choiceSetID, tag);
	}
	private void removeGenericObjectTagByChoiceSetID(Integer choiceSetID) {
		_genericTagsByChoiceSetID.remove(choiceSetID);
	}
	
	// Generic Object Tags By ChoiceID
	private void addGenericObjectTagByChoiceID(Object tag, Integer choiceID) {
		_genericTagsByChoiceID.put(choiceID, tag);
	}
	private void removeGenericObjectTagByChoiceID(Integer choiceID) {
		// TODO: Is this needed? It's never called. I don't think so.
		_genericTagsByChoiceID.remove(choiceID);
	}
	
	/***************** Public RPC Helper Methods ***************/
	// Note: These are mandatory to use the native interface construct
	/**
	 *Sends an AddCommand RPCRequest to SYNC. Responses are captured through callback on IProxyListener.
	 *
	 *@param menuText
	 *@param position
	 *@param vrCommands
	 *@throws SyncException
	 */
	public SyncCommand addSyncCommand(String appId, String menuText, SyncSubMenu parentSubMenu, Integer position,
			Vector<String> vrCommands, Object tag, ISyncCommandListener listener) 
			throws SyncException {
		
		// Listener required for addCommand
		if (listener == null) {
			throw new SyncException("IProxySyncCommandListener cannot be null.", SyncExceptionCause.INVALID_ARGUMENT);
		}
		
		Integer correlationID = getNextAlmCorrelationId();
		Integer commandID = getNextAlmCommandMenuId();
		
		// Create an SyncCommand Object to return
		SyncCommand thisSyncCommand = new SyncCommand(commandID, parentSubMenu, position, menuText, vrCommands);
		
		// Add listener
		addIProxySyncCommandListener(listener, correlationID, commandID);
		
		// Add SyncCommand
		addSyncCommand(thisSyncCommand, correlationID);
		
		// Add tag, if given
		if (tag != null) {
			addGenericObjectTagByCorrelationID(tag, correlationID);
			addGenericObjectTagByCommandID(tag, commandID);
		}
		
		// Call base addCommand
		if (parentSubMenu != null) {
			syncProxy.addCommand(appId, commandID, menuText, parentSubMenu.getMenuID(), position, vrCommands, correlationID);
		} else {
			syncProxy.addCommand(appId, commandID, menuText, null, position, vrCommands, correlationID);
		}
		return thisSyncCommand;
	}
	
	/**
	 * Sends an AddCommand RPCRequest to SYNC. Responses are captured through callback on IProxyListener.
	 * 
	 * @param menuText
	 * @param vrCommands
	 * @return
	 * @throws SyncException
	 */
	public SyncCommand addSyncCommand(String appId, String menuText, Vector<String> vrCommands, Object tag, ISyncCommandListener listener)
			throws SyncException {
		
		return addSyncCommand(appId, menuText, null, null, vrCommands, tag, listener);
	}
	
	/**
	 * Sends an AddCommand RPCRequest to SYNC. Responses are captured through callback on IProxyListener.
	 * 
	 * @param vrCommands
	 * @return
	 * @throws SyncException
	 */
	public SyncCommand addSyncCommand(String appId, Vector<String> vrCommands, Object tag, ISyncCommandListener listener)
			throws SyncException {
		
		return addSyncCommand(appId, null, null, null, vrCommands, tag, listener);
	}
	
	/**
	 *Sends an AddCommand RPCRequest to SYNC. Responses are captured through callback on IProxyListener.
	 *
	 *@param menuText
	 *@param position
	 * @return
	 *@throws SyncException
	 */
	public SyncCommand addSyncCommand(String appId, String menuText, Integer position, Object tag,
			ISyncCommandListener listener) 
			throws SyncException {
		
		return addSyncCommand(appId, menuText, null, position, null, tag, listener);
	}
	
	/**
	 *Sends an AddCommand RPCRequest to SYNC. Responses are captured through callback on IProxyListener.
	 *
	 *@param menuText
	 * @return
	 *@throws SyncException
	 */
	public SyncCommand addSyncCommand(String appId, String menuText, Object tag, ISyncCommandListener listener)
			throws SyncException {
		
		return addSyncCommand(appId, menuText, null, null, null, tag, listener);
	}
	
	/**
	 * Sends an AddSyncSubMenu RPCRequest to SYNC. Responses are captured through callback on IProxyListener.
	 * 
	 * @param menuName
	 * @param position
	 * @throws SyncException
	 */
	public void addSyncSubMenu(String appId, String menuName, Integer position, Object tag,
			ISyncAddSubMenuResponseListener listener) 
			throws SyncException {
		
		// Require a listener
		if (listener == null) {
			throw new SyncException("ISyncAddSubMenuResponseListener cannot be null.", 
					SyncExceptionCause.INVALID_ARGUMENT);
		}
		
		Integer correlationID = getNextAlmCorrelationId();
		Integer menuID = getNextAlmCommandMenuId();
				
		SyncSubMenu thisSubMenu = new SyncSubMenu(menuID, position, menuName);
		
		addIProxyAddSubMenuResponseListener(listener, correlationID);
		addSyncSubMenuByCorrelationID(thisSubMenu, correlationID);
		
		// Add tag, if given
		if (tag != null) {
			addGenericObjectTagByCorrelationID(tag, correlationID);
		}

		// Base addSubMenu
		syncProxy.addSubMenu(appId, menuID, menuName, position, correlationID);
	}
	
	/**
	 * Sends an AddSyncSubMenu RPCRequest to SYNC. Responses are captured through callback on IProxyListener.
	 * 
	 * @param menuName
	 * @throws SyncException
	 */
	public void addSyncSubMenu(String appId, String menuName, Object tag, ISyncAddSubMenuResponseListener listener)
			throws SyncException {
		
		addSyncSubMenu(appId, menuName, null, tag, listener);
	}
	
	/**
	 * Sends an EncodedData RPCRequest to SYNC. Responses are captured through callback on IProxyListener.
	 * 
	 * @param data
	 * @throws SyncException
	 */
	public void encodedSyncPData(String appId, Vector<String> data, Object tag,
			ISyncEncodedSyncPDataResponseListener listener) 
			throws SyncException {
		
		Integer correlationID = getNextAlmCorrelationId();

		if (listener != null) {
			// Add listener
			addIProxyEncodedSyncPDataResponseListener(listener, correlationID);
		}
		
		// Add tag, if given
		if (tag != null) {
			addGenericObjectTagByCorrelationID(tag, correlationID);
		}
		
		// Base encodedSyncPData
		syncProxy.encodedSyncPData(appId, data, correlationID);
	}
	
	/**
	 * Sends an Alert RPCRequest to SYNC. Responses are captured through callback on IProxyListener.
	 * 
	 * @param ttsText
	 * @param alertText1
	 * @param alertText2
	 * @param playTone
	 * @param duration
	 * @throws SyncException
	 */
	public void alert(String appId, String ttsText, String alertText1,
			String alertText2, Boolean playTone, Integer duration,
			Object tag, ISyncAlertResponseListener listener) throws SyncException {

		Integer correlationID = getNextAlmCorrelationId();

		// Add listener if listener is given
		if (listener != null) {
			addIProxyAlertResponseListener(listener, correlationID);
		}
		
		// Add tag, if given
		if (tag != null) {
			addGenericObjectTagByCorrelationID(tag, correlationID);
		}
		
		// Base alert
		syncProxy.alert(appId, ttsText, alertText1, alertText2, playTone, duration, correlationID);
	}
	
	/**
	 * Sends an Alert RPCRequest to SYNC. Responses are captured through callback on IProxyListener.
	 * 
	 * @param ttsChunks
	 * @param alertText1
	 * @param alertText2
	 * @param playTone
	 * @param duration
	 * @throws SyncException
	 */
	public void alert(String appId, Vector<TTSChunk> ttsChunks,
			String alertText1, String alertText2, Boolean playTone,
			Integer duration,  Object tag, ISyncAlertResponseListener listener) 
			throws SyncException {
		
		Integer correlationID = getNextAlmCorrelationId();

		// Add listener if listener is given
		if (listener != null) {
			addIProxyAlertResponseListener(listener, correlationID);
		}
		
		// Add tag, if given
		if (tag != null) {
			addGenericObjectTagByCorrelationID(tag, correlationID);
		}
		
		syncProxy.alert(appId, ttsChunks, alertText1, alertText2, playTone, duration, correlationID);
	}
	
	/**
	 * Sends an Alert RPCRequest to SYNC. Responses are captured through callback on IProxyListener.
	 * 
	 * @param ttsText
	 * @param playTone
	 * @throws SyncException
	 */
	public void alert(String appId, String ttsText, Boolean playTone, Object tag,
			ISyncAlertResponseListener listener) throws SyncException {
		
		alert(appId, ttsText, null, null, playTone, null, tag, listener);
	}
	
	/**
	 * Sends an Alert RPCRequest to SYNC. Responses are captured through callback on IProxyListener.
	 * 
	 * @param alertText1
	 * @param alertText2
	 * @param duration
	 * @throws SyncException
	 */
	public void alert(String appId, String alertText1, String alertText2, Boolean playTone,
			Integer duration, Object tag, ISyncAlertResponseListener listener) 
			throws SyncException {
		
		alert(appId, (Vector<TTSChunk>)null, alertText1, alertText2, playTone, duration, tag, listener);
	}
	
	/**
	 * Sends an Alert RPCRequest to SYNC. Responses are captured through callback on IProxyListener.
	 * 
	 * @param chunks
	 * @param playTone
	 * @throws SyncException
	 */
	public void alert(String appId, Vector<TTSChunk> chunks, Boolean playTone, Object tag,
			ISyncAlertResponseListener listener) throws SyncException {
		
		alert(appId, chunks, null, null, playTone, null, tag, listener);
	}
	
	/**
	 * Sends a CreateInteractionChoiceSet RPCRequest to SYNC. Responses are captured through callback on IProxyListener.
	 * 
	 * @param syncChoiceSet
	 * @throws SyncException
	 */
	public SyncChoiceSet createInteractionChoiceSet(String appId, Vector<SyncChoice> syncChoiceSet, Object tag,
			ISyncCreateInteractionChoiceSetResponseListener listener) 
			throws SyncException {
		
		// Require a SyncChoiceSet
		if (syncChoiceSet == null) {
			throw new SyncException("syncChoiceSet cannot be null.", SyncExceptionCause.INVALID_ARGUMENT);
		}
		
		// Require a listener
		if (listener == null) {
			throw new SyncException("ISyncCreateInteractionChoiceSetResponseListener cannot be null.", 
					SyncExceptionCause.INVALID_ARGUMENT);
		}
		
		Integer correlationID = getNextAlmCorrelationId();
		Integer interactionChoiceSetID = getNextInteractionChoiceSetID();
		
		// Add listener
		addIProxyCreateInteractionChoiceSetResponseListener(listener, correlationID);
		
		SyncChoiceSet syncInteractionChoiceSet = new SyncChoiceSet(interactionChoiceSetID, syncChoiceSet);
		
		// Convert the Vector<SyncChoice> to a Vector<Choice>
		Vector<Choice> choiceSet = new Vector<Choice>();
		Iterator<SyncChoice> itr = syncChoiceSet.iterator();
		while (itr.hasNext()) {
			SyncChoice tempChoice = itr.next();
			
			if (tempChoice != null) {
				choiceSet.add(tempChoice.getChoice());
			}
		}
		
		// Add vector of choices for deletion purposes, because each choice 
		// can only be used with one interaction choice set
		associateSyncChoicesWithInteractionChoiceSet(syncChoiceSet, interactionChoiceSetID);
		
		// Associate this choice set with its correlationID
		addSyncChoiceSetByCorrelationID(syncInteractionChoiceSet, correlationID);
		
		// Add tag, if given
		if (tag != null) {
			addGenericObjectTagByCorrelationID(tag, correlationID);
			addGenericObjectTagByChoiceSetID(tag, interactionChoiceSetID);
		}
		
		// Base createInteractionChoiceSet
		syncProxy.createInteractionChoiceSet(appId, choiceSet, interactionChoiceSetID, correlationID);
		return syncInteractionChoiceSet;
	}
	
	/**
	 * Sends a DeleteInteractionChoiceSet RPCRequest to SYNC. Responses are captured through callback on IProxyListener.
	 * 
	 * @throws SyncException
	 */
	public void deleteSyncChoiceSet(String appId, SyncChoiceSet syncChoiceSetToDelete,
			Object tag, ISyncDeleteInteractionChoiceSetResponseListener listener) 
			throws SyncException {
		
		// Ensure syncChoiceSetToDelete is not null
		if (syncChoiceSetToDelete == null) {
			throw new SyncException("SyncChoiceSet cannot be null.", SyncExceptionCause.INVALID_ARGUMENT);
		}
		
		Integer correlationID = getNextAlmCorrelationId();

		// Add listener if listener is given
		if (listener != null) {
			addIProxyDeleteInteractionChoiceSetResponseListener(listener, correlationID);
		}
		
		// Delete list of choice set choices
		disassociateSyncChoicesWithInteractionChoiceSet(syncChoiceSetToDelete.getChoiceSetID());
		// Delete any object tags associated with the choice set
		removeGenericObjectTagByChoiceSetID(syncChoiceSetToDelete.getChoiceSetID());
		
		// Add tag, if given
		if (tag != null) {
			addGenericObjectTagByCorrelationID(tag, correlationID);
		}
		
		// Base deleteInteracationChoiceSet
		syncProxy.deleteInteractionChoiceSet(appId, syncChoiceSetToDelete.getChoiceSetID(), correlationID);
	}
	

	
	/**
	 * Deletes a SyncCommand from the Ford SYNC System. 
	 * 
	 * @param syncCommandToDelete - The Choice SyncCommand to delete.
	 * @param listener - Interface to return the response to the deleteCommand request.
	 * @throws SyncException
	 */
	public void deleteSyncCommand(String appId, SyncCommand syncCommandToDelete, Object tag,
			ISyncDeleteCommandResponseListener listener) throws SyncException{
		
		// Do not allow syncCommandToDelete to be null
		if (syncCommandToDelete == null) {
			throw new SyncException("SyncCommand cannot be null.", SyncExceptionCause.INVALID_ARGUMENT);
		}
		
		Integer correlationID = getNextAlmCorrelationId();
		
		// Remove command selector listener
		removeIProxySyncCommandListener(syncCommandToDelete.getCommandID());
		
		// Remove the Tag for this Command
		removeGenericObjectTagByCommandID(syncCommandToDelete.getCommandID());

		// Add listener if listener is given
		if (listener != null) {
			addIProxyDeleteCommandResponse(listener, correlationID);
		}
		
		// Add tag, if given
		if (tag != null) {
			addGenericObjectTagByCorrelationID(tag, correlationID);
		}
		
		// Base deleteCommand (from SYNC)
		syncProxy.deleteCommand(appId, syncCommandToDelete.getCommandID(), correlationID);
		
		// Remove SyncCommand from list of SyncCommands
		removeSyncCommand(syncCommandToDelete);
	}
	
	/**
	 * Sends a DeleteSubMenu RPCRequest to SYNC. Responses are captured through callback on IProxyListener.
	 * 
	 * @throws SyncException
	 */
	public void deleteSyncSubMenu(String appId, SyncSubMenu syncSubMenuToDelete, Object tag,
			ISyncDeleteSubMenuResponseListener listener) throws SyncException {
		
		if (syncSubMenuToDelete == null) {
			throw new SyncException("SyncSubMenu must not be null.", SyncExceptionCause.INVALID_ARGUMENT);
		}
		
		Integer correlationID = getNextAlmCorrelationId();

		// Add listener if listener is given
		if (listener != null) {
			addIProxyDeleteSubMenuResponseListener(listener, correlationID);
		}
		
		// Add tag, if given
		if (tag != null) {
			addGenericObjectTagByCorrelationID(tag, correlationID);
		}
		
		// Base deleteSubMenu
		syncProxy.deleteSubMenu(appId, syncSubMenuToDelete.getMenuID(), correlationID);
	}
	
	/**
	 * Sends a PerformInteraction RPCRequest to SYNC. Responses are captured through callback on IProxyListener.
	 * 
	 * @param initPrompt
	 * @param displayText
	 * @param syncChoiceSet
	 * @throws SyncException
	 */
	public void performInteraction(String appId, String initPrompt, String displayText,
			SyncChoiceSet syncChoiceSet, Object tag,
			ISyncPerformInteractionResponseListener listener) 
			throws SyncException {
		
		if (syncChoiceSet == null) {
			throw new SyncException("SyncChoiceSet cannot be null.", SyncExceptionCause.INVALID_ARGUMENT);
		}
		
		Integer correlationID = getNextAlmCorrelationId();
		
		// Add listener if listener is given
		if (listener != null) {
			addIProxyPerformInteractionResponseListener(listener, correlationID);
		}
		
		// Add tag, if given
		if (tag != null) {
			addGenericObjectTagByCorrelationID(tag, correlationID);
		}
		
		// Base performInteraction
		syncProxy.performInteraction(appId, initPrompt, displayText, syncChoiceSet.getChoiceSetID(), correlationID);
	}
	
	/**
	 * Sends a PerformInteraction RPCRequest to SYNC. Responses are captured through callback on IProxyListener.
	 * 
	 * @param initPrompt
	 * @param displayText
	 * @param syncChoiceSet
	 * @throws SyncException
	 */
	public void performInteraction(String appId, String initPrompt,
			String displayText, SyncChoiceSet syncChoiceSet,
			String helpPrompt, String timeoutPrompt, InteractionMode interactionMode,
			Integer timeout, Object tag, 
			ISyncPerformInteractionResponseListener listener) 
			throws SyncException {
		
		if (syncChoiceSet == null) {
			throw new SyncException("SyncChoiceSet must not be null.", SyncExceptionCause.INVALID_ARGUMENT);
		}
		
		Integer correlationID = getNextAlmCorrelationId();
		
		// Add listener if listener is given
		if (listener != null) {
			addIProxyPerformInteractionResponseListener(listener, correlationID);
		}
		
		// Add tag, if given
		if (tag != null) {
			addGenericObjectTagByCorrelationID(tag, correlationID);
		}
		
		// Base performInteraction
		syncProxy.performInteraction(appId, initPrompt, displayText, syncChoiceSet.getChoiceSetID(), helpPrompt, timeoutPrompt, interactionMode, timeout, correlationID);
	}
	
	/**
	 * Sends a PerformInteraction RPCRequest to SYNC. Responses are captured through callback on IProxyListener.
	 * 
	 * @param initPrompt
	 * @param displayText
	 * @param syncChoiceSetList
	 * @param helpPrompt
	 * @param timeoutPrompt
	 * @param interactionMode
	 * @param timeout
	 * @throws SyncException
	 */
	public void performInteraction(String appId, String initPrompt,
			String displayText, Vector<SyncChoiceSet> syncChoiceSetList,
			String helpPrompt, String timeoutPrompt,
			InteractionMode interactionMode, Integer timeout, Object tag,
			ISyncPerformInteractionResponseListener listener) 
			throws SyncException {
		
		if (syncChoiceSetList == null) {
			throw new SyncException("syncChoiceSetList must not be null.", SyncExceptionCause.INVALID_ARGUMENT);
		}
		
		Integer correlationID = getNextAlmCorrelationId();
		
		// Add listener if listener is given
		if (listener != null) {
			addIProxyPerformInteractionResponseListener(listener, correlationID);
		}
		
		// Convert the vector of InteractionChoiceSets to a vecto of their IDs
		Vector<Integer> interactionChoiceSetIDList = new Vector<Integer>();
		Iterator<SyncChoiceSet> itr = syncChoiceSetList.iterator();
		while (itr.hasNext()) {
			SyncChoiceSet thisChoiceSet = itr.next();
			
			if (thisChoiceSet != null) {
				interactionChoiceSetIDList.add(thisChoiceSet.getChoiceSetID());
			}
		}
		
		// Add tag, if given
		if (tag != null) {
			addGenericObjectTagByCorrelationID(tag, correlationID);
		}

		// Base performInteraction
		syncProxy.performInteraction(appId, initPrompt, displayText, interactionChoiceSetIDList, helpPrompt,
				timeoutPrompt, interactionMode, timeout, correlationID);
	}
	
	/**
	 * Sends a PerformInteraction RPCRequest to SYNC. Responses are captured through callback on IProxyListener.
	 * 
	 * @param initChunks
	 * @param displayText
	 * @param syncChoiceSetList
	 * @param helpChunks
	 * @param timeoutChunks
	 * @param interactionMode
	 * @param timeout
	 * @throws SyncException
	 */
	public void performInteraction(String appId,
                                   Vector<TTSChunk> initChunks, String displayText,
			Vector<SyncChoiceSet> syncChoiceSetList,
			Vector<TTSChunk> helpChunks, Vector<TTSChunk> timeoutChunks,
			InteractionMode interactionMode, Integer timeout, Object tag,
			ISyncPerformInteractionResponseListener listener) 
			throws SyncException {
		
		if (syncChoiceSetList == null) {
			throw new SyncException("syncChoiceSetList must not be null.", SyncExceptionCause.INVALID_ARGUMENT);
		}
		
		Integer correlationID = getNextAlmCorrelationId();
		
		// Add listener if listener is given
		if (listener != null) {
			addIProxyPerformInteractionResponseListener(listener, correlationID);
		}
		
		// Convert the vector of InteractionChoiceSets to a vecto of their IDs
		Vector<Integer> interactionChoiceSetIDList = new Vector<Integer>();
		Iterator<SyncChoiceSet> itr = syncChoiceSetList.iterator();
		while (itr.hasNext()) {
			SyncChoiceSet thisChoiceSet = itr.next();
			
			if (thisChoiceSet != null) {
				interactionChoiceSetIDList.add(itr.next().getChoiceSetID());
			}
		}
		
		// Add tag, if given
		if (tag != null) {
			addGenericObjectTagByCorrelationID(tag, correlationID);
		}
		
		// Base performInteracation
		syncProxy.performInteraction(appId, initChunks, displayText, interactionChoiceSetIDList,
				helpChunks, timeoutChunks, interactionMode, timeout, correlationID);
	}
	
	/**
	 * Sends a SetGlobalProperties RPCRequest to SYNC. Responses are captured through callback on IProxyListener.
	 * 
	 * @param helpPrompt
	 * @param timeoutPrompt
	 * @throws SyncException
	 */
	public void setGlobalProperties(String appId, String helpPrompt, String timeoutPrompt,
			Object tag, ISyncSetGlobalPropertiesResponseListener listener) 
		throws SyncException {
		
		Integer correlationID = getNextAlmCorrelationId();
		
		// Add listener if listener is given
		if (listener != null) {
			addIProxySetGlobalPropertiesResponseListener(listener, correlationID);
		}
		
		// Add tag, if given
		if (tag != null) {
			addGenericObjectTagByCorrelationID(tag, correlationID);
		}
		
		// Base setGlobalProperties
		syncProxy.setGlobalProperties(appId, helpPrompt, timeoutPrompt, correlationID);
	}
	
	/**
	 * Sends a SetGlobalProperties RPCRequest to SYNC. Responses are captured through callback on IProxyListener.
	 * 
	 * @param helpChunks
	 * @param timeoutChunks
	 * @throws SyncException
	 */
	public void setGlobalProperties(String appId,
                                    Vector<TTSChunk> helpChunks, Vector<TTSChunk> timeoutChunks,
			Object tag, ISyncSetGlobalPropertiesResponseListener listener) 
			throws SyncException {
		
		Integer correlationID = getNextAlmCorrelationId();
		
		// Add listener if listener is given
		if (listener != null) {
			addIProxySetGlobalPropertiesResponseListener(listener, correlationID);
		}
		
		// Add tag, if given
		if (tag != null) {
			addGenericObjectTagByCorrelationID(tag, correlationID);
		}

		// Base setGlobalProperties
		syncProxy.setGlobalProperties(appId, helpChunks, timeoutChunks, correlationID);
	}
	
	public void resetGlobalProperties(String appId, Vector<GlobalProperty> properties,
			Object tag, ISyncResetGlobalPropertiesListener listener) 
			throws SyncException{
		
		Integer correlationID = getNextAlmCorrelationId();
		
		// Add listener if listener is given
		if (listener != null) {
			addIProxyResetGlobalPropertiesListener(listener, correlationID);
		}
		
		// Add tag, if given
		if (tag != null) {
			addGenericObjectTagByCorrelationID(tag, correlationID);
		}
		
		// Base resetGlobalProperties
		syncProxy.resetGlobalProperties(appId, properties, correlationID);
	}
	
	/**
	 * Sends a SetMediaClockTimer RPCRequest to SYNC. Responses are captured through callback on IProxyListener.
	 * 
	 * @param hours
	 * @param minutes
	 * @param seconds
	 * @param updateMode
	 * @throws SyncException
	 */
	public void setMediaClockTimer(String appId, Integer hours,
			Integer minutes, Integer seconds, UpdateMode updateMode,
			Object tag, ISyncSetMediaClockTimerResponseListener listener) 
			throws SyncException {

		Integer correlationID = getNextAlmCorrelationId();

		// Add listener if listener is given
		if (listener != null) {
			addIProxySetMediaClockTimerResponseListener(listener, correlationID);
		}
		
		// Add tag, if given
		if (tag != null) {
			addGenericObjectTagByCorrelationID(tag, correlationID);
		}
		
		// Base setMediaClockTimer
		syncProxy.setMediaClockTimer(appId, hours, minutes, seconds, updateMode, correlationID);
	}
	
	/**
	 * Pauses the media clock. Responses are captured through callback on IProxyListener.
	 * 
	 * @throws SyncException
	 */
	public void pauseMediaClockTimer(String appId, Object tag, ISyncSetMediaClockTimerResponseListener listener)
			throws SyncException {
		
		Integer correlationID = getNextAlmCorrelationId();
		
		// Add listener if listener is given
		if (listener != null) {
			addIProxySetMediaClockTimerResponseListener(listener, correlationID);
		}
		
		// Add tag, if given
		if (tag != null) {
			addGenericObjectTagByCorrelationID(tag, correlationID);
		}
		
		// Base pauseMediaClockTimer
		syncProxy.pauseMediaClockTimer(appId, correlationID);
	}
	
	/**
	 * Resumes the media clock. Responses are captured through callback on IProxyListener.
	 * 
	 * @param listener
	 * @throws SyncException
	 */
	public void resumeMediaClockTimer(String appId, Object tag, ISyncSetMediaClockTimerResponseListener listener)
			throws SyncException {

		Integer correlationID = getNextAlmCorrelationId();
		
		// Add listener if listener is given
		if (listener != null) {
			addIProxySetMediaClockTimerResponseListener(listener, correlationID);
		}
		
		// Add tag, if given
		if (tag != null) {
			addGenericObjectTagByCorrelationID(tag, correlationID);
		}
		
		// Base pauseMediaClockTimer
		syncProxy.resumeMediaClockTimer(appId, correlationID);
	}
	
	/**
	 * Clears the media clock. Responses are captured through the ISyncShowResponseListener
	 * 
	 * @param listener
	 * @throws SyncException
	 */
	public void clearMediaClockTimer(String appId, Object tag, ISyncShowResponseListener listener) throws SyncException{
		
		Integer correlationID = getNextAlmCorrelationId();
		
		// Add listener if listener is given
		if (listener != null) {
			addIProxyShowResponseListener(listener, correlationID);
		}
		
		// Add tag, if given
		if (tag != null) {
			addGenericObjectTagByCorrelationID(tag, correlationID);
		}
		
		syncProxy.clearMediaClockTimer(appId, correlationID);
	}
	
	/**
	 * Sends a Show RPCRequest to SYNC. Responses are captured through callback on IProxyListener.
	 * 
	 * @param mainText1
	 * @param mainText2
	 * @param statusBar
	 * @param mediaClock
	 * @param mediaTrack
	 * @param alignment
	 * @throws SyncException
	 */
	public void show(String appId, String mainText1, String mainText2,
			String statusBar, String mediaClock, String mediaTrack,
			TextAlignment alignment, Object tag, 
			ISyncShowResponseListener listener) 
			throws SyncException {
		
		Integer correlationID = getNextAlmCorrelationId();
		
		// Add listener if listener is given
		if (listener != null) {
			addIProxyShowResponseListener(listener, correlationID);
		}
		
		// Add tag, if given
		if (tag != null) {
			addGenericObjectTagByCorrelationID(tag, correlationID);
		}

		// Base show
		syncProxy.show(appId, mainText1, mainText2, statusBar, mediaClock, mediaTrack, alignment, correlationID);
	}
	
	/**
	 * Sends a Show RPCRequest to SYNC. Responses are captured through callback on IProxyListener.
	 * 
	 * @param mainText1
	 * @param mainText2
	 * @param alignment
	 * @throws SyncException
	 */
	public void show(String appId, String mainText1, String mainText2,
			TextAlignment alignment, Object tag,
			ISyncShowResponseListener listener) 
			throws SyncException {
		
		show(appId, mainText1, mainText2, null, null, null, alignment, tag, listener);
	}
	
	/**
	 * Sends a Speak RPCRequest to SYNC. Responses are captured through callback on IProxyListener.
	 * 
	 * @param ttsText
	 * @throws SyncException
	 */
	public void speak(String appId, String ttsText, Object tag,
			ISyncSpeakResponseListener listener) 
			throws SyncException {
		
		Integer correlationID = getNextAlmCorrelationId();
		
		// Add listener if listener is given
		if (listener != null) {
			addIProxySpeakResponseListener(listener, correlationID);
		}
		
		// Add tag, if given
		if (tag != null) {
			addGenericObjectTagByCorrelationID(tag, correlationID);
		}

		// Base speak
		syncProxy.speak(appId, ttsText, correlationID);
	}
	
	/**
	 * Sends a Speak RPCRequest to SYNC. Responses are captured through callback on IProxyListener.
	 * 
	 * @param ttsChunks
	 * @throws SyncException
	 */
	public void speak(String appId, Vector<TTSChunk> ttsChunks, Object tag,
			ISyncSpeakResponseListener listener) throws SyncException {

		Integer correlationID = getNextAlmCorrelationId();
		
		// Add listener if listener is given
		if (listener != null) {
			addIProxySpeakResponseListener(listener, correlationID);
		}
		
		// Add tag, if given
		if (tag != null) {
			addGenericObjectTagByCorrelationID(tag, correlationID);
		}
		
		// Base speak
		syncProxy.speak(appId, ttsChunks, correlationID);
	}
	
	public void longSpeak(String appId, String ttsText, Object tag, ISyncSpeakResponseListener listener) throws SyncException{
		
		SpeakTextParser speakParser = new SpeakTextParser(ttsText, tag, listener);
		speakParser.speakFromQueue(appId);
	}
	
	// TODO create a longSpeak using TTSChunks
	
	/**
	 * Sends a SubscribeButton RPCRequest to SYNC. Responses are captured through callback on IProxyListener.
	 * 
	 * @param buttonName
	 * @throws SyncException
	 */
	public void subscribeButton(String appId, ButtonName buttonName, Object tag,
			ISyncButtonListener listener) throws SyncException {

		Integer correlationID = getNextAlmCorrelationId();
		
		// Listener required for addCommand
		if (listener == null) {
			throw new SyncException("IProxySyncButtonListener cannot be null.", SyncExceptionCause.INVALID_ARGUMENT);
		}
		
		addIProxySyncButtonListener(listener, correlationID, buttonName);
		
		// Add tag, if given
		if (tag != null) {
			addGenericObjectTagByCorrelationID(tag, correlationID);
		}

		// Base subscribeButton
		syncProxy.subscribeButton(appId, buttonName, correlationID);
	}
	
	/**
	 * Sends an UnsubscribeButton RPCRequest to SYNC. Responses are captured through callback on IProxyListener.
	 * 
	 * @param buttonName
	 * @throws SyncException
	 */
	public void unsubscribeButton(String appId, ButtonName buttonName, Object tag,
			ISyncUnsubscribeButtonResponseListener listener) 
			throws SyncException {
		
		Integer correlationID = getNextAlmCorrelationId();

		removeAddIProxySyncButtonListener(buttonName);

		// Add listener if listener is given
		if (listener != null) {
			addIProxyUnsubscribeButtonResponseListener(listener, correlationID);
		}
		
		// Add tag, if given
		if (tag != null) {
			addGenericObjectTagByCorrelationID(tag, correlationID);
		}
		
		// Base unsubscribeButton
		syncProxy.unsubscribeButton(appId, buttonName, correlationID);
	}
	
	/**
	 * Subscribes to notifications concerning the TBTClient State
	 * 
	 * @param listener
	 * @throws SyncException 
	 */
	public void subscribeToTBTClientState(ISyncTBTClientStateListener listener) throws SyncException{
		
		if (listener == null) {
			throw new SyncException("ISyncTBTClientStateListener cannot be null.", SyncExceptionCause.INVALID_ARGUMENT);
		}
		
		addIProxyTBTClientStateListener(listener);
	}
	
	/**
	 * Unsubscribes from notifications concerning the TBTClient State
	 * 
	 * @param listener
	 * @throws SyncException
	 */
	public void unsubscribeFromTBTClientState(ISyncTBTClientStateListener listener) throws SyncException{
		
		if (listener == null) {
			throw new SyncException("ISyncTBTClientStateListener cannot be null.", SyncExceptionCause.INVALID_ARGUMENT);
		}
		
		removeIProxyTBTClientStateListener(listener);
	}
	
	/**
	 * Subscribes to notifications concerning the DriverDistraction State
	 * 
	 * @param listener
	 * @throws SyncException
	 */
	public void subscribeToDriverDistractionState(ISyncDriverDistractionListener listener) throws SyncException{
		
		if (listener == null) {
			throw new SyncException("ISyncDriverDistractionListener cannot be null.", SyncExceptionCause.INVALID_ARGUMENT);
		}
		
		addIProxyDriverDistractionListener(listener);
	}
	
	/**
	 * Unsubscribes from notifications concerning the DriverDistraction State
	 * 
	 * @param listener
	 * @throws SyncException
	 */
	public void unsubscribeFromDriverDistractionState(ISyncDriverDistractionListener listener) throws SyncException{
		
		if (listener == null) {
			throw new SyncException("ISyncDriverDistractionListener cannot be null.", SyncExceptionCause.INVALID_ARGUMENT);
		}
		
		removeIProxyDriverDistractionListener(listener);
	}
	
	/**
	 * Subscribes to notifications concerning EncodedSyncPData
	 * 
	 * @param listener
	 * @throws SyncException
	 */
	public void subscribeToEncodedSyncPData(ISyncEncodedSyncPDataListener listener) throws SyncException{
		
		if (listener == null) {
			throw new SyncException("ISyncEncodedSyncPDataListener cannot be null.", SyncExceptionCause.INVALID_ARGUMENT);
		}
		
		addIProxyEncodedSyncPDataListener(listener);
	}
	
	/**
	 * Unsubscribes from notifications concerning EncodedSyncPData
	 * 
	 * @param listener
	 * @throws SyncException
	 */
	public void unsubscribeFromEncodedSyncPData(ISyncEncodedSyncPDataListener listener) throws SyncException{
		
		if (listener == null) {
			throw new SyncException("ISyncEncodedSyncPDataListener cannot be null.", SyncExceptionCause.INVALID_ARGUMENT);
		}
		
		removeIProxyEncodedSyncPDataListener(listener);
	}
	
	/**
	 * Subscribes to notifications concerning SyncPData
	 * 
	 * @param listener
	 * @throws SyncException
	 */
	public void subscribeToSyncPData(ISyncSyncPDataListener listener) throws SyncException{
		
		if (listener == null) {
			throw new SyncException("ISyncSyncPDataListener cannot be null.", SyncExceptionCause.INVALID_ARGUMENT);
		}
		
		addIProxySyncPDataListener(listener);
	}
	
	/**
	 * Unsubscribes from notifications concerning SyncPData
	 * 
	 * @param listener
	 * @throws SyncException
	 */
	public void unsubscribeFromSyncPData(ISyncSyncPDataListener listener) throws SyncException{
		
		if (listener == null) {
			throw new SyncException("ISyncSyncPDataListener cannot be null.", SyncExceptionCause.INVALID_ARGUMENT);
		}
		
		removeIProxySyncPDataListener(listener);
	}
	
	/**
	 * Creates a choice to be added to a choiceset. Choice has both a voice and a visual menu component.
	 * 
	 * @param choiceMenuName -Text name displayed for this choice.
	 * @param choiceVrCommands -Vector of vrCommands used to select this choice by voice. Must contain
	 * 			at least one non-empty element.
	 * @return Choice created. 
	 * @throws SyncException 
	 */
	public SyncChoice createChoiceSetChoice(String choiceMenuName,
			Vector<String> choiceVrCommands, Object tag, 
			ISyncChoiceListener listener) throws SyncException
	{
		Integer choiceID = getNextInteractionChoiceID();
		
		// Listener required for addCommand
		if (listener == null) {
			throw new SyncException("ISyncChoiceListener cannot be null.", SyncExceptionCause.INVALID_ARGUMENT);
		}
		
		SyncChoice syncChoice = new SyncChoice(syncProxy.createChoiceSetChoice(choiceID, choiceMenuName, choiceVrCommands));
		
		addIProxySyncInteractionChoiceListener(listener, choiceID);
		
		// Add SyncChoice
		addSyncChoice(syncChoice);
		
		// Add tag, if given
		if (tag != null) {
			addGenericObjectTagByChoiceID(tag, choiceID);
		}
		
		// Base createChoiceSetChoice
		return syncChoice;
	}
	/********************* End Public Helper Methods ******************/

	/************************ Callbacks ************************/
	// A class which handles all IProxyListenerALM callbacks for the manager
	private class ALMInterfaceBroker implements IProxyListenerALM {

        @Override
        public void onRPCRequest(String appId, RPCRequest rpcRequest) {

        }

        @Override
        public void onOnSystemRequest(String appId, OnSystemRequest notification) {

        }

        @Override
		public void onAddSubMenuResponse(String appId, AddSubMenuResponse response) {
			final ISyncAddSubMenuResponseListener listener = _addSubMenuResponseListeners.get(response.getCorrelationID());
			SyncSubMenu syncSubMenuToReturn = null;
			Object tagToReturn = null;
			
			// Return if listener is null
			if (listener == null) {
				return;
			}

			// If adding command was successful, find the command that was added
			if (response.getSuccess()) {
				syncSubMenuToReturn = _syncSubMenusByCorrelationID.get(response.getCorrelationID());
				removeSyncSubMenuByCorrelationID(response.getCorrelationID());
			}
			
			// Set tag, null if none exists
			tagToReturn = _genericTagsByCorrelationID.get(response.getCorrelationID());
			// Remove any tag tied to this correlationID
			removeGenericObjectTagByCorrelationID(response.getCorrelationID());
			
			listener.onAddSubMenuResponse(response, syncSubMenuToReturn, tagToReturn);
			
			removeIProxyAddSubMenuResponseListener(response.getCorrelationID());
		}
	
		@Override
		public void onAlertResponse(String appId, AlertResponse response) {
			final ISyncAlertResponseListener listener = _alertResponseListeners.get(response.getCorrelationID());
			Object tagToReturn = null;
			
			// Return if listener is null
			if (listener == null) {
				return;
			}
			
			// Set tag, null if none exists
			tagToReturn = _genericTagsByCorrelationID.get(response.getCorrelationID());
			// Remove any tag tied to this correlationID
			removeGenericObjectTagByCorrelationID(response.getCorrelationID());
			
			listener.onAlertResponse(response, tagToReturn);
			
			removeIProxyAlertResponseListener(response.getCorrelationID());
		}
	
		@Override
		public void onCreateInteractionChoiceSetResponse(String appId,
                                                         CreateInteractionChoiceSetResponse response) {
			final ISyncCreateInteractionChoiceSetResponseListener listener = _createInteractionChoiceSetResponseListeners.get(response.getCorrelationID());
			SyncChoiceSet syncChoiceSetToReturn = null;
			Object tagToReturn = null;
			
			
			// Return if listener is null
			if (listener == null) {
				return;
			}
			
			// If adding choiceset was successful, find the choiceset that was added
			if (response.getSuccess()) {
				syncChoiceSetToReturn = _syncChoiceSetByCorrelationID.get(response.getCorrelationID());
				removeSyncChoiceSetByCorrelationID(response.getCorrelationID());
			}
			
			// Set tag, null if none exists
			tagToReturn = _genericTagsByCorrelationID.get(response.getCorrelationID());
			// Remove any tag tied to this correlationID
			removeGenericObjectTagByCorrelationID(response.getCorrelationID());
			
			listener.onCreateInteractionChoiceSetResponse(response, syncChoiceSetToReturn, tagToReturn);
			
			removeIProxyCreateInteractionChoiceSetResponse(response.getCorrelationID());
		}
	
		@Override
		public void onDeleteCommandResponse(String appId, DeleteCommandResponse response) {
			final ISyncDeleteCommandResponseListener listener = _createDeleteCommandResponseListeners.get(response.getCorrelationID());
			Object tagToReturn = null;
			
			// Return if listener is null
			if (listener == null) {
				return;
			}
			
			// Set tag, null if none exists
			tagToReturn = _genericTagsByCorrelationID.get(response.getCorrelationID());
			// Remove any tag tied to this correlationID
			removeGenericObjectTagByCorrelationID(response.getCorrelationID());
			
			listener.onDeleteCommandResponse(response, tagToReturn);
			
			removeIProxyDeleteCommandResponse(response.getCorrelationID());
		}
	
		@Override
		public void onDeleteInteractionChoiceSetResponse(String appId,
                                                         DeleteInteractionChoiceSetResponse response) {
			final ISyncDeleteInteractionChoiceSetResponseListener listener = _deleteInteractionchoiceSetResponseListeners.get(response.getCorrelationID());		
			Object tagToReturn = null;
			
			if (listener == null) {
				return;
			}
			
			// Set tag, null if none exists
			tagToReturn = _genericTagsByCorrelationID.get(response.getCorrelationID());
			// Remove any tag tied to this correlationID
			removeGenericObjectTagByCorrelationID(response.getCorrelationID());
			
			listener.onDeleteInteractionChoiceSetResponse(response, tagToReturn);
			
			removeIProxyDeleteInteractionChoiceSetResponseListener(response.getCorrelationID());
		}
	
		@Override
		public void onDeleteSubMenuResponse(String appId, DeleteSubMenuResponse response) {
			final ISyncDeleteSubMenuResponseListener listener = _deleteSubMenuResponseListeners.get(response.getCorrelationID());
			Object tagToReturn = null;
			
			// Return if listener is null
			if (listener == null) {
				return;
			}
			
			// Set tag, null if none exists
			tagToReturn = _genericTagsByCorrelationID.get(response.getCorrelationID());
			// Remove any tag tied to this correlationID
			removeGenericObjectTagByCorrelationID(response.getCorrelationID());
			
			listener.onDeleteSubMenuResponse(response, tagToReturn);
			
			removeIProxyDeleteSubMenuResponseListener(response.getCorrelationID());
		}
	
		@Override
		public void onOnDriverDistraction(OnDriverDistraction notification) {
			for (Iterator<ISyncDriverDistractionListener> i = _driverDistractionListeners.iterator(); i.hasNext();) {
				final ISyncDriverDistractionListener listener = i.next();
				
				listener.onOnDriverDistraction(notification);
			}
		}
	
		@Override
		public void onOnEncodedSyncPData(OnEncodedSyncPData notification) {
			for (Iterator<ISyncEncodedSyncPDataListener> i = _encodedSyncPDataListeners.iterator(); i.hasNext();) {
				final ISyncEncodedSyncPDataListener listener = i.next();
				
				listener.onOnEncodedSyncPData(notification);
			}
		}
	
		@Override
		public void onOnSyncPData(OnSyncPData notification) {
			for (Iterator<ISyncSyncPDataListener> i = _syncPDataListeners.iterator(); i.hasNext();) {
				final ISyncSyncPDataListener listener = i.next();
				
				listener.onOnSyncPData(notification);
			}
		}
	
		@Override
		public void onEncodedSyncPDataResponse(String appId, EncodedSyncPDataResponse response) {
			final ISyncEncodedSyncPDataResponseListener listener = _encodedSyncPDataResponseListeners.get(response.getCorrelationID());
			Object tagToReturn = null;
			
			// Return if listener is null
			if (listener == null) {
				return;
			}
			
			// Set tag, null if none exists
			tagToReturn = _genericTagsByCorrelationID.get(response.getCorrelationID());
			// Remove any tag tied to this correlationID
			removeGenericObjectTagByCorrelationID(response.getCorrelationID());
			
			listener.onEncodedSyncPDataResponse(response, tagToReturn);
			
			removeIProxyEncodedSyncPDataResponseListener(response.getCorrelationID());
		}
	
		@Override
		public void onSyncPDataResponse(String appId, SyncPDataResponse response) {
			final ISyncSyncPDataResponseListener listener = _syncPDataResponseListeners.get(response.getCorrelationID());
			Object tagToReturn = null;
			
			// Return if listener is null
			if (listener == null) {
				return;
			}
			
			// Set tag, null if none exists
			tagToReturn = _genericTagsByCorrelationID.get(response.getCorrelationID());
			// Remove any tag tied to this correlationID
			removeGenericObjectTagByCorrelationID(response.getCorrelationID());
			
			listener.onSyncPDataResponse(response, tagToReturn);
			
			removeIProxySyncPDataResponseListener(response.getCorrelationID());
		}
	
		@Override
		public void onError(String info, Throwable e) {
			_lifecycleListener.onError(info, e);
		}
		
		@Override
		public void onPerformInteractionResponse(String appId, PerformInteractionResponse response) {
			final ISyncPerformInteractionResponseListener listener = _performInteractionResponseListeners.get(response.getCorrelationID());
			Object tagToReturn = null;
			
			// Return if listener is null
			if (listener == null) {
				return;
			}
			
			// Notify Choice listener that choice was chosen
			if (response.getChoiceID() != null) {
				final ISyncChoiceListener choiceListener = _interactionChoiceListeners.get(response.getChoiceID());
				final SyncChoice syncChoiceChosen = _syncChoicesByChoiceID.get(response.getChoiceID());
			
				// Return if listener is null
				if (choiceListener != null) {
					Object optionTagToReturn = null;
					optionTagToReturn = _genericTagsByChoiceID.get(response.getChoiceID());
					
					// Only preform callback if one had been added
					OnSyncChoiceChosen choiceChosenMsg = new OnSyncChoiceChosen();
					
					if (syncChoiceChosen != null) {
						choiceChosenMsg.setSyncChoice(syncChoiceChosen);
					}
					choiceChosenMsg.setTriggerSource(response.getTriggerSource());
					
					choiceListener.onSyncChoiceChosen(choiceChosenMsg, optionTagToReturn);
				}
			}
			
			// Set tag, null if none exists
			tagToReturn = _genericTagsByCorrelationID.get(response.getCorrelationID());
			// Remove any tag tied to this correlationID
			removeGenericObjectTagByCorrelationID(response.getCorrelationID());
			
			listener.onPerformInteractionResponse(response, tagToReturn);
			
			removeIProxyPerformInteractionResponseListener(response.getCorrelationID());
		}
	
		@Override
		public void onResetGlobalPropertiesResponse(String appId,
                                                    ResetGlobalPropertiesResponse response) {
			final ISyncResetGlobalPropertiesListener listener = _resetGlobalPropertiesResponseListeners.get(response.getCorrelationID());
			Object tagToReturn = null;
			
			// Return if listener is null
			if (listener == null) {
				return;
			}
			
			// Set tag, null if none exists
			tagToReturn = _genericTagsByCorrelationID.get(response.getCorrelationID());
			// Remove any tag tied to this correlationID
			removeGenericObjectTagByCorrelationID(response.getCorrelationID());
			
			listener.onResetGlobalPropertiesResponse(response, tagToReturn);
			
			removeIProxyResetGlobalPropertiesResponse(response.getCorrelationID());
		}
	
		@Override
		public void onSetGlobalPropertiesResponse(String appId,
                                                  SetGlobalPropertiesResponse response) {
			final ISyncSetGlobalPropertiesResponseListener listener = _setGlobalPropertiesResponseListeners.get(response.getCorrelationID());
			Object tagToReturn = null;
			
			// Return if listener is null
			if (listener == null) {
				return;
			}
			
			// Set tag, null if none exists
			tagToReturn = _genericTagsByCorrelationID.get(response.getCorrelationID());
			// Remove any tag tied to this correlationID
			removeGenericObjectTagByCorrelationID(response.getCorrelationID());
			
			listener.onSetGlobalPropertiesResponse(response, tagToReturn);
			
			removeIProxySetGlobalPropertiesResponseListener(response.getCorrelationID());
		}
	
		@Override
		public void onSetMediaClockTimerResponse(String appId, SetMediaClockTimerResponse response) {
			final ISyncSetMediaClockTimerResponseListener listener = _setMediaClockTimerResponseListeners.get(response.getCorrelationID());
			Object tagToReturn = null;
			
			// Return if listener is null
			if (listener == null) {
				return;
			}
			
			// Set tag, null if none exists
			tagToReturn = _genericTagsByCorrelationID.get(response.getCorrelationID());
			// Remove any tag tied to this correlationID
			removeGenericObjectTagByCorrelationID(response.getCorrelationID());
			
			listener.onSetMediaClockTimerResponse(response, tagToReturn);
			
			removeIProxySetMediaClockTimerResponseListener(response.getCorrelationID());
		}
	
		@Override
		public void onShowResponse(String appId, ShowResponse response) {
			final ISyncShowResponseListener listener = _showResponseListeners.get(response.getCorrelationID());
			Object tagToReturn = null;
			
			// Return if listener is null
			if (listener == null) {
				return;
			}
			
			// Set tag, null if none exists
			tagToReturn = _genericTagsByCorrelationID.get(response.getCorrelationID());
			// Remove any tag tied to this correlationID
			removeGenericObjectTagByCorrelationID(response.getCorrelationID());
			
			listener.onShowResponse(response, tagToReturn);
			
			removeIProxyShowResponseListener(response.getCorrelationID());
		}
	
		@Override
		public void onSpeakResponse(String appId, SpeakResponse response) {
			final ISyncSpeakResponseListener listener = _speakResponseListeners.get(response.getCorrelationID());
			Object tagToReturn = null;
			
			// Return if listener is null
			if (listener == null) {
				return;
			}
			
			// Set tag, null if none exists
			tagToReturn = _genericTagsByCorrelationID.get(response.getCorrelationID());
			// Remove any tag tied to this correlationID
			removeGenericObjectTagByCorrelationID(response.getCorrelationID());
			
			listener.onSpeakResponse(appId, response, tagToReturn);
			
			removeIProxySpeakResponseListener(response.getCorrelationID());
		}
	
		@Override
		public void onOnButtonEvent(String appId, OnButtonEvent notification) {
			final ISyncButtonListener listener = _buttonListeners.get(notification.getButtonName());
			
			// Return if listener is null
			if (listener == null) {
				return;
			}
			
			listener.onOnButtonEvent(notification);
		}
	
		@Override
		public void onOnButtonPress(String appId, OnButtonPress notification) {
			final ISyncButtonListener listener = _buttonListeners.get(notification.getButtonName());
			
			// Return if listener is null
			if (listener == null) {
				return;
			}
			
			listener.onOnButtonPress(notification);
		}
	
		@Override
		public void onSubscribeButtonResponse(String appId, SubscribeButtonResponse response) {
			final ISyncButtonListener listener = _buttonResponseListeners.get(response.getCorrelationID());
			Object tagToReturn = null;
			
			// Return if listener is null
			if (listener == null) {
				return;
			}
			
			// Set tag, null if none exists
			tagToReturn = _genericTagsByCorrelationID.get(response.getCorrelationID());
			// Remove any tag tied to this correlationID
			removeGenericObjectTagByCorrelationID(response.getCorrelationID());
			
			listener.onSubscribeButtonResponse(response, tagToReturn);
			
			removeAddIProxySyncButtonResponseListener(response.getCorrelationID());		
		}
	
		@Override
		public void onOnCommand(String appId, OnCommand notification) {
			final ISyncCommandListener listener = _commandListeners.get(notification.getCmdID());
			final SyncCommand syncCommand = _syncCommandsByCommandID.get(notification.getCmdID());
			Object tagToReturn = null;
			
			// Return if listener is null
			if (listener != null) {
				// Set tag, null if none exists
				tagToReturn = _genericTagsByCommandID.get(notification.getCmdID());
				
				listener.onSyncCommand(notification, syncCommand, tagToReturn);
			}
		}
	
		@Override
		public void onAddCommandResponse(String appId, AddCommandResponse response) {
			final ISyncCommandListener listener = _commandResponseListeners.get(response.getCorrelationID());
			SyncCommand syncCommandToReturn = null;
			Object tagToReturn = null;
			
			// Return if listener is null
			if (listener == null) {
				return;
			}
			
			// If adding command was successful, find the command that was added
			if (response.getSuccess()) {
				syncCommandToReturn = _syncCommandsByCorrelationID.get(response.getCorrelationID());
				removeSyncCommandByCorrelationID(response.getCorrelationID());
			}
			
			// Set tag, null if none exists
			tagToReturn = _genericTagsByCorrelationID.get(response.getCorrelationID());
			// Remove any tag tied to this correlationID
			removeGenericObjectTagByCorrelationID(response.getCorrelationID());
			
			listener.onAddCommandResponse(response, syncCommandToReturn, tagToReturn);
			
			removeAddCommandResponseListener(response.getCorrelationID());
		}
	
		@Override
		public void onOnTBTClientState(OnTBTClientState notification) {
			for (Iterator<ISyncTBTClientStateListener> i = _tbtClientStateListeners.iterator(); i.hasNext();) {
				final ISyncTBTClientStateListener listener = i.next();
				
				listener.onOnTBTClientState(notification);
			}
		}
	
		@Override
		public void onUnsubscribeButtonResponse(String appId, UnsubscribeButtonResponse response) {
			final ISyncUnsubscribeButtonResponseListener listener = _unsubscribeButtonResponseListeners.get(response.getCorrelationID());
			Object tagToReturn = null;
			
			// Return if listener is null
			if (listener == null) {
				return;
			}
			
			// Set tag, null if none exists
			tagToReturn = _genericTagsByCorrelationID.get(response.getCorrelationID());
			// Remove any tag tied to this correlationID
			removeGenericObjectTagByCorrelationID(response.getCorrelationID());
			
			listener.onUnsubscribeButtonResponse(response, tagToReturn);
			
			removeIProxyUnsubscribeButtonResponseListener(response.getCorrelationID());
		}
		
		@Override
		public void onGenericResponse(GenericResponse response) {
			_lifecycleListener.onGenericResponse(response);
		}
		
		@Override
		public void onOnPermissionsChange(String appId, OnPermissionsChange notification) {
			_lifecycleListener.onOnPermissionsChange(notification);
		}

		@Override
		public void onOnHMIStatus(String appId, OnHMIStatus notification) {
			_lifecycleListener.onOnHMIStatus(appId, notification);
		}

		@Override
		public void onProxyClosed(String info, Exception e) {
			// Remove all manager copies of resources corresponding to copies no longer 
				// present in SYNC		
			_syncCommandsByCommandID.clear();
			_syncChoicesByChoiceID.clear();
			_syncChoicesBySyncChoiceSetID.clear();
	
			// Notify the listener that SYNC has been disconnected
			_lifecycleListener.onProxyClosed(info, e);
		}

		@Override
		public void onSubscribeVehicleDataResponse(String appId, SubscribeVehicleDataResponse response) {
			_lifecycleListener.onSubscribeVehicleDataResponse(response);
		}

		@Override
		public void onUnsubscribeVehicleDataResponse(String appId, UnsubscribeVehicleDataResponse response) {
			_lifecycleListener.onUnsubscribeVehicleDataResponse(response);
		}

		@Override
		public void onGetVehicleDataResponse(String appId, GetVehicleDataResponse response) {
			_lifecycleListener.onGetVehicleDataResponse(response);
		}

		@Override
		public void onReadDIDResponse(String appId, ReadDIDResponse response) {
			_lifecycleListener.onReadDIDResponse(response);
		}

		@Override
		public void onGetDTCsResponse(String appId, GetDTCsResponse response) {
			_lifecycleListener.onGetDTCsResponse(response);
		}

		@Override
		public void onOnVehicleData(String appId, OnVehicleData notification) {
			_lifecycleListener.onOnVehicleData(notification);
		}
		
		@Override
		public void onPerformAudioPassThruResponse(String appId, PerformAudioPassThruResponse response) {
			_lifecycleListener.onPerformAudioPassThruResponse(response);
		}

		@Override
		public void onEndAudioPassThruResponse(String appId, EndAudioPassThruResponse response) {
			_lifecycleListener.onEndAudioPassThruResponse(response);
		}

		@Override
		public void onOnAudioPassThru(String appId, OnAudioPassThru notification) {
			_lifecycleListener.onOnAudioPassThru(notification);
		}

		@Override
		public void onPutFileResponse(String appId, PutFileResponse response) {
			_lifecycleListener.onPutFileResponse(response);
		}

		@Override
		public void onDeleteFileResponse(String appId, DeleteFileResponse response) {
			_lifecycleListener.onDeleteFileResponse(response);
		}

		@Override
		public void onListFilesResponse(String appId, ListFilesResponse response) {
			_lifecycleListener.onListFilesResponse(response);
		}

		@Override
		public void onSetAppIconResponse(String appId, SetAppIconResponse response) {
			_lifecycleListener.onSetAppIconResponse(response);
		}

		@Override
		public void onScrollableMessageResponse(String appId, ScrollableMessageResponse response) {
			_lifecycleListener.onScrollableMessageResponse(response);
		}

		@Override
		public void onChangeRegistrationResponse(String appId, ChangeRegistrationResponse response) {
			_lifecycleListener.onChangeRegistrationResponse(response);
		}

		@Override
		public void onSetDisplayLayoutResponse(String appId, SetDisplayLayoutResponse response) {
			_lifecycleListener.onSetDisplayLayoutResponse(response);
		}

		@Override
		public void onOnLanguageChange(String appId, OnLanguageChange notification) {
			_lifecycleListener.onOnLanguageChange(notification);
		}
		public void onSliderResponse(SliderResponse response) {
			_lifecycleListener.onSliderResponse(response);
		}

		@Override
		public void onAlertManeuverResponse(String appId, AlertManeuverResponse response) {
			_lifecycleListener.onAlertManeuverResponse(response);
		}

		@Override
		public void onShowConstantTBTResponse(String appId, ShowConstantTBTResponse response) {
			_lifecycleListener.onShowConstantTBTResponse(response);
		}

		@Override
		public void onUpdateTurnListResponse(String appId, UpdateTurnListResponse response) {
			_lifecycleListener.onUpdateTurnListResponse(response);
		}

        @Override
        public void onSystemRequestResponse(String appId, SystemRequestResponse response) {

        }

        @Override
        public void onMobileNaviStart(String appId, boolean encrypted) {
        }

        @Override
        public void onMobileNavAckReceived(String appId, int frameReceivedNumber) {

        }

        @Override
        public void onOnTouchEvent(String appId, OnTouchEvent notification) {

        }

        @Override
        public void onKeyboardInput(String appId, OnKeyboardInput msg) {

        }

        @Override
        public void onAppUnregisteredAfterLanguageChange(String appId, OnLanguageChange msg) {

        }

        @Override
        public void onAppUnregisteredReason(String appId, AppInterfaceUnregisteredReason reason) {

        }

        @Override
        public void onProtocolServiceEnded(ServiceType serviceType, String appId) {

        }

        @Override
        public void onProtocolServiceEndedAck(ServiceType serviceType, String appId) {

        }

        @Override
        public void onSessionStarted(String appId) {

        }

        @Override
        public void onAudioServiceStart(String appId, boolean encrypted) {

        }

        @Override
        public void onUSBNoSuchDeviceException() {

        }

        @Override
        public void onDiagnosticMessageResponse(String appId,
                                                DiagnosticMessageResponse diagnosticMessageResponse) {

        }

        @Override
        public void onStartServiceNackReceived(String appId, ServiceType serviceType) {

        }

        @Override
        public void onRPCServiceStart(String appId, boolean encrypted) {

        }

        @Override
        public void onHashChange(String appId, OnHashChange onHashChange) {


        }

        @Override
        public void onStartSession(String appId) {

        }

        @Override
<<<<<<< HEAD
        public void onSecureServiceStart() {

        }

        @Override
        public void onPutFileRequest(String appId, PutFile putFile) {


        }

        @Override
=======
>>>>>>> 729f6e6f
        public void onSliderResponse(String appId, SliderResponse response) {

        }
    }
}<|MERGE_RESOLUTION|>--- conflicted
+++ resolved
@@ -2641,7 +2641,6 @@
         }
 
         @Override
-<<<<<<< HEAD
         public void onSecureServiceStart() {
 
         }
@@ -2653,8 +2652,6 @@
         }
 
         @Override
-=======
->>>>>>> 729f6e6f
         public void onSliderResponse(String appId, SliderResponse response) {
 
         }
