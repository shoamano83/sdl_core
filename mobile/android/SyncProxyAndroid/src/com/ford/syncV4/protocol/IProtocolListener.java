--- conflicted
+++ resolved
@@ -1,32 +1,30 @@
-package com.ford.syncV4.protocol;
-
-import com.ford.syncV4.protocol.enums.*;
-
-public interface IProtocolListener {
-	// Called to indicate that these bytes are to be sent as part of a message.
-	// This call includes the part of the message.
-	void onProtocolMessageBytesToSend(byte[] msgBytes, int offset, int length);
-
-	// Called to indicate that a complete message (RPC, BULK, etc.) has been
-	// received.  This call includes the message.
-	void onProtocolMessageReceived(ProtocolMessage msg);
-
-	// Called to indicate that a protocol session has been started (from either side)
-	void onProtocolSessionStarted(SessionType sessionType, byte sessionID, byte version, String correlationID);
-
-	// Called to indicate that a protocol session has ended (from either side)
-	void onProtocolSessionEnded(SessionType sessionType, byte sessionID, String correlationID /*, String info, Exception ex*/);
-
-	// Called to indicate that expected receipt of a protocol heartbeat from SYNC is
-	// past due (by indicated amount).
-	void onProtocolHeartbeatPastDue(int heartbeatInterval_ms, int pastDue_ms);
-
-	// Called to indicate that a protocol error was detected in received data.
-	void onProtocolError(String info, Exception e);
-
-<<<<<<< HEAD
-    void onMobileNavAckReceived(int frameReceivedNumber);
-=======
-    void onProtocolAppUnregistered();
->>>>>>> 1d79310b
+package com.ford.syncV4.protocol;
+
+import com.ford.syncV4.protocol.enums.*;
+
+public interface IProtocolListener {
+	// Called to indicate that these bytes are to be sent as part of a message.
+	// This call includes the part of the message.
+	void onProtocolMessageBytesToSend(byte[] msgBytes, int offset, int length);
+
+	// Called to indicate that a complete message (RPC, BULK, etc.) has been
+	// received.  This call includes the message.
+	void onProtocolMessageReceived(ProtocolMessage msg);
+
+	// Called to indicate that a protocol session has been started (from either side)
+	void onProtocolSessionStarted(SessionType sessionType, byte sessionID, byte version, String correlationID);
+
+	// Called to indicate that a protocol session has ended (from either side)
+	void onProtocolSessionEnded(SessionType sessionType, byte sessionID, String correlationID /*, String info, Exception ex*/);
+
+	// Called to indicate that expected receipt of a protocol heartbeat from SYNC is
+	// past due (by indicated amount).
+	void onProtocolHeartbeatPastDue(int heartbeatInterval_ms, int pastDue_ms);
+
+	// Called to indicate that a protocol error was detected in received data.
+	void onProtocolError(String info, Exception e);
+
+    void onMobileNavAckReceived(int frameReceivedNumber);
+
+    void onProtocolAppUnregistered();
 } // end-interfCe