package com.ford.syncV4.protocol;

import com.ford.syncV4.protocol.enums.FrameData;
import com.ford.syncV4.protocol.enums.FrameDataControlFrameType;
import com.ford.syncV4.protocol.enums.FrameType;
import com.ford.syncV4.protocol.enums.SessionType;

public class ProtocolFrameHeaderFactory {

<<<<<<< HEAD
    public static ProtocolFrameHeader createMobileNavStartSession(int messageID, byte sessionID, byte version) {
        ProtocolFrameHeader msg = new ProtocolFrameHeader();
        msg.setVersion(version);
        msg.setFrameType(FrameType.Control);
        msg.setSessionType(SessionType.Mobile_Nav);
        msg.setFrameData(FrameDataControlFrameType.StartSession.value());
        msg.setMessageID(messageID);
        msg.setSessionID(sessionID);
        msg.setCompressed(false);
        msg.setDataSize(0);
        return msg;
    }

    public static ProtocolFrameHeader createStartSession(SessionType serviceType, int messageID, byte version) {
        ProtocolFrameHeader msg = new ProtocolFrameHeader();
        msg.setVersion(version);
        msg.setFrameType(FrameType.Control);
        msg.setSessionType(serviceType);
        msg.setFrameData(FrameDataControlFrameType.StartSession.value());
        msg.setMessageID(messageID);
        return msg;
    }

    public static ProtocolFrameHeader createStartSessionACK(SessionType serviceType, byte sessionID, int messageID, byte version) {
        ProtocolFrameHeader msg = new ProtocolFrameHeader();
        msg.setVersion(version);
        msg.setFrameType(FrameType.Control);
        msg.setSessionType(serviceType);
        msg.setSessionID(sessionID);
        msg.setFrameData(FrameDataControlFrameType.StartSessionACK.value());
        msg.setMessageID(messageID);
        return msg;
    }

    public static ProtocolFrameHeader createStartSessionNACK(SessionType serviceType, byte sessionID, int messageID, byte version) {
        ProtocolFrameHeader msg = new ProtocolFrameHeader();
        msg.setVersion(version);
        msg.setFrameType(FrameType.Control);
        msg.setSessionType(serviceType);
        msg.setSessionID(sessionID);
        msg.setFrameData(FrameDataControlFrameType.StartSessionNACK.value());
        msg.setMessageID(messageID);
        return msg;
    }

    public static ProtocolFrameHeader createEndSession(SessionType serviceType, byte sessionID, int messageID, byte version) {
        ProtocolFrameHeader msg = new ProtocolFrameHeader();
        msg.setVersion(version);
        msg.setFrameType(FrameType.Control);
        msg.setSessionType(serviceType);
        msg.setSessionID(sessionID);
        msg.setFrameData(FrameDataControlFrameType.EndSession.value());
        msg.setMessageID(messageID);
        return msg;
    }

    public static ProtocolFrameHeader createSingleSendData(SessionType serviceType, byte sessionID,
                                                           int dataLength, int messageID, byte version) {
        ProtocolFrameHeader msg = new ProtocolFrameHeader();
        msg.setVersion(version);
        msg.setFrameType(FrameType.Single);
        msg.setSessionType(serviceType);
        msg.setFrameData(ProtocolFrameHeader.FrameDataSingleFrame);
        msg.setSessionID(sessionID);
        msg.setDataSize(dataLength);
        msg.setMessageID(messageID);

        return msg;
    }

    public static ProtocolFrameHeader createMultiSendDataFirst(SessionType serviceType, byte sessionID,
                                                               int messageID, byte version) {
        ProtocolFrameHeader msg = new ProtocolFrameHeader();
        msg.setVersion(version);
        msg.setFrameType(FrameType.First);
        msg.setSessionType(serviceType);
        msg.setFrameData(ProtocolFrameHeader.FrameDataFirstFrame);
        msg.setSessionID(sessionID);
        msg.setDataSize(8);
        msg.setMessageID(messageID);

        return msg;
    }

    public static ProtocolFrameHeader createMultiSendDataRest(SessionType serviceType, byte sessionID,
                                                              int dataLength, byte frameSequenceNumber, int messageID, byte version) {
        ProtocolFrameHeader msg = new ProtocolFrameHeader();
        msg.setVersion(version);
        msg.setFrameType(FrameType.Consecutive);
        msg.setSessionType(serviceType);
        msg.setFrameData(frameSequenceNumber/*FrameData.ConsecutiveFrame.value()*/);
        msg.setSessionID(sessionID);
        msg.setDataSize(dataLength);
        msg.setMessageID(messageID);

        return msg;
    }

    public static ProtocolFrameHeader createMultiSendDataRest(SessionType serviceType, byte sessionID,
                                                              int dataLength, int messageID, byte version) {
        ProtocolFrameHeader msg = new ProtocolFrameHeader();
        msg.setVersion(version);
        msg.setFrameType(FrameType.Consecutive);
        msg.setSessionType(serviceType);
        msg.setFrameData(FrameData.ConsecutiveFrame.value());
        msg.setSessionID(sessionID);
        msg.setDataSize(dataLength);
        msg.setMessageID(messageID);

        return msg;
    }

    public static BinaryFrameHeader createBinaryFrameHeader(byte rpcType, int functionID, int corrID, int jsonSize) {
        BinaryFrameHeader msg = new BinaryFrameHeader();
        msg.setRPCType(rpcType);
        msg.setFunctionID(functionID);
        msg.setCorrID(corrID);
        msg.setJsonSize(jsonSize);

        return msg;
    }
=======
	public static ProtocolFrameHeader createStartSession(SessionType serviceType, int messageID, byte version) {
		ProtocolFrameHeader msg = new ProtocolFrameHeader();
		msg.setVersion(version);
		msg.setFrameType(FrameType.Control);
		msg.setSessionType(serviceType);
		msg.setFrameData(FrameDataControlFrameType.StartSession.value());
		msg.setMessageID(messageID);

		return msg;
	}

	public static ProtocolFrameHeader createStartSessionACK(SessionType serviceType, byte sessionID, int messageID, byte version) {
		ProtocolFrameHeader msg = new ProtocolFrameHeader();
		msg.setVersion(version);
		msg.setFrameType(FrameType.Control);
		msg.setSessionType(serviceType);
		msg.setSessionID(sessionID);
		msg.setFrameData(FrameDataControlFrameType.StartSessionACK.value());
		msg.setMessageID(messageID);

		return msg;
	}

	public static ProtocolFrameHeader createStartSessionNACK(SessionType serviceType, byte sessionID, int messageID, byte version) {
		ProtocolFrameHeader msg = new ProtocolFrameHeader();
		msg.setVersion(version);
		msg.setFrameType(FrameType.Control);
		msg.setSessionType(serviceType);
		msg.setSessionID(sessionID);
		msg.setFrameData(FrameDataControlFrameType.StartSessionNACK.value());
		msg.setMessageID(messageID);

		return msg;
	}

	public static ProtocolFrameHeader createEndSession(SessionType serviceType,
                                                       byte sessionID, int messageID,
                                                       byte version,
                                                       int dataLength) {
		ProtocolFrameHeader msg = new ProtocolFrameHeader();
		msg.setVersion(version);
		msg.setFrameType(FrameType.Control);
		msg.setSessionType(serviceType);
		msg.setSessionID(sessionID);
		msg.setFrameData(FrameDataControlFrameType.EndSession.value());
		msg.setMessageID(messageID);
        msg.setDataSize(dataLength);

		return msg;
	}

	public static ProtocolFrameHeader createSingleSendData(SessionType serviceType, byte sessionID,
			int dataLength, int messageID, byte version) {
		ProtocolFrameHeader msg = new ProtocolFrameHeader();
		msg.setVersion(version);
		msg.setFrameType(FrameType.Single);
		msg.setSessionType(serviceType);
		msg.setFrameData(ProtocolFrameHeader.FrameDataSingleFrame);
		msg.setSessionID(sessionID);
		msg.setDataSize(dataLength);
		msg.setMessageID(messageID);

		return msg;
	}

	public static ProtocolFrameHeader createMultiSendDataFirst(SessionType serviceType, byte sessionID, 
			int messageID, byte version) {
		ProtocolFrameHeader msg = new ProtocolFrameHeader();
		msg.setVersion(version);
		msg.setFrameType(FrameType.First);
		msg.setSessionType(serviceType);
		msg.setFrameData(ProtocolFrameHeader.FrameDataFirstFrame);
		msg.setSessionID(sessionID);
		msg.setDataSize(8);
		msg.setMessageID(messageID);

		return msg;
	}

	public static ProtocolFrameHeader createMultiSendDataRest(SessionType serviceType, byte sessionID,
			int dataLength, byte frameSequenceNumber, int messageID, byte version) {
		ProtocolFrameHeader msg = new ProtocolFrameHeader();
		msg.setVersion(version);
		msg.setFrameType(FrameType.Consecutive);
		msg.setSessionType(serviceType);
		msg.setFrameData(frameSequenceNumber/*FrameData.ConsecutiveFrame.value()*/);
		msg.setSessionID(sessionID);
		msg.setDataSize(dataLength);
		msg.setMessageID(messageID);

		return msg;
	}
	
	public static ProtocolFrameHeader createMultiSendDataRest(SessionType serviceType, byte sessionID,
			int dataLength, int messageID, byte version) {
		ProtocolFrameHeader msg = new ProtocolFrameHeader();
		msg.setVersion(version);
		msg.setFrameType(FrameType.Consecutive);
		msg.setSessionType(serviceType);
		msg.setFrameData(FrameData.ConsecutiveFrame.value());
		msg.setSessionID(sessionID);
		msg.setDataSize(dataLength);
		msg.setMessageID(messageID);

		return msg;
	}
	
	public static BinaryFrameHeader createBinaryFrameHeader(byte rpcType, int functionID, int corrID, int jsonSize) {
		BinaryFrameHeader msg = new BinaryFrameHeader();
		msg.setRPCType(rpcType);
		msg.setFunctionID(functionID);
		msg.setCorrID(corrID);
		msg.setJsonSize(jsonSize);
		
		return msg;
	}
>>>>>>> c41f2c17
}
<|MERGE_RESOLUTION|>--- conflicted
+++ resolved
@@ -1,250 +1,152 @@
-package com.ford.syncV4.protocol;
-
-import com.ford.syncV4.protocol.enums.FrameData;
-import com.ford.syncV4.protocol.enums.FrameDataControlFrameType;
-import com.ford.syncV4.protocol.enums.FrameType;
-import com.ford.syncV4.protocol.enums.SessionType;
-
-public class ProtocolFrameHeaderFactory {
-
-<<<<<<< HEAD
-    public static ProtocolFrameHeader createMobileNavStartSession(int messageID, byte sessionID, byte version) {
-        ProtocolFrameHeader msg = new ProtocolFrameHeader();
-        msg.setVersion(version);
-        msg.setFrameType(FrameType.Control);
-        msg.setSessionType(SessionType.Mobile_Nav);
-        msg.setFrameData(FrameDataControlFrameType.StartSession.value());
-        msg.setMessageID(messageID);
-        msg.setSessionID(sessionID);
-        msg.setCompressed(false);
-        msg.setDataSize(0);
-        return msg;
-    }
-
-    public static ProtocolFrameHeader createStartSession(SessionType serviceType, int messageID, byte version) {
-        ProtocolFrameHeader msg = new ProtocolFrameHeader();
-        msg.setVersion(version);
-        msg.setFrameType(FrameType.Control);
-        msg.setSessionType(serviceType);
-        msg.setFrameData(FrameDataControlFrameType.StartSession.value());
-        msg.setMessageID(messageID);
-        return msg;
-    }
-
-    public static ProtocolFrameHeader createStartSessionACK(SessionType serviceType, byte sessionID, int messageID, byte version) {
-        ProtocolFrameHeader msg = new ProtocolFrameHeader();
-        msg.setVersion(version);
-        msg.setFrameType(FrameType.Control);
-        msg.setSessionType(serviceType);
-        msg.setSessionID(sessionID);
-        msg.setFrameData(FrameDataControlFrameType.StartSessionACK.value());
-        msg.setMessageID(messageID);
-        return msg;
-    }
-
-    public static ProtocolFrameHeader createStartSessionNACK(SessionType serviceType, byte sessionID, int messageID, byte version) {
-        ProtocolFrameHeader msg = new ProtocolFrameHeader();
-        msg.setVersion(version);
-        msg.setFrameType(FrameType.Control);
-        msg.setSessionType(serviceType);
-        msg.setSessionID(sessionID);
-        msg.setFrameData(FrameDataControlFrameType.StartSessionNACK.value());
-        msg.setMessageID(messageID);
-        return msg;
-    }
-
-    public static ProtocolFrameHeader createEndSession(SessionType serviceType, byte sessionID, int messageID, byte version) {
-        ProtocolFrameHeader msg = new ProtocolFrameHeader();
-        msg.setVersion(version);
-        msg.setFrameType(FrameType.Control);
-        msg.setSessionType(serviceType);
-        msg.setSessionID(sessionID);
-        msg.setFrameData(FrameDataControlFrameType.EndSession.value());
-        msg.setMessageID(messageID);
-        return msg;
-    }
-
-    public static ProtocolFrameHeader createSingleSendData(SessionType serviceType, byte sessionID,
-                                                           int dataLength, int messageID, byte version) {
-        ProtocolFrameHeader msg = new ProtocolFrameHeader();
-        msg.setVersion(version);
-        msg.setFrameType(FrameType.Single);
-        msg.setSessionType(serviceType);
-        msg.setFrameData(ProtocolFrameHeader.FrameDataSingleFrame);
-        msg.setSessionID(sessionID);
-        msg.setDataSize(dataLength);
-        msg.setMessageID(messageID);
-
-        return msg;
-    }
-
-    public static ProtocolFrameHeader createMultiSendDataFirst(SessionType serviceType, byte sessionID,
-                                                               int messageID, byte version) {
-        ProtocolFrameHeader msg = new ProtocolFrameHeader();
-        msg.setVersion(version);
-        msg.setFrameType(FrameType.First);
-        msg.setSessionType(serviceType);
-        msg.setFrameData(ProtocolFrameHeader.FrameDataFirstFrame);
-        msg.setSessionID(sessionID);
-        msg.setDataSize(8);
-        msg.setMessageID(messageID);
-
-        return msg;
-    }
-
-    public static ProtocolFrameHeader createMultiSendDataRest(SessionType serviceType, byte sessionID,
-                                                              int dataLength, byte frameSequenceNumber, int messageID, byte version) {
-        ProtocolFrameHeader msg = new ProtocolFrameHeader();
-        msg.setVersion(version);
-        msg.setFrameType(FrameType.Consecutive);
-        msg.setSessionType(serviceType);
-        msg.setFrameData(frameSequenceNumber/*FrameData.ConsecutiveFrame.value()*/);
-        msg.setSessionID(sessionID);
-        msg.setDataSize(dataLength);
-        msg.setMessageID(messageID);
-
-        return msg;
-    }
-
-    public static ProtocolFrameHeader createMultiSendDataRest(SessionType serviceType, byte sessionID,
-                                                              int dataLength, int messageID, byte version) {
-        ProtocolFrameHeader msg = new ProtocolFrameHeader();
-        msg.setVersion(version);
-        msg.setFrameType(FrameType.Consecutive);
-        msg.setSessionType(serviceType);
-        msg.setFrameData(FrameData.ConsecutiveFrame.value());
-        msg.setSessionID(sessionID);
-        msg.setDataSize(dataLength);
-        msg.setMessageID(messageID);
-
-        return msg;
-    }
-
-    public static BinaryFrameHeader createBinaryFrameHeader(byte rpcType, int functionID, int corrID, int jsonSize) {
-        BinaryFrameHeader msg = new BinaryFrameHeader();
-        msg.setRPCType(rpcType);
-        msg.setFunctionID(functionID);
-        msg.setCorrID(corrID);
-        msg.setJsonSize(jsonSize);
-
-        return msg;
-    }
-=======
-	public static ProtocolFrameHeader createStartSession(SessionType serviceType, int messageID, byte version) {
-		ProtocolFrameHeader msg = new ProtocolFrameHeader();
-		msg.setVersion(version);
-		msg.setFrameType(FrameType.Control);
-		msg.setSessionType(serviceType);
-		msg.setFrameData(FrameDataControlFrameType.StartSession.value());
-		msg.setMessageID(messageID);
-
-		return msg;
-	}
-
-	public static ProtocolFrameHeader createStartSessionACK(SessionType serviceType, byte sessionID, int messageID, byte version) {
-		ProtocolFrameHeader msg = new ProtocolFrameHeader();
-		msg.setVersion(version);
-		msg.setFrameType(FrameType.Control);
-		msg.setSessionType(serviceType);
-		msg.setSessionID(sessionID);
-		msg.setFrameData(FrameDataControlFrameType.StartSessionACK.value());
-		msg.setMessageID(messageID);
-
-		return msg;
-	}
-
-	public static ProtocolFrameHeader createStartSessionNACK(SessionType serviceType, byte sessionID, int messageID, byte version) {
-		ProtocolFrameHeader msg = new ProtocolFrameHeader();
-		msg.setVersion(version);
-		msg.setFrameType(FrameType.Control);
-		msg.setSessionType(serviceType);
-		msg.setSessionID(sessionID);
-		msg.setFrameData(FrameDataControlFrameType.StartSessionNACK.value());
-		msg.setMessageID(messageID);
-
-		return msg;
-	}
-
-	public static ProtocolFrameHeader createEndSession(SessionType serviceType,
-                                                       byte sessionID, int messageID,
-                                                       byte version,
-                                                       int dataLength) {
-		ProtocolFrameHeader msg = new ProtocolFrameHeader();
-		msg.setVersion(version);
-		msg.setFrameType(FrameType.Control);
-		msg.setSessionType(serviceType);
-		msg.setSessionID(sessionID);
-		msg.setFrameData(FrameDataControlFrameType.EndSession.value());
-		msg.setMessageID(messageID);
-        msg.setDataSize(dataLength);
-
-		return msg;
-	}
-
-	public static ProtocolFrameHeader createSingleSendData(SessionType serviceType, byte sessionID,
-			int dataLength, int messageID, byte version) {
-		ProtocolFrameHeader msg = new ProtocolFrameHeader();
-		msg.setVersion(version);
-		msg.setFrameType(FrameType.Single);
-		msg.setSessionType(serviceType);
-		msg.setFrameData(ProtocolFrameHeader.FrameDataSingleFrame);
-		msg.setSessionID(sessionID);
-		msg.setDataSize(dataLength);
-		msg.setMessageID(messageID);
-
-		return msg;
-	}
-
-	public static ProtocolFrameHeader createMultiSendDataFirst(SessionType serviceType, byte sessionID, 
-			int messageID, byte version) {
-		ProtocolFrameHeader msg = new ProtocolFrameHeader();
-		msg.setVersion(version);
-		msg.setFrameType(FrameType.First);
-		msg.setSessionType(serviceType);
-		msg.setFrameData(ProtocolFrameHeader.FrameDataFirstFrame);
-		msg.setSessionID(sessionID);
-		msg.setDataSize(8);
-		msg.setMessageID(messageID);
-
-		return msg;
-	}
-
-	public static ProtocolFrameHeader createMultiSendDataRest(SessionType serviceType, byte sessionID,
-			int dataLength, byte frameSequenceNumber, int messageID, byte version) {
-		ProtocolFrameHeader msg = new ProtocolFrameHeader();
-		msg.setVersion(version);
-		msg.setFrameType(FrameType.Consecutive);
-		msg.setSessionType(serviceType);
-		msg.setFrameData(frameSequenceNumber/*FrameData.ConsecutiveFrame.value()*/);
-		msg.setSessionID(sessionID);
-		msg.setDataSize(dataLength);
-		msg.setMessageID(messageID);
-
-		return msg;
-	}
-	
-	public static ProtocolFrameHeader createMultiSendDataRest(SessionType serviceType, byte sessionID,
-			int dataLength, int messageID, byte version) {
-		ProtocolFrameHeader msg = new ProtocolFrameHeader();
-		msg.setVersion(version);
-		msg.setFrameType(FrameType.Consecutive);
-		msg.setSessionType(serviceType);
-		msg.setFrameData(FrameData.ConsecutiveFrame.value());
-		msg.setSessionID(sessionID);
-		msg.setDataSize(dataLength);
-		msg.setMessageID(messageID);
-
-		return msg;
-	}
-	
-	public static BinaryFrameHeader createBinaryFrameHeader(byte rpcType, int functionID, int corrID, int jsonSize) {
-		BinaryFrameHeader msg = new BinaryFrameHeader();
-		msg.setRPCType(rpcType);
-		msg.setFunctionID(functionID);
-		msg.setCorrID(corrID);
-		msg.setJsonSize(jsonSize);
-		
-		return msg;
-	}
->>>>>>> c41f2c17
-}
+package com.ford.syncV4.protocol;
+
+import com.ford.syncV4.protocol.enums.FrameData;
+import com.ford.syncV4.protocol.enums.FrameDataControlFrameType;
+import com.ford.syncV4.protocol.enums.FrameType;
+import com.ford.syncV4.protocol.enums.SessionType;
+
+public class ProtocolFrameHeaderFactory {
+
+
+    public static ProtocolFrameHeader createMobileNavStartSession(int messageID, byte sessionID, byte version) {
+        ProtocolFrameHeader msg = new ProtocolFrameHeader();
+        msg.setVersion(version);
+        msg.setFrameType(FrameType.Control);
+        msg.setSessionType(SessionType.Mobile_Nav);
+        msg.setFrameData(FrameDataControlFrameType.StartSession.value());
+        msg.setMessageID(messageID);
+        msg.setSessionID(sessionID);
+        msg.setCompressed(false);
+        msg.setDataSize(0);
+        return msg;
+    }
+
+    public static ProtocolFrameHeader createEndSession(SessionType serviceType, byte sessionID, int messageID, byte version) {
+        ProtocolFrameHeader msg = new ProtocolFrameHeader();
+        msg.setVersion(version);
+        msg.setFrameType(FrameType.Control);
+        msg.setSessionType(serviceType);
+        msg.setSessionID(sessionID);
+        msg.setFrameData(FrameDataControlFrameType.EndSession.value());
+        msg.setMessageID(messageID);
+        return msg;
+    }
+
+    public static ProtocolFrameHeader createStartSession(SessionType serviceType, int messageID, byte version) {
+        ProtocolFrameHeader msg = new ProtocolFrameHeader();
+        msg.setVersion(version);
+        msg.setFrameType(FrameType.Control);
+        msg.setSessionType(serviceType);
+        msg.setFrameData(FrameDataControlFrameType.StartSession.value());
+        msg.setMessageID(messageID);
+
+        return msg;
+    }
+
+    public static ProtocolFrameHeader createStartSessionACK(SessionType serviceType, byte sessionID, int messageID, byte version) {
+        ProtocolFrameHeader msg = new ProtocolFrameHeader();
+        msg.setVersion(version);
+        msg.setFrameType(FrameType.Control);
+        msg.setSessionType(serviceType);
+        msg.setSessionID(sessionID);
+        msg.setFrameData(FrameDataControlFrameType.StartSessionACK.value());
+        msg.setMessageID(messageID);
+
+        return msg;
+    }
+
+    public static ProtocolFrameHeader createStartSessionNACK(SessionType serviceType, byte sessionID, int messageID, byte version) {
+        ProtocolFrameHeader msg = new ProtocolFrameHeader();
+        msg.setVersion(version);
+        msg.setFrameType(FrameType.Control);
+        msg.setSessionType(serviceType);
+        msg.setSessionID(sessionID);
+        msg.setFrameData(FrameDataControlFrameType.StartSessionNACK.value());
+        msg.setMessageID(messageID);
+
+        return msg;
+    }
+
+    public static ProtocolFrameHeader createEndSession(SessionType serviceType,
+                                                       byte sessionID, int messageID,
+                                                       byte version,
+                                                       int dataLength) {
+        ProtocolFrameHeader msg = new ProtocolFrameHeader();
+        msg.setVersion(version);
+        msg.setFrameType(FrameType.Control);
+        msg.setSessionType(serviceType);
+        msg.setSessionID(sessionID);
+        msg.setFrameData(FrameDataControlFrameType.EndSession.value());
+        msg.setMessageID(messageID);
+        msg.setDataSize(dataLength);
+
+        return msg;
+    }
+
+    public static ProtocolFrameHeader createSingleSendData(SessionType serviceType, byte sessionID,
+                                                           int dataLength, int messageID, byte version) {
+        ProtocolFrameHeader msg = new ProtocolFrameHeader();
+        msg.setVersion(version);
+        msg.setFrameType(FrameType.Single);
+        msg.setSessionType(serviceType);
+        msg.setFrameData(ProtocolFrameHeader.FrameDataSingleFrame);
+        msg.setSessionID(sessionID);
+        msg.setDataSize(dataLength);
+        msg.setMessageID(messageID);
+
+        return msg;
+    }
+
+    public static ProtocolFrameHeader createMultiSendDataFirst(SessionType serviceType, byte sessionID,
+                                                               int messageID, byte version) {
+        ProtocolFrameHeader msg = new ProtocolFrameHeader();
+        msg.setVersion(version);
+        msg.setFrameType(FrameType.First);
+        msg.setSessionType(serviceType);
+        msg.setFrameData(ProtocolFrameHeader.FrameDataFirstFrame);
+        msg.setSessionID(sessionID);
+        msg.setDataSize(8);
+        msg.setMessageID(messageID);
+
+        return msg;
+    }
+
+    public static ProtocolFrameHeader createMultiSendDataRest(SessionType serviceType, byte sessionID,
+                                                              int dataLength, byte frameSequenceNumber, int messageID, byte version) {
+        ProtocolFrameHeader msg = new ProtocolFrameHeader();
+        msg.setVersion(version);
+        msg.setFrameType(FrameType.Consecutive);
+        msg.setSessionType(serviceType);
+        msg.setFrameData(frameSequenceNumber/*FrameData.ConsecutiveFrame.value()*/);
+        msg.setSessionID(sessionID);
+        msg.setDataSize(dataLength);
+        msg.setMessageID(messageID);
+
+        return msg;
+    }
+
+    public static ProtocolFrameHeader createMultiSendDataRest(SessionType serviceType, byte sessionID,
+                                                              int dataLength, int messageID, byte version) {
+        ProtocolFrameHeader msg = new ProtocolFrameHeader();
+        msg.setVersion(version);
+        msg.setFrameType(FrameType.Consecutive);
+        msg.setSessionType(serviceType);
+        msg.setFrameData(FrameData.ConsecutiveFrame.value());
+        msg.setSessionID(sessionID);
+        msg.setDataSize(dataLength);
+        msg.setMessageID(messageID);
+
+        return msg;
+    }
+
+    public static BinaryFrameHeader createBinaryFrameHeader(byte rpcType, int functionID, int corrID, int jsonSize) {
+        BinaryFrameHeader msg = new BinaryFrameHeader();
+        msg.setRPCType(rpcType);
+        msg.setFunctionID(functionID);
+        msg.setCorrID(corrID);
+        msg.setJsonSize(jsonSize);
+
+        return msg;
+    }
+
+}