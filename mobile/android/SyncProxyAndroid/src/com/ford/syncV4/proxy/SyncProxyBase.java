--- conflicted
+++ resolved
@@ -266,12 +266,9 @@
      * Currently scheduled proxy reconnect task, if any.
      */
     private TimerTask _currentReconnectTimerTask = null;
-<<<<<<< HEAD
-=======
     private List<Byte> servicePool = new ArrayList<Byte>();
     private static int heartBeatInterval = HEARTBEAT_INTERVAL;
 
->>>>>>> c9da783a
 
     /**
      * Constructor.
