--- conflicted
+++ resolved
@@ -97,11 +97,7 @@
         SyncProxyBase proxyALM = getSyncProxyBase();
         try {
             proxyALM.stopMobileNaviService();
-<<<<<<< HEAD
-        }catch (ArrayIndexOutOfBoundsException e){
-=======
         } catch (ArrayIndexOutOfBoundsException e) {
->>>>>>> ab0da660
             assertNull("exception should not be thrown", e);
         }
     }
