package com.ford.syncV4.proxy;

import android.test.InstrumentationTestCase;

import com.ford.syncV4.exception.SyncException;
import com.ford.syncV4.protocol.ProtocolMessage;
import com.ford.syncV4.protocol.enums.ServiceType;
import com.ford.syncV4.proxy.constants.Names;
import com.ford.syncV4.proxy.constants.ProtocolConstants;
import com.ford.syncV4.proxy.interfaces.IProxyListenerALM;
import com.ford.syncV4.proxy.rpc.DeviceInfo;
import com.ford.syncV4.proxy.rpc.RegisterAppInterface;
import com.ford.syncV4.proxy.rpc.SyncMsgVersion;
import com.ford.syncV4.proxy.rpc.TTSChunk;
import com.ford.syncV4.proxy.rpc.TestCommon;
import com.ford.syncV4.proxy.rpc.enums.AppHMIType;
import com.ford.syncV4.proxy.rpc.enums.AppInterfaceUnregisteredReason;
import com.ford.syncV4.proxy.rpc.enums.Language;
import com.ford.syncV4.proxy.rpc.enums.Result;
import com.ford.syncV4.proxy.rpc.enums.SyncInterfaceAvailability;
import com.ford.syncV4.service.Service;
import com.ford.syncV4.session.Session;
import com.ford.syncV4.syncConnection.SyncConnection;
import com.ford.syncV4.transport.TCPTransportConfig;
import com.ford.syncV4.test.TestConfig;
import com.ford.syncV4.util.logger.Logger;

import org.mockito.ArgumentCaptor;
import org.mockito.Mockito;

import java.io.OutputStream;
import java.io.PipedOutputStream;
import java.util.Hashtable;
import java.util.List;
import java.util.TimerTask;
import java.util.Vector;

import static org.mockito.Matchers.any;
import static org.mockito.Mockito.mock;
import static org.mockito.Mockito.timeout;
import static org.mockito.Mockito.times;
import static org.mockito.Mockito.verify;
import static org.mockito.Mockito.when;

/**
 * Created by Andrew Batutin on 1/13/14
 */
public class SyncProxyBaseTest extends InstrumentationTestCase {

    private static final int CALLBACK_WAIT_TIMEOUT = 500;
    private static byte sessionID = (byte) 1;
    private IProxyListenerALM proxyListenerMock;
    private SyncProxyALM proxy;

    @Override
    public void setUp() throws Exception {
        super.setUp();
        TestCommon.setupMocking(this);
        proxyListenerMock = mock(IProxyListenerALM.class);
        proxy = TestCommon.getSyncProxyALMNoTransport(proxyListenerMock);

        when(proxy.mSyncConnection.getProtocolVersion())
                .thenReturn(ProtocolConstants.PROTOCOL_VERSION_THREE);
    }

    public void testSyncProxyBaseHasServicePoolField() throws Exception {
        SyncProxyBase proxyALM = getSyncProxyBase();
        assertNotNull("should not be null", proxyALM.getServicePool());
    }

    public void testMobileNavSessionAddedToServicePoolOnStart() throws Exception {
        SyncProxyBase proxyALM = getSyncProxyBase();

        when(proxyALM.mSyncConnection.getProtocolVersion())
                .thenReturn(ProtocolConstants.PROTOCOL_VERSION_THREE);

<<<<<<< HEAD
        proxyALM.getInterfaceBroker().onProtocolServiceStarted(ServiceType.Mobile_Nav, sessionID, false, VERSION, "");
=======
        proxyALM.getInterfaceBroker().onProtocolServiceStarted(ServiceType.Mobile_Nav, sessionID, ProtocolConstants.PROTOCOL_VERSION_THREE, "");
>>>>>>> c1e78024
        List<Service> serviceList = proxyALM.getServicePool();
        assertTrue(proxyALM.hasServiceInServicesPool(ServiceType.Mobile_Nav));
        assertEquals(sessionID, serviceList.get(0).getSession().getSessionId());
    }

    public void testMobileNavSessionRemovedFromPoolListOnStop() throws Exception {
        SyncProxyBase proxyALM = getSyncProxyBase();
<<<<<<< HEAD
        proxyALM.getInterfaceBroker().onProtocolServiceStarted(ServiceType.Mobile_Nav, sessionID, false, VERSION, "");
=======
        proxyALM.getInterfaceBroker().onProtocolServiceStarted(ServiceType.Mobile_Nav, sessionID, ProtocolConstants.PROTOCOL_VERSION_THREE, "");
>>>>>>> c1e78024
        proxyALM.stopMobileNaviService();
        assertEquals("pool should be empty", false, proxyALM.hasServiceInServicesPool(ServiceType.Mobile_Nav));
    }

    public void testMobileNavServiceEndedOnDispose() throws Exception {
        SyncProxyBase proxyALM = getSyncProxyBase();
<<<<<<< HEAD
        proxyALM.getInterfaceBroker().onProtocolServiceStarted(ServiceType.Mobile_Nav, sessionID, false, VERSION, "");
=======
        proxyALM.getInterfaceBroker().onProtocolServiceStarted(ServiceType.Mobile_Nav, sessionID, ProtocolConstants.PROTOCOL_VERSION_THREE, "");
>>>>>>> c1e78024
        proxyALM.dispose();
        assertEquals("pool should be empty", 0, proxyALM.getServicePool().size());
    }

    public void testRPCServiceAddedToPoolOnStart() throws Exception {
        SyncProxyBase proxyALM = getSyncProxyBase();
<<<<<<< HEAD
        Session session = Session.createSession(ServiceType.RPC, sessionID, false);
        proxyALM.getInterfaceBroker().onProtocolSessionStarted(session, VERSION, "");
=======
        Session session = Session.createSession(ServiceType.RPC, sessionID);
        proxyALM.getInterfaceBroker().onProtocolSessionStarted(session, ProtocolConstants.PROTOCOL_VERSION_THREE, "");
>>>>>>> c1e78024
        assertEquals("pool should has RPC service", 1, proxyALM.getServicePool().size());
    }

    public void testRPCServiceEndedOnDispose() throws Exception {
        SyncProxyBase proxyALM = getSyncProxyBase();
<<<<<<< HEAD
        Session session = Session.createSession(ServiceType.RPC, sessionID, false);
        proxyALM.getInterfaceBroker().onProtocolSessionStarted(session, VERSION, "");
=======
        Session session = Session.createSession(ServiceType.RPC, sessionID);
        proxyALM.getInterfaceBroker().onProtocolSessionStarted(session, ProtocolConstants.PROTOCOL_VERSION_THREE, "");
>>>>>>> c1e78024
        proxyALM.dispose();
        assertEquals("pool should be empty", 0, proxyALM.getServicePool().size());
    }

    public void testAllServicesEndedOnDispose() throws Exception {
        SyncProxyBase proxyALM = getSyncProxyBase();
<<<<<<< HEAD
        Session session = Session.createSession(ServiceType.RPC, sessionID, false);
        proxyALM.getInterfaceBroker().onProtocolSessionStarted(session, VERSION, "");
        proxyALM.getInterfaceBroker().onProtocolServiceStarted(ServiceType.Mobile_Nav, sessionID, false, VERSION, "");
        proxyALM.getInterfaceBroker().onProtocolServiceStarted(ServiceType.Audio_Service, sessionID, false, VERSION, "");
=======
        Session session = Session.createSession(ServiceType.RPC, sessionID);
        proxyALM.getInterfaceBroker().onProtocolSessionStarted(session, ProtocolConstants.PROTOCOL_VERSION_THREE, "");
        proxyALM.getInterfaceBroker().onProtocolServiceStarted(ServiceType.Mobile_Nav, sessionID, ProtocolConstants.PROTOCOL_VERSION_THREE, "");
        proxyALM.getInterfaceBroker().onProtocolServiceStarted(ServiceType.Audio_Service, sessionID, ProtocolConstants.PROTOCOL_VERSION_THREE, "");
>>>>>>> c1e78024
        proxyALM.dispose();
        assertEquals("pool should be empty", 0, proxyALM.getServicePool().size());
    }

    public void testStopMobileNaviSessionForUnexcitingSessionDontThrowsException() throws Exception {
        SyncProxyBase proxyALM = getSyncProxyBase();
        try {
            proxyALM.stopMobileNaviService();
        } catch (ArrayIndexOutOfBoundsException e) {
            assertNull("exception should not be thrown", e);
        }
    }

    private SyncProxyBase getSyncProxyBase() throws SyncException {
        SyncMsgVersion syncMsgVersion = new SyncMsgVersion();
        syncMsgVersion.setMajorVersion(2);
        syncMsgVersion.setMinorVersion(2);
        TCPTransportConfig conf = mock(TCPTransportConfig.class);

        return new SyncProxyALM(proxyListenerMock,
                                /*sync proxy configuration resources*/null,
                                /*enable advanced lifecycle management true,*/
                "appName",
                                /*ngn media app*/null,
                                /*vr synonyms*/null,
                                /*is media app*/true,
                                /*app type*/null,
                syncMsgVersion,
                                /*language desired*/Language.EN_US,
                                /*HMI Display Language Desired*/Language.EN_US,
                                /*App ID*/"8675308",
                                /*autoActivateID*/null,
                                /*callbackToUIThre1ad*/ false,
                                /*preRegister*/ false,
                ProtocolConstants.PROTOCOL_VERSION_THREE,
                conf, new TestConfig()) {
            @Override
            public void initializeProxy() throws SyncException {
                // Reset all of the flags and state variables
                _haveReceivedFirstNonNoneHMILevel = false;
                _haveReceivedFirstFocusLevel = false;
                _haveReceivedFirstFocusLevelFull = false;
                _syncIntefaceAvailablity = SyncInterfaceAvailability.SYNC_INTERFACE_UNAVAILABLE;

                // Setup SyncConnection
                synchronized (CONNECTION_REFERENCE_LOCK) {
                    if (mSyncConnection != null) {
                        mSyncConnection.closeConnection(currentSession.getSessionId(), false);
                        mSyncConnection = null;
                    }
                    mSyncConnection = mock(SyncConnection.class);
                    when(mSyncConnection.getIsConnected()).thenReturn(true);
                }
                synchronized (CONNECTION_REFERENCE_LOCK) {
                    if (mSyncConnection != null) {
                        mSyncConnection.startTransport();
                    }
                }
                currentSession.setSessionId(sessionID);
            }

            @Override
            public void setSyncConnection(SyncConnection value) {
                if (value != null) {
                    super.setSyncConnection(value);
                }
            }
        };
    }

    public void testOnAudioServiceStartServiceAddedToPool() throws Exception {
        SyncProxyBase proxyALM = getSyncProxyBase();

        when(proxyALM.mSyncConnection.getProtocolVersion())
                .thenReturn(ProtocolConstants.PROTOCOL_VERSION_THREE);

<<<<<<< HEAD
        Session session = Session.createSession(ServiceType.RPC, sessionID, false);
        proxyALM.getInterfaceBroker().onProtocolSessionStarted(session, VERSION, "");
        proxyALM.getInterfaceBroker().onProtocolServiceStarted(ServiceType.Audio_Service,
                session.getSessionId(), false, VERSION, "");
=======
        Session session = Session.createSession(ServiceType.RPC, sessionID);
        proxyALM.getInterfaceBroker().onProtocolSessionStarted(session, ProtocolConstants.PROTOCOL_VERSION_THREE, "");
        proxyALM.getInterfaceBroker().onProtocolServiceStarted(ServiceType.Audio_Service,
                session.getSessionId(), ProtocolConstants.PROTOCOL_VERSION_THREE, "");
>>>>>>> c1e78024
        Service audioService = new Service();
        audioService.setSession(session);
        audioService.setServiceType(ServiceType.Audio_Service);
        assertTrue("pool should have AudioService ",
                proxyALM.hasServiceInServicesPool(ServiceType.Audio_Service));
    }

    public void testOnAudioServiceStartServiceCallbackCalled() throws Exception {
        SyncProxyBase proxyALM = getSyncProxyBase();

        when(proxyALM.mSyncConnection.getProtocolVersion())
                .thenReturn(ProtocolConstants.PROTOCOL_VERSION_THREE);

<<<<<<< HEAD
        Session session = Session.createSession(ServiceType.RPC, sessionID, false);
        proxyALM.getInterfaceBroker().onProtocolSessionStarted(session, VERSION, "");
        proxyALM.getInterfaceBroker().onProtocolServiceStarted(ServiceType.Audio_Service,
                session.getSessionId(),false, VERSION, "");
        Mockito.verify(proxyListenerMock, times(1)).onAudioServiceStart(false, sessionID);
=======
        Session session = Session.createSession(ServiceType.RPC, sessionID);
        proxyALM.getInterfaceBroker().onProtocolSessionStarted(session, ProtocolConstants.PROTOCOL_VERSION_THREE, "");
        proxyALM.getInterfaceBroker().onProtocolServiceStarted(ServiceType.Audio_Service,
                session.getSessionId(), ProtocolConstants.PROTOCOL_VERSION_THREE, "");
        Mockito.verify(proxyListenerMock, times(1)).onAudioServiceStart();
>>>>>>> c1e78024
    }

    public void testAudioServiceRemovedFromPoolOnStopAudioService() throws Exception {
        SyncProxyBase proxyALM = getSyncProxyBase();

        when(proxyALM.mSyncConnection.getProtocolVersion())
                .thenReturn(ProtocolConstants.PROTOCOL_VERSION_THREE);

<<<<<<< HEAD
        Session session = Session.createSession(ServiceType.RPC, sessionID, false);
        proxyALM.getInterfaceBroker().onProtocolSessionStarted(session, VERSION, "");
        proxyALM.getInterfaceBroker().onProtocolServiceStarted(ServiceType.Mobile_Nav,
                session.getSessionId(), false, VERSION, "");
        proxyALM.getInterfaceBroker().onProtocolServiceStarted(ServiceType.Audio_Service,
                session.getSessionId(),false, VERSION, "");
=======
        Session session = Session.createSession(ServiceType.RPC, sessionID);
        proxyALM.getInterfaceBroker().onProtocolSessionStarted(session, ProtocolConstants.PROTOCOL_VERSION_THREE, "");
        proxyALM.getInterfaceBroker().onProtocolServiceStarted(ServiceType.Mobile_Nav,
                session.getSessionId(), ProtocolConstants.PROTOCOL_VERSION_THREE, "");
        proxyALM.getInterfaceBroker().onProtocolServiceStarted(ServiceType.Audio_Service,
                session.getSessionId(), ProtocolConstants.PROTOCOL_VERSION_THREE, "");
>>>>>>> c1e78024
        proxyALM.stopAudioService();
        Service mobileNaviService = new Service();
        mobileNaviService.setSession(session);
        mobileNaviService.setServiceType(ServiceType.Mobile_Nav);
        assertTrue("pool should have Mobile nav service ",
                proxyALM.hasServiceInServicesPool(ServiceType.Mobile_Nav));
        Service audioService = new Service();
        audioService.setSession(session);
        audioService.setServiceType(ServiceType.Audio_Service);
        assertFalse("pool should not have Audio service ",
                proxyALM.getServicePool().contains(audioService));
    }

    public void testStartAudioDataTransferClassConnectionMethod() throws Exception {
        SyncProxyBase proxyALM = getSyncProxyBase();
        proxyALM.mSyncConnection = mock(SyncConnection.class);
<<<<<<< HEAD
        Session session = Session.createSession(ServiceType.RPC, sessionID, false);
        proxyALM.getInterfaceBroker().onProtocolSessionStarted(session, VERSION, "");
        proxyALM.getInterfaceBroker().onProtocolServiceStarted(ServiceType.Audio_Service, session.getSessionId(), false, VERSION, "");
=======
        Session session = Session.createSession(ServiceType.RPC, sessionID);
        proxyALM.getInterfaceBroker().onProtocolSessionStarted(session, ProtocolConstants.PROTOCOL_VERSION_THREE, "");
        proxyALM.getInterfaceBroker().onProtocolServiceStarted(ServiceType.Audio_Service, session.getSessionId(), ProtocolConstants.PROTOCOL_VERSION_THREE, "");
>>>>>>> c1e78024
        proxyALM.startAudioDataTransfer();
        ArgumentCaptor<Byte> sessionIDCaptor = ArgumentCaptor.forClass(byte.class);
        ArgumentCaptor<Boolean> encryptionCaptor = ArgumentCaptor.forClass(boolean.class);
        verify(proxyALM.mSyncConnection, times(1)).startAudioDataTransfer(sessionIDCaptor.capture(), encryptionCaptor.capture());
    }

    public void testStartAudioDataTransferReturnsStream() throws Exception {
        SyncProxyBase proxyALM = getSyncProxyBase();
        proxyALM.mSyncConnection = mock(SyncConnection.class);
<<<<<<< HEAD
        when(proxyALM.mSyncConnection.startAudioDataTransfer(sessionID, false)).thenReturn(new PipedOutputStream());
        Session session = Session.createSession(ServiceType.RPC, sessionID, false);
        proxyALM.getInterfaceBroker().onProtocolSessionStarted(session, VERSION, "");
        proxyALM.getInterfaceBroker().onProtocolServiceStarted(ServiceType.Audio_Service, session.getSessionId(), false, VERSION, "");
=======
        when(proxyALM.mSyncConnection.startAudioDataTransfer(sessionID)).thenReturn(new PipedOutputStream());
        Session session = Session.createSession(ServiceType.RPC, sessionID);
        proxyALM.getInterfaceBroker().onProtocolSessionStarted(session, ProtocolConstants.PROTOCOL_VERSION_THREE, "");
        proxyALM.getInterfaceBroker().onProtocolServiceStarted(ServiceType.Audio_Service, session.getSessionId(), ProtocolConstants.PROTOCOL_VERSION_THREE, "");
>>>>>>> c1e78024
        OutputStream stream = proxyALM.startAudioDataTransfer();
        assertNotNull("stream should not be null", stream);
    }

    public void testStopAudioDataTransferFiresCallback() throws Exception {
        SyncProxyBase proxyALM = getSyncProxyBase();
        proxyALM.mSyncConnection = mock(SyncConnection.class);
        proxyALM.stopAudioDataTransfer();
        verify(proxyALM.mSyncConnection, timeout(1)).stopAudioDataTransfer();
    }

    public void testCloseSessionCalledWithRightSessionID() throws Exception {
        SyncProxyBase proxyALM = getSyncProxyBase();
        proxyALM.mSyncConnection = mock(SyncConnection.class);
<<<<<<< HEAD
        Session session = Session.createSession(ServiceType.RPC, sessionID, false);
        proxyALM.getInterfaceBroker().onProtocolSessionStarted(session, VERSION, "");
=======
        Session session = Session.createSession(ServiceType.RPC, sessionID);
        proxyALM.getInterfaceBroker().onProtocolSessionStarted(session, ProtocolConstants.PROTOCOL_VERSION_THREE, "");
>>>>>>> c1e78024
        proxyALM.closeSession(false);
        ArgumentCaptor<Byte> sessionIDCaptor = ArgumentCaptor.forClass(byte.class);
        ArgumentCaptor<Boolean> keepConnectionCaptor = ArgumentCaptor.forClass(Boolean.class);
        verify(proxyALM.mSyncConnection, times(1)).closeConnection(sessionIDCaptor.capture(), keepConnectionCaptor.capture());
        assertEquals("session id of closed RPC service should be same as initial session id", sessionID, sessionIDCaptor.getValue().byteValue());
        assertFalse(keepConnectionCaptor.getValue());
    }

    public void testAppUnregisteredWithIgnitionOff() throws Exception {
        assertNotNull(proxy);

        // send OnAppInterfaceUnregistered
        Hashtable<String, Object> params = new Hashtable<String, Object>();
        final AppInterfaceUnregisteredReason reason =
                AppInterfaceUnregisteredReason.IGNITION_OFF;
        params.put(Names.reason, reason);
        proxy.dispatchIncomingMessage(TestCommon.createProtocolMessage(
                Names.OnAppInterfaceUnregistered, params,
                ProtocolMessage.RPCTYPE_NOTIFICATION, 1));

        verify(proxyListenerMock,
                timeout(CALLBACK_WAIT_TIMEOUT)).onAppUnregisteredReason(
                reason);
    }

    public void testAppUnregisteredWithMasterReset() throws Exception {
        assertNotNull(proxy);

        // send OnAppInterfaceUnregistered
        Hashtable<String, Object> params = new Hashtable<String, Object>();
        final AppInterfaceUnregisteredReason reason =
                AppInterfaceUnregisteredReason.MASTER_RESET;
        params.put(Names.reason, reason);
        proxy.dispatchIncomingMessage(TestCommon.createProtocolMessage(
                Names.OnAppInterfaceUnregistered, params,
                ProtocolMessage.RPCTYPE_NOTIFICATION, 1));

        verify(proxyListenerMock,
                timeout(CALLBACK_WAIT_TIMEOUT)).onAppUnregisteredReason(
                reason);
    }

    public void testAppUnregisteredWithFactoryDefaults() throws Exception {
        assertNotNull(proxy);

        // send OnAppInterfaceUnregistered
        Hashtable<String, Object> params = new Hashtable<String, Object>();
        final AppInterfaceUnregisteredReason reason =
                AppInterfaceUnregisteredReason.FACTORY_DEFAULTS;
        params.put(Names.reason, reason);
        proxy.dispatchIncomingMessage(TestCommon.createProtocolMessage(
                Names.OnAppInterfaceUnregistered, params,
                ProtocolMessage.RPCTYPE_NOTIFICATION, 1));

        verify(proxyListenerMock,
                timeout(CALLBACK_WAIT_TIMEOUT)).onAppUnregisteredReason(
                reason);
    }

    public void testScheduleInitializeProxyNotCalledIfServiceListIsEmpty() throws Exception {
        assertNotNull(proxy);
        proxy.currentSession = Session.createSession(ServiceType.RPC, sessionID, false);
        proxy.currentSession.stopSession();
        proxy.scheduleInitializeProxy();
        TimerTask timerTask = proxy.getCurrentReconnectTimerTask();
        assertNull("timerTask should be null", timerTask);
    }

    public void testScheduleInitializeProxyCalledIfServiceListIsNotEmpty() throws Exception {
        assertNotNull(proxy);
        proxy.currentSession = Session.createSession(ServiceType.RPC, sessionID, false);
        proxy.scheduleInitializeProxy();
        TimerTask timerTask = proxy.getCurrentReconnectTimerTask();
        assertNotNull("timerTask should not be null", timerTask);
    }

    public void testInCaseSessionRestartedRpcServiceShouldBeRecreated() throws Exception {
        assertNotNull(proxy);
        proxy.currentSession = Session.createSession(ServiceType.RPC, sessionID, false);
        proxy.closeSession(false);
        proxy.setSyncConnection(mock(SyncConnection.class));
<<<<<<< HEAD
        proxy.getInterfaceBroker().onProtocolSessionStarted(Session.createSession(ServiceType.RPC, sessionID, false), (byte) 2, "");
=======
        proxy.getInterfaceBroker().onProtocolSessionStarted(Session.createSession(ServiceType.RPC, sessionID), ProtocolConstants.PROTOCOL_VERSION_THREE, "");
>>>>>>> c1e78024
        assertFalse(proxy.currentSession.isServicesEmpty());
        assertTrue(proxy.currentSession.hasService(ServiceType.RPC));
    }

    public void testSessionHasOnlyOneRPCService() throws Exception {
        assertNotNull(proxy);
        proxy.currentSession = Session.createSession(ServiceType.RPC, sessionID, false);
        proxy.closeSession(false);
        proxy.setSyncConnection(mock(SyncConnection.class));
<<<<<<< HEAD
        proxy.getInterfaceBroker().onProtocolSessionStarted(Session.createSession(ServiceType.RPC, sessionID, false), (byte) 2, "");
        proxy.getInterfaceBroker().onProtocolSessionStarted(Session.createSession(ServiceType.RPC, sessionID, false), (byte) 2, "");
=======
        proxy.getInterfaceBroker().onProtocolSessionStarted(Session.createSession(ServiceType.RPC, sessionID), ProtocolConstants.PROTOCOL_VERSION_THREE, "");
        proxy.getInterfaceBroker().onProtocolSessionStarted(Session.createSession(ServiceType.RPC, sessionID), ProtocolConstants.PROTOCOL_VERSION_THREE, "");
>>>>>>> c1e78024
        assertEquals("only one rpc service should be in service list", 1, proxy.currentSession.getServiceList().size());
    }

    public void testUnregisterAppResponseTriggersStopServicesAndSession() throws Exception {
        assertNotNull(proxy);

        proxy.getInterfaceBroker().onProtocolSessionStarted(Session.createSession(ServiceType.RPC,
<<<<<<< HEAD
                sessionID, false), (byte) 2, "");
        proxy.getInterfaceBroker().onProtocolServiceStarted(ServiceType.Mobile_Nav, sessionID, false,
                (byte) 2, "");
        proxy.getInterfaceBroker().onProtocolServiceStarted(ServiceType.Audio_Service, sessionID, false,
                (byte) 2, "");
=======
                sessionID), ProtocolConstants.PROTOCOL_VERSION_THREE, "");
        proxy.getInterfaceBroker().onProtocolServiceStarted(ServiceType.Mobile_Nav, sessionID,
                ProtocolConstants.PROTOCOL_VERSION_THREE, "");
        proxy.getInterfaceBroker().onProtocolServiceStarted(ServiceType.Audio_Service, sessionID,
                ProtocolConstants.PROTOCOL_VERSION_THREE, "");
>>>>>>> c1e78024
        Hashtable<String, Object> params = new Hashtable<String, Object>();

        params.put(Names.resultCode, Result.SUCCESS);
        params.put(Names.success, true);
        ProtocolMessage protocolMessage = TestCommon.createProtocolMessage(
                Names.UnregisterAppInterface, params,
                ProtocolMessage.RPCTYPE_RESPONSE, 1);
        protocolMessage.setSessionID(sessionID);

        proxy.dispatchIncomingMessage(protocolMessage);
        verify(proxy.getSyncConnection(), times(1)).closeMobileNaviService(sessionID);
        verify(proxy.getSyncConnection(), times(1)).closeAudioService(sessionID);
        verify(proxy.getSyncConnection(), times(1)).closeConnection(sessionID, true);
        assertNotNull(proxy.getSyncConnection());
        assertEquals("Service pool should be empty", 0, proxy.getServicePool().size());
        assertEquals("Session id should be 0", 0, proxy.currentSession.getSessionId());
    }

    public void testSyncMsgVersionRequestSet() throws Exception {
        SyncMsgVersion syncMsgVersion = new SyncMsgVersion();
        syncMsgVersion.setMajorVersion(2);
        syncMsgVersion.setMinorVersion(2);
        proxy.setSyncMsgVersionRequest(syncMsgVersion);
        SyncMsgVersion real = proxy.getSyncMsgVersionRequest();
        assertEquals("msg version should be equal", real, syncMsgVersion);
    }

    public void testApplicationNameSetTest() throws Exception {
        String name = "name";
        proxy.setApplicationName(name);
        String real = proxy.getApplicationName();
        assertEquals("names should be the same", real, name);
    }

    public void testTtsNameSet() throws Exception {
        Vector<TTSChunk> ttsChunkVector = new Vector<TTSChunk>();
        TTSChunk ttsChunk = new TTSChunk();
        ttsChunk.setText("Text");
        ttsChunkVector.add(ttsChunk);
        proxy.setTTSName(ttsChunkVector);
        Vector<TTSChunk> real = proxy.getTTSName();
        assertEquals(real, ttsChunkVector);
    }

    public void testNgnMediaScreenAppNameSet() throws Exception {
        String mediaScreenName = "name";
        proxy.setNgnMediaScreenAppName(mediaScreenName);
        String real = proxy.getNgnMediaScreenAppName();
        assertEquals(real, mediaScreenName);
    }

    public void testVrSynonymsSet() throws Exception {
        Vector<String> vrSynonums = new Vector<String>();
        vrSynonums.add("name");
        proxy.setVrSynonyms(vrSynonums);
        Vector<String> real = proxy.getVrSynonyms();
        assertEquals(real, vrSynonums);
    }

    public void testIsMediaAppSet() throws Exception {
        Boolean isMediaApp = false;
        proxy.setIsMediApp(isMediaApp);
        Boolean real = proxy.getIsMediaApp();
        assertEquals(real, isMediaApp);
    }

    public void testSyncLanguageDesiredSet() throws Exception {
        Language language = Language.AR_SA;
        proxy.setSyncLanguageDesired(language);
        Language real = proxy.getSyncLanguageDesired();
        assertEquals(real, language);
    }

    public void testHmiDisplayLanguageDesiredSet() throws Exception {
        Language language = Language.AR_SA;
        proxy.setHmiDisplayLanguageDesired(language);
        Language real = proxy.getHmiDisplayLanguageDesired();
        assertEquals(real, language);
    }

    public void testAppHMITypeSet() throws Exception {
        Vector<AppHMIType> appHMITypeVector = new Vector<AppHMIType>();
        appHMITypeVector.add(AppHMIType.DEFAULT);
        proxy.setAppHMIType(appHMITypeVector);
        Vector<AppHMIType> real = proxy.getAppHMIType();
        assertEquals(real, appHMITypeVector);
    }

    public void testAppIDSet() throws Exception {
        String appID = "appID";
        proxy.setAppID(appID);
        String real = proxy.getAppID();
        assertEquals(real, appID);
    }

    public void testAutoActivateIdDesiredSet() throws Exception {
        String autoActivateIdDesired = "_autoActivateIdDesired";
        proxy.setAutoActivateIdReturned(autoActivateIdDesired);
        String real = proxy.getAutoActivateIdReturned();
        assertEquals(real, autoActivateIdDesired);
    }

    public void testSyncConnectionSessionIdIsSetToNullAfterStopSession() throws Exception {
<<<<<<< HEAD
        proxy.getInterfaceBroker().onProtocolSessionStarted(Session.createSession(ServiceType.RPC, sessionID, false), (byte) 2, "");
=======
        proxy.getInterfaceBroker().onProtocolSessionStarted(Session.createSession(ServiceType.RPC, sessionID), ProtocolConstants.PROTOCOL_VERSION_THREE, "");
>>>>>>> c1e78024
        proxy.closeSession(true);
        byte realSessionId = proxy.getSyncConnection().getSessionId();
        assertEquals(0, realSessionId);
    }

    public void testUpdateRegisterAppInterfaceParametersChangesRegisterParameters() throws Exception {
        SyncMsgVersion syncMsgVersion = new SyncMsgVersion();
        syncMsgVersion.setMajorVersion(2);
        syncMsgVersion.setMinorVersion(2);
        Vector<TTSChunk> ttsChunkVector = new Vector<TTSChunk>();
        TTSChunk ttsChunk = new TTSChunk();
        ttsChunk.setText("Text");
        ttsChunkVector.add(ttsChunk);
        Vector<String> vrSynonyms = new Vector<String>();
        vrSynonyms.add("name");
        Vector<AppHMIType> appHMITypeVector = new Vector<AppHMIType>();
        appHMITypeVector.add(AppHMIType.DEFAULT);
        String mediaAppName = "ngnMediaScreenAppName";

        RegisterAppInterface msg = RPCRequestFactory.buildRegisterAppInterface(
                syncMsgVersion, "appName", ttsChunkVector, mediaAppName, vrSynonyms, true,
                Language.AR_SA, Language.CS_CZ, appHMITypeVector, "appID", 1, null, new DeviceInfo());
        proxy.updateRegisterAppInterfaceParameters(msg);

        assertEquals(syncMsgVersion, proxy.getSyncMsgVersionRequest());
        assertEquals("appName", proxy.getApplicationName());
        assertEquals(ttsChunkVector, proxy.getTTSName());
        assertEquals(mediaAppName, proxy.getNgnMediaScreenAppName());
        assertEquals(vrSynonyms, proxy.getVrSynonyms());
        assertEquals((Boolean) true, proxy.getIsMediaApp());
        assertEquals(Language.AR_SA, proxy.getSyncLanguageDesired());
        assertEquals(Language.CS_CZ, proxy.getHmiDisplayLanguageDesired());
        assertEquals(appHMITypeVector, proxy.getAppHMIType());
        assertEquals("appID", proxy.getAppID());
    }

    public void testRPCMessageHandlerIsSetAfterCreation() throws Exception {
        IRPCMessageHandler messageHandler = proxy.getRPCMessageHandler();
        assertNotNull("message handler should be not null", messageHandler);
    }

    public void testRPCMessageHandlerCalledOnIncomingMessage() throws Exception {
        proxy.setRPCMessageHandler(mock(IRPCMessageHandler.class));
        // send OnAppInterfaceUnregistered
        Hashtable<String, Object> params = new Hashtable<String, Object>();
        final AppInterfaceUnregisteredReason reason =
                AppInterfaceUnregisteredReason.IGNITION_OFF;
        params.put(Names.reason, reason);
        proxy.dispatchIncomingMessage(TestCommon.createProtocolMessage(
                Names.OnAppInterfaceUnregistered, params,
                ProtocolMessage.RPCTYPE_NOTIFICATION, 1));
        verify(proxy.getRPCMessageHandler(), times(1)).handleRPCMessage(any(Hashtable.class));
    }
}<|MERGE_RESOLUTION|>--- conflicted
+++ resolved
@@ -74,11 +74,7 @@
         when(proxyALM.mSyncConnection.getProtocolVersion())
                 .thenReturn(ProtocolConstants.PROTOCOL_VERSION_THREE);
 
-<<<<<<< HEAD
-        proxyALM.getInterfaceBroker().onProtocolServiceStarted(ServiceType.Mobile_Nav, sessionID, false, VERSION, "");
-=======
-        proxyALM.getInterfaceBroker().onProtocolServiceStarted(ServiceType.Mobile_Nav, sessionID, ProtocolConstants.PROTOCOL_VERSION_THREE, "");
->>>>>>> c1e78024
+        proxyALM.getInterfaceBroker().onProtocolServiceStarted(ServiceType.Mobile_Nav, sessionID, false, ProtocolConstants.PROTOCOL_VERSION_THREE, "");
         List<Service> serviceList = proxyALM.getServicePool();
         assertTrue(proxyALM.hasServiceInServicesPool(ServiceType.Mobile_Nav));
         assertEquals(sessionID, serviceList.get(0).getSession().getSessionId());
@@ -86,64 +82,39 @@
 
     public void testMobileNavSessionRemovedFromPoolListOnStop() throws Exception {
         SyncProxyBase proxyALM = getSyncProxyBase();
-<<<<<<< HEAD
-        proxyALM.getInterfaceBroker().onProtocolServiceStarted(ServiceType.Mobile_Nav, sessionID, false, VERSION, "");
-=======
-        proxyALM.getInterfaceBroker().onProtocolServiceStarted(ServiceType.Mobile_Nav, sessionID, ProtocolConstants.PROTOCOL_VERSION_THREE, "");
->>>>>>> c1e78024
+        proxyALM.getInterfaceBroker().onProtocolServiceStarted(ServiceType.Mobile_Nav, sessionID, false, ProtocolConstants.PROTOCOL_VERSION_THREE, "");
         proxyALM.stopMobileNaviService();
         assertEquals("pool should be empty", false, proxyALM.hasServiceInServicesPool(ServiceType.Mobile_Nav));
     }
 
     public void testMobileNavServiceEndedOnDispose() throws Exception {
         SyncProxyBase proxyALM = getSyncProxyBase();
-<<<<<<< HEAD
-        proxyALM.getInterfaceBroker().onProtocolServiceStarted(ServiceType.Mobile_Nav, sessionID, false, VERSION, "");
-=======
-        proxyALM.getInterfaceBroker().onProtocolServiceStarted(ServiceType.Mobile_Nav, sessionID, ProtocolConstants.PROTOCOL_VERSION_THREE, "");
->>>>>>> c1e78024
+        proxyALM.getInterfaceBroker().onProtocolServiceStarted(ServiceType.Mobile_Nav, sessionID, false, ProtocolConstants.PROTOCOL_VERSION_THREE, "");
         proxyALM.dispose();
         assertEquals("pool should be empty", 0, proxyALM.getServicePool().size());
     }
 
     public void testRPCServiceAddedToPoolOnStart() throws Exception {
         SyncProxyBase proxyALM = getSyncProxyBase();
-<<<<<<< HEAD
-        Session session = Session.createSession(ServiceType.RPC, sessionID, false);
-        proxyALM.getInterfaceBroker().onProtocolSessionStarted(session, VERSION, "");
-=======
-        Session session = Session.createSession(ServiceType.RPC, sessionID);
-        proxyALM.getInterfaceBroker().onProtocolSessionStarted(session, ProtocolConstants.PROTOCOL_VERSION_THREE, "");
->>>>>>> c1e78024
+        Session session = Session.createSession(ServiceType.RPC, sessionID, false);
+        proxyALM.getInterfaceBroker().onProtocolSessionStarted(session, ProtocolConstants.PROTOCOL_VERSION_THREE, "");
         assertEquals("pool should has RPC service", 1, proxyALM.getServicePool().size());
     }
 
     public void testRPCServiceEndedOnDispose() throws Exception {
         SyncProxyBase proxyALM = getSyncProxyBase();
-<<<<<<< HEAD
-        Session session = Session.createSession(ServiceType.RPC, sessionID, false);
-        proxyALM.getInterfaceBroker().onProtocolSessionStarted(session, VERSION, "");
-=======
-        Session session = Session.createSession(ServiceType.RPC, sessionID);
-        proxyALM.getInterfaceBroker().onProtocolSessionStarted(session, ProtocolConstants.PROTOCOL_VERSION_THREE, "");
->>>>>>> c1e78024
+        Session session = Session.createSession(ServiceType.RPC, sessionID, false);
+        proxyALM.getInterfaceBroker().onProtocolSessionStarted(session, ProtocolConstants.PROTOCOL_VERSION_THREE, "");
         proxyALM.dispose();
         assertEquals("pool should be empty", 0, proxyALM.getServicePool().size());
     }
 
     public void testAllServicesEndedOnDispose() throws Exception {
         SyncProxyBase proxyALM = getSyncProxyBase();
-<<<<<<< HEAD
-        Session session = Session.createSession(ServiceType.RPC, sessionID, false);
-        proxyALM.getInterfaceBroker().onProtocolSessionStarted(session, VERSION, "");
-        proxyALM.getInterfaceBroker().onProtocolServiceStarted(ServiceType.Mobile_Nav, sessionID, false, VERSION, "");
-        proxyALM.getInterfaceBroker().onProtocolServiceStarted(ServiceType.Audio_Service, sessionID, false, VERSION, "");
-=======
-        Session session = Session.createSession(ServiceType.RPC, sessionID);
-        proxyALM.getInterfaceBroker().onProtocolSessionStarted(session, ProtocolConstants.PROTOCOL_VERSION_THREE, "");
-        proxyALM.getInterfaceBroker().onProtocolServiceStarted(ServiceType.Mobile_Nav, sessionID, ProtocolConstants.PROTOCOL_VERSION_THREE, "");
-        proxyALM.getInterfaceBroker().onProtocolServiceStarted(ServiceType.Audio_Service, sessionID, ProtocolConstants.PROTOCOL_VERSION_THREE, "");
->>>>>>> c1e78024
+        Session session = Session.createSession(ServiceType.RPC, sessionID, false);
+        proxyALM.getInterfaceBroker().onProtocolSessionStarted(session, ProtocolConstants.PROTOCOL_VERSION_THREE, "");
+        proxyALM.getInterfaceBroker().onProtocolServiceStarted(ServiceType.Mobile_Nav, sessionID, false, ProtocolConstants.PROTOCOL_VERSION_THREE, "");
+        proxyALM.getInterfaceBroker().onProtocolServiceStarted(ServiceType.Audio_Service, sessionID, false, ProtocolConstants.PROTOCOL_VERSION_THREE, "");
         proxyALM.dispose();
         assertEquals("pool should be empty", 0, proxyALM.getServicePool().size());
     }
@@ -220,17 +191,10 @@
         when(proxyALM.mSyncConnection.getProtocolVersion())
                 .thenReturn(ProtocolConstants.PROTOCOL_VERSION_THREE);
 
-<<<<<<< HEAD
-        Session session = Session.createSession(ServiceType.RPC, sessionID, false);
-        proxyALM.getInterfaceBroker().onProtocolSessionStarted(session, VERSION, "");
+        Session session = Session.createSession(ServiceType.RPC, sessionID, false);
+        proxyALM.getInterfaceBroker().onProtocolSessionStarted(session, ProtocolConstants.PROTOCOL_VERSION_THREE, "");
         proxyALM.getInterfaceBroker().onProtocolServiceStarted(ServiceType.Audio_Service,
-                session.getSessionId(), false, VERSION, "");
-=======
-        Session session = Session.createSession(ServiceType.RPC, sessionID);
-        proxyALM.getInterfaceBroker().onProtocolSessionStarted(session, ProtocolConstants.PROTOCOL_VERSION_THREE, "");
-        proxyALM.getInterfaceBroker().onProtocolServiceStarted(ServiceType.Audio_Service,
-                session.getSessionId(), ProtocolConstants.PROTOCOL_VERSION_THREE, "");
->>>>>>> c1e78024
+                session.getSessionId(), false, ProtocolConstants.PROTOCOL_VERSION_THREE, "");
         Service audioService = new Service();
         audioService.setSession(session);
         audioService.setServiceType(ServiceType.Audio_Service);
@@ -244,19 +208,11 @@
         when(proxyALM.mSyncConnection.getProtocolVersion())
                 .thenReturn(ProtocolConstants.PROTOCOL_VERSION_THREE);
 
-<<<<<<< HEAD
-        Session session = Session.createSession(ServiceType.RPC, sessionID, false);
-        proxyALM.getInterfaceBroker().onProtocolSessionStarted(session, VERSION, "");
+        Session session = Session.createSession(ServiceType.RPC, sessionID, false);
+        proxyALM.getInterfaceBroker().onProtocolSessionStarted(session, ProtocolConstants.PROTOCOL_VERSION_THREE, "");
         proxyALM.getInterfaceBroker().onProtocolServiceStarted(ServiceType.Audio_Service,
-                session.getSessionId(),false, VERSION, "");
+                session.getSessionId(), falsem ProtocolConstants.PROTOCOL_VERSION_THREE, "");
         Mockito.verify(proxyListenerMock, times(1)).onAudioServiceStart(false, sessionID);
-=======
-        Session session = Session.createSession(ServiceType.RPC, sessionID);
-        proxyALM.getInterfaceBroker().onProtocolSessionStarted(session, ProtocolConstants.PROTOCOL_VERSION_THREE, "");
-        proxyALM.getInterfaceBroker().onProtocolServiceStarted(ServiceType.Audio_Service,
-                session.getSessionId(), ProtocolConstants.PROTOCOL_VERSION_THREE, "");
-        Mockito.verify(proxyListenerMock, times(1)).onAudioServiceStart();
->>>>>>> c1e78024
     }
 
     public void testAudioServiceRemovedFromPoolOnStopAudioService() throws Exception {
@@ -265,21 +221,12 @@
         when(proxyALM.mSyncConnection.getProtocolVersion())
                 .thenReturn(ProtocolConstants.PROTOCOL_VERSION_THREE);
 
-<<<<<<< HEAD
-        Session session = Session.createSession(ServiceType.RPC, sessionID, false);
-        proxyALM.getInterfaceBroker().onProtocolSessionStarted(session, VERSION, "");
+        Session session = Session.createSession(ServiceType.RPC, sessionID, false);
+        proxyALM.getInterfaceBroker().onProtocolSessionStarted(session, ProtocolConstants.PROTOCOL_VERSION_THREE, "");
         proxyALM.getInterfaceBroker().onProtocolServiceStarted(ServiceType.Mobile_Nav,
-                session.getSessionId(), false, VERSION, "");
+                session.getSessionId(), false, ProtocolConstants.PROTOCOL_VERSION_THREE, "");
         proxyALM.getInterfaceBroker().onProtocolServiceStarted(ServiceType.Audio_Service,
-                session.getSessionId(),false, VERSION, "");
-=======
-        Session session = Session.createSession(ServiceType.RPC, sessionID);
-        proxyALM.getInterfaceBroker().onProtocolSessionStarted(session, ProtocolConstants.PROTOCOL_VERSION_THREE, "");
-        proxyALM.getInterfaceBroker().onProtocolServiceStarted(ServiceType.Mobile_Nav,
-                session.getSessionId(), ProtocolConstants.PROTOCOL_VERSION_THREE, "");
-        proxyALM.getInterfaceBroker().onProtocolServiceStarted(ServiceType.Audio_Service,
-                session.getSessionId(), ProtocolConstants.PROTOCOL_VERSION_THREE, "");
->>>>>>> c1e78024
+                session.getSessionId(), false, ProtocolConstants.PROTOCOL_VERSION_THREE, "");
         proxyALM.stopAudioService();
         Service mobileNaviService = new Service();
         mobileNaviService.setSession(session);
@@ -296,15 +243,9 @@
     public void testStartAudioDataTransferClassConnectionMethod() throws Exception {
         SyncProxyBase proxyALM = getSyncProxyBase();
         proxyALM.mSyncConnection = mock(SyncConnection.class);
-<<<<<<< HEAD
-        Session session = Session.createSession(ServiceType.RPC, sessionID, false);
-        proxyALM.getInterfaceBroker().onProtocolSessionStarted(session, VERSION, "");
-        proxyALM.getInterfaceBroker().onProtocolServiceStarted(ServiceType.Audio_Service, session.getSessionId(), false, VERSION, "");
-=======
-        Session session = Session.createSession(ServiceType.RPC, sessionID);
-        proxyALM.getInterfaceBroker().onProtocolSessionStarted(session, ProtocolConstants.PROTOCOL_VERSION_THREE, "");
-        proxyALM.getInterfaceBroker().onProtocolServiceStarted(ServiceType.Audio_Service, session.getSessionId(), ProtocolConstants.PROTOCOL_VERSION_THREE, "");
->>>>>>> c1e78024
+        Session session = Session.createSession(ServiceType.RPC, sessionID, false);
+        proxyALM.getInterfaceBroker().onProtocolSessionStarted(session, ProtocolConstants.PROTOCOL_VERSION_THREE, "");
+        proxyALM.getInterfaceBroker().onProtocolServiceStarted(ServiceType.Audio_Service, session.getSessionId(), false, ProtocolConstants.PROTOCOL_VERSION_THREE, "");
         proxyALM.startAudioDataTransfer();
         ArgumentCaptor<Byte> sessionIDCaptor = ArgumentCaptor.forClass(byte.class);
         ArgumentCaptor<Boolean> encryptionCaptor = ArgumentCaptor.forClass(boolean.class);
@@ -314,17 +255,10 @@
     public void testStartAudioDataTransferReturnsStream() throws Exception {
         SyncProxyBase proxyALM = getSyncProxyBase();
         proxyALM.mSyncConnection = mock(SyncConnection.class);
-<<<<<<< HEAD
         when(proxyALM.mSyncConnection.startAudioDataTransfer(sessionID, false)).thenReturn(new PipedOutputStream());
         Session session = Session.createSession(ServiceType.RPC, sessionID, false);
-        proxyALM.getInterfaceBroker().onProtocolSessionStarted(session, VERSION, "");
-        proxyALM.getInterfaceBroker().onProtocolServiceStarted(ServiceType.Audio_Service, session.getSessionId(), false, VERSION, "");
-=======
-        when(proxyALM.mSyncConnection.startAudioDataTransfer(sessionID)).thenReturn(new PipedOutputStream());
-        Session session = Session.createSession(ServiceType.RPC, sessionID);
-        proxyALM.getInterfaceBroker().onProtocolSessionStarted(session, ProtocolConstants.PROTOCOL_VERSION_THREE, "");
-        proxyALM.getInterfaceBroker().onProtocolServiceStarted(ServiceType.Audio_Service, session.getSessionId(), ProtocolConstants.PROTOCOL_VERSION_THREE, "");
->>>>>>> c1e78024
+        proxyALM.getInterfaceBroker().onProtocolSessionStarted(session, ProtocolConstants.PROTOCOL_VERSION_THREE, "");
+        proxyALM.getInterfaceBroker().onProtocolServiceStarted(ServiceType.Audio_Service, session.getSessionId(), false, ProtocolConstants.PROTOCOL_VERSION_THREE, "");
         OutputStream stream = proxyALM.startAudioDataTransfer();
         assertNotNull("stream should not be null", stream);
     }
@@ -339,13 +273,8 @@
     public void testCloseSessionCalledWithRightSessionID() throws Exception {
         SyncProxyBase proxyALM = getSyncProxyBase();
         proxyALM.mSyncConnection = mock(SyncConnection.class);
-<<<<<<< HEAD
-        Session session = Session.createSession(ServiceType.RPC, sessionID, false);
-        proxyALM.getInterfaceBroker().onProtocolSessionStarted(session, VERSION, "");
-=======
-        Session session = Session.createSession(ServiceType.RPC, sessionID);
-        proxyALM.getInterfaceBroker().onProtocolSessionStarted(session, ProtocolConstants.PROTOCOL_VERSION_THREE, "");
->>>>>>> c1e78024
+        Session session = Session.createSession(ServiceType.RPC, sessionID, false);
+        proxyALM.getInterfaceBroker().onProtocolSessionStarted(session, ProtocolConstants.PROTOCOL_VERSION_THREE, "");
         proxyALM.closeSession(false);
         ArgumentCaptor<Byte> sessionIDCaptor = ArgumentCaptor.forClass(byte.class);
         ArgumentCaptor<Boolean> keepConnectionCaptor = ArgumentCaptor.forClass(Boolean.class);
@@ -427,11 +356,7 @@
         proxy.currentSession = Session.createSession(ServiceType.RPC, sessionID, false);
         proxy.closeSession(false);
         proxy.setSyncConnection(mock(SyncConnection.class));
-<<<<<<< HEAD
-        proxy.getInterfaceBroker().onProtocolSessionStarted(Session.createSession(ServiceType.RPC, sessionID, false), (byte) 2, "");
-=======
-        proxy.getInterfaceBroker().onProtocolSessionStarted(Session.createSession(ServiceType.RPC, sessionID), ProtocolConstants.PROTOCOL_VERSION_THREE, "");
->>>>>>> c1e78024
+        proxy.getInterfaceBroker().onProtocolSessionStarted(Session.createSession(ServiceType.RPC, sessionID), false, ProtocolConstants.PROTOCOL_VERSION_THREE, "");
         assertFalse(proxy.currentSession.isServicesEmpty());
         assertTrue(proxy.currentSession.hasService(ServiceType.RPC));
     }
@@ -441,13 +366,8 @@
         proxy.currentSession = Session.createSession(ServiceType.RPC, sessionID, false);
         proxy.closeSession(false);
         proxy.setSyncConnection(mock(SyncConnection.class));
-<<<<<<< HEAD
-        proxy.getInterfaceBroker().onProtocolSessionStarted(Session.createSession(ServiceType.RPC, sessionID, false), (byte) 2, "");
-        proxy.getInterfaceBroker().onProtocolSessionStarted(Session.createSession(ServiceType.RPC, sessionID, false), (byte) 2, "");
-=======
-        proxy.getInterfaceBroker().onProtocolSessionStarted(Session.createSession(ServiceType.RPC, sessionID), ProtocolConstants.PROTOCOL_VERSION_THREE, "");
-        proxy.getInterfaceBroker().onProtocolSessionStarted(Session.createSession(ServiceType.RPC, sessionID), ProtocolConstants.PROTOCOL_VERSION_THREE, "");
->>>>>>> c1e78024
+        proxy.getInterfaceBroker().onProtocolSessionStarted(Session.createSession(ServiceType.RPC, sessionID, false), ProtocolConstants.PROTOCOL_VERSION_THREE, "");
+        proxy.getInterfaceBroker().onProtocolSessionStarted(Session.createSession(ServiceType.RPC, sessionID, false), ProtocolConstants.PROTOCOL_VERSION_THREE, "");
         assertEquals("only one rpc service should be in service list", 1, proxy.currentSession.getServiceList().size());
     }
 
@@ -455,19 +375,11 @@
         assertNotNull(proxy);
 
         proxy.getInterfaceBroker().onProtocolSessionStarted(Session.createSession(ServiceType.RPC,
-<<<<<<< HEAD
-                sessionID, false), (byte) 2, "");
-        proxy.getInterfaceBroker().onProtocolServiceStarted(ServiceType.Mobile_Nav, sessionID, false,
-                (byte) 2, "");
+                sessionID, false), ProtocolConstants.PROTOCOL_VERSION_THREE, "");
+        proxy.getInterfaceBroker().onProtocolServiceStarted(ServiceType.Mobile_Nav, sessionID, false
+                ProtocolConstants.PROTOCOL_VERSION_THREE, "");
         proxy.getInterfaceBroker().onProtocolServiceStarted(ServiceType.Audio_Service, sessionID, false,
-                (byte) 2, "");
-=======
-                sessionID), ProtocolConstants.PROTOCOL_VERSION_THREE, "");
-        proxy.getInterfaceBroker().onProtocolServiceStarted(ServiceType.Mobile_Nav, sessionID,
                 ProtocolConstants.PROTOCOL_VERSION_THREE, "");
-        proxy.getInterfaceBroker().onProtocolServiceStarted(ServiceType.Audio_Service, sessionID,
-                ProtocolConstants.PROTOCOL_VERSION_THREE, "");
->>>>>>> c1e78024
         Hashtable<String, Object> params = new Hashtable<String, Object>();
 
         params.put(Names.resultCode, Result.SUCCESS);
@@ -571,11 +483,7 @@
     }
 
     public void testSyncConnectionSessionIdIsSetToNullAfterStopSession() throws Exception {
-<<<<<<< HEAD
-        proxy.getInterfaceBroker().onProtocolSessionStarted(Session.createSession(ServiceType.RPC, sessionID, false), (byte) 2, "");
-=======
-        proxy.getInterfaceBroker().onProtocolSessionStarted(Session.createSession(ServiceType.RPC, sessionID), ProtocolConstants.PROTOCOL_VERSION_THREE, "");
->>>>>>> c1e78024
+        proxy.getInterfaceBroker().onProtocolSessionStarted(Session.createSession(ServiceType.RPC, sessionID, false), ProtocolConstants.PROTOCOL_VERSION_THREE, "");
         proxy.closeSession(true);
         byte realSessionId = proxy.getSyncConnection().getSessionId();
         assertEquals(0, realSessionId);
