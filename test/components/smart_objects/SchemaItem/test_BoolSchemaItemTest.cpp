--- conflicted
+++ resolved
@@ -37,164 +37,6 @@
 #include "smart_objects/smart_object.h"
 #include "smart_objects/bool_schema_item.h"
 
-<<<<<<< HEAD
-namespace test { namespace components { namespace SmartObjects { namespace SchemaItem { namespace SchemaItemDraftTest {
-
-using NsSmartDeviceLink::NsSmartObjects::ISchemaItemPtr;
-
-    /**
-     * Test BoolSchemaItem no default value
-     *
-     * Create SchemaItem without default value. Method setDefaultValue should always return false
-     * and leave SmartObject in previous state.
-     **/
-    TEST(test_no_default_value, test_BoolSchemaItemTest)
-    {
-        NsSmartDeviceLink::NsSmartObjects::SmartObject obj;
-
-        ISchemaItemPtr item = NsSmartDeviceLink::NsSmartObjects::CBoolSchemaItem::create(); // No default value
-
-        obj = 5;
-        ASSERT_EQ(5, obj.asInt());
-
-        int resultType = item->validate(obj);
-        EXPECT_EQ(NsSmartDeviceLink::NsSmartObjects::Errors::INVALID_VALUE, resultType);
-
-        obj = true;
-        ASSERT_TRUE(obj.asBool());
-
-        resultType = item->validate(obj);
-        EXPECT_EQ(NsSmartDeviceLink::NsSmartObjects::Errors::OK, resultType);
-        bool resDefault = item->setDefaultValue(obj);
-        EXPECT_FALSE(resDefault);
-        EXPECT_TRUE(obj.asBool());
-
-        obj = "Test";
-        ASSERT_EQ(std::string("Test"), obj.asString());
-
-        resultType = item->validate(obj);
-        EXPECT_EQ(NsSmartDeviceLink::NsSmartObjects::Errors::INVALID_VALUE, resultType);
-        resDefault = item->setDefaultValue(obj);
-        EXPECT_FALSE(resDefault);
-        resultType = item->validate(obj);
-        EXPECT_EQ(NsSmartDeviceLink::NsSmartObjects::Errors::INVALID_VALUE, resultType);
-    }
-
-    /**
-     * Test BoolSchemaItem with default value
-     *
-     * Create SchemaItem with default value. Method setDefaultValue should return true,
-     * Bool SmartObject should contain default value.
-     * Not bool SmartObject should converted to BoolObject and setted up by default value.
-     **/
-    TEST(test_item_with_default_value, test_BoolSchemaItemTest)
-    {
-        NsSmartDeviceLink::NsSmartObjects::SmartObject obj;
-
-        ISchemaItemPtr item =
-            NsSmartDeviceLink::NsSmartObjects::CBoolSchemaItem::create(
-                NsSmartDeviceLink::NsSmartObjects::TSchemaItemParameter<bool>(false)); // Default value = false
-
-        obj = 5;
-        ASSERT_EQ(5, obj.asInt());
-
-        int resultType = item->validate(obj);
-        EXPECT_EQ(NsSmartDeviceLink::NsSmartObjects::Errors::INVALID_VALUE, resultType);
-
-        obj = true;
-        ASSERT_TRUE(obj.asBool());
-
-        resultType = item->validate(obj);
-        EXPECT_EQ(NsSmartDeviceLink::NsSmartObjects::Errors::OK, resultType);
-        bool resDefault = item->setDefaultValue(obj);
-        EXPECT_TRUE(resDefault);
-        EXPECT_FALSE(obj.asBool());
-
-        obj = "Test";
-        ASSERT_EQ(std::string("Test"), obj.asString());
-
-        resultType = item->validate(obj);
-        EXPECT_EQ(NsSmartDeviceLink::NsSmartObjects::Errors::INVALID_VALUE, resultType);
-        resDefault = item->setDefaultValue(obj);
-        EXPECT_TRUE(resDefault);
-        EXPECT_FALSE(obj.asBool());
-
-        resultType = item->validate(obj);
-        EXPECT_EQ(NsSmartDeviceLink::NsSmartObjects::Errors::OK, resultType);
-        EXPECT_FALSE(obj.asBool());
-    }
-
-    TEST(test_map_validate, test_BoolSchemaItemTest)
-    {
-        NsSmartDeviceLink::NsSmartObjects::SmartObject obj;
-        ISchemaItemPtr item =
-            NsSmartDeviceLink::NsSmartObjects::CBoolSchemaItem::create(
-                NsSmartDeviceLink::NsSmartObjects::TSchemaItemParameter<bool>(false)); // Default value = false
-
-        obj["aa"] = true;
-        ASSERT_TRUE(obj["aa"].asBool());
-
-        int resultType = item->validate(obj["aa"]);
-        EXPECT_EQ(NsSmartDeviceLink::NsSmartObjects::Errors::OK, resultType);
-
-        resultType = item->validate(obj);
-        EXPECT_EQ(NsSmartDeviceLink::NsSmartObjects::Errors::INVALID_VALUE, resultType);
-
-        bool resDefault = item->setDefaultValue(obj["aa"]);
-        EXPECT_TRUE(resDefault);
-        EXPECT_FALSE(obj["aa"].asBool());
-
-        resDefault = item->setDefaultValue(obj);
-        EXPECT_TRUE(resDefault);
-        EXPECT_FALSE(obj.asBool());
-
-        resultType = item->validate(obj);
-        EXPECT_EQ(NsSmartDeviceLink::NsSmartObjects::Errors::OK, resultType);
-
-        obj["ind"] = true;
-        resultType = item->validate(obj);
-        EXPECT_EQ(NsSmartDeviceLink::NsSmartObjects::Errors::INVALID_VALUE, resultType);
-    }
-
-    TEST(test_array_validate, test_BoolSchemaItemTest)
-    {
-        NsSmartDeviceLink::NsSmartObjects::SmartObject obj;
-        ISchemaItemPtr item = NsSmartDeviceLink::NsSmartObjects::CBoolSchemaItem::create();
-
-        obj[0] = true;
-        obj[1] = false;
-
-        ASSERT_TRUE(obj[0].asBool());
-        ASSERT_FALSE(obj[1].asBool());
-
-        int resultType = item->validate(obj[0]);
-        EXPECT_EQ(NsSmartDeviceLink::NsSmartObjects::Errors::OK, resultType);
-
-        resultType = item->validate(obj[1]);
-        EXPECT_EQ(NsSmartDeviceLink::NsSmartObjects::Errors::OK, resultType);
-
-        resultType = item->validate(obj);
-        EXPECT_EQ(NsSmartDeviceLink::NsSmartObjects::Errors::INVALID_VALUE, resultType);
-
-        bool resDefault = item->setDefaultValue(obj[0]);
-        EXPECT_FALSE(resDefault);
-        EXPECT_TRUE(obj[0].asBool());
-
-        resDefault = item->setDefaultValue(obj);
-        EXPECT_FALSE(resDefault);
-        EXPECT_FALSE(obj[1].asBool());
-
-        resultType = item->validate(obj);
-        EXPECT_EQ(NsSmartDeviceLink::NsSmartObjects::Errors::INVALID_VALUE, resultType);
-
-        obj = false;
-
-        resultType = item->validate(obj);
-        EXPECT_EQ(NsSmartDeviceLink::NsSmartObjects::Errors::OK, resultType);
-    }
-
-}}}}}
-=======
 namespace test {
 namespace components {
 namespace SmartObjects {
@@ -353,5 +195,4 @@
 }  // namespace SchemaItem"
 }  // namespace SmartObjects"
 }  // namespace components"
-}  // namespace test"
->>>>>>> a9112288
+}  // namespace test"