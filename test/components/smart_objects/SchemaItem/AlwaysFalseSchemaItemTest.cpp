--- conflicted
+++ resolved
@@ -35,33 +35,11 @@
 #include "smart_objects/smart_object.h"
 #include "smart_objects/always_false_schema_item.h"
 
-<<<<<<< HEAD
-#include <string>
-
-
-namespace test { namespace components { namespace SmartObjects { namespace SchemaItem { namespace SchemaItemDraftTest {
-    using namespace NsSmartDeviceLink::NsSmartObjects;
-
-    /**
-     * Test AlwaysFalseSchemaItem
-     **/
-    TEST(test_AlwaysFalseSchemaItemTest, simple_test)
-    {
-        SmartObject obj;
-
-        ISchemaItemPtr item = CAlwaysFalseSchemaItem::create();
-
-        obj = 5;
-        int resultType = item->validate(obj);
-        EXPECT_EQ(Errors::ERROR, resultType);
-        EXPECT_EQ(5, obj.asInt());
-=======
 namespace test {
 namespace components {
 namespace SmartObjects {
 namespace SchemaItem {
 using namespace NsSmartDeviceLink::NsSmartObjects;
->>>>>>> a9112288
 
 /**
  * Test AlwaysFalseSchemaItem
@@ -86,10 +64,6 @@
   EXPECT_EQ(Errors::ERROR, resultType);
   EXPECT_EQ(std::string("Test"), obj.asString());
 
-<<<<<<< HEAD
-    }
-}}}}}
-=======
   obj["First"] = "Some string";
   obj["Second"] = 555;
   resultType = item->validate(obj["First"]);
@@ -115,5 +89,4 @@
 }  // namespace SchemaItem
 }  // namespace SmartObjects
 }  // namespace components
-}  // namespace test
->>>>>>> a9112288
+}  // namespace test