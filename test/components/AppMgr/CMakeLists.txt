--- conflicted
+++ resolved
@@ -33,36 +33,4 @@
 add_executable(${PROJECT} ${SOURCES})
 target_link_libraries(${PROJECT} ${LIBRARIES})
 
-<<<<<<< HEAD
-include(ExternalProject)
-
-ExternalProject_Add(
-   appManager
-   SOURCE_DIR ${CMAKE_CURRENT_SOURCE_DIR}/../../../src/components/AppMgr
-   DOWNLOAD_COMMAND ""
-   CMAKE_COMMAND cmake
-   BINARY_DIR ${CMAKE_CURRENT_BINARY_DIR}/../../../src/components/AppMgr
-   BUILD_COMMAND make
-   INSTALL_DIR ../../../src/components/AppMgr/bin
-   INSTALL_COMMAND make install
-)
-
-ExternalProject_Add(
-	jsonHandler
-	SOURCE_DIR  ${CMAKE_CURRENT_SOURCE_DIR}/../JSONHandler/
-	DOWNLOAD_COMMAND ""
-	CMAKE_COMMAND cmake
-	BINARY_DIR ${CMAKE_CURRENT_BINARY_DIR}/../JSONHandler/
-	BUILD_COMMAND make
-	INSTALL_DIR ../JSONHandler/bin
-	INSTALL_COMMAND make install
-)
-
-ADD_DEPENDENCIES(${PROJECT}
-					appManager
-					jsonHandler
-				)
-
-=======
->>>>>>> f2b96ee0
 install (TARGETS ${PROJECT} DESTINATION bin)