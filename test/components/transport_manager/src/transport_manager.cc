--- conflicted
+++ resolved
@@ -132,18 +132,11 @@
 
 TransportManagerImpl *TransportManagerTest::tm;
 
-<<<<<<< HEAD
 class MyTransportListener
-    : public ::transport_manager::TransportManagerListenerImpl {
- public:
+    : public ::transport_manager::TransportManagerListenerEmpty {
+     public:
   explicit MyTransportListener(TransportManagerTest *test)
-      : TransportManagerListenerImpl(),
-=======
-class MyTransportListener : public ::transport_manager::TransportManagerListenerEmpty {
- public:
-  explicit MyTransportListener(TransportManagerTest * test)
       : TransportManagerListenerEmpty(),
->>>>>>> 444cc6e8
         test(test),
         connection(0),
         device_handle(0) {}
