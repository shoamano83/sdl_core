include_directories (
  ${CMAKE_SOURCE_DIR}/src/thirdPartyLibs/gmock-1.6.0/include
  ${CMAKE_SOURCE_DIR}/src/thirdPartyLibs/gmock-1.6.0/gtest/include
  ${CMAKE_SOURCE_DIR}/src/components/transport_manager/include
  ${CMAKE_SOURCE_DIR}/src/thirdPartyLibs/logger/include/
  ${CMAKE_SOURCE_DIR}/src/components/utils/include/
  ${CMAKE_SOURCE_DIR}/src/components/protocol_handler/include/
  ${CMAKE_SOURCE_DIR}/test/components/transport_manager/include/
)

if(BUILD_ONLY_TM)
set (LIBRARIES
    gtest
    gtest_main
    gmock
    gmock_main
    TransportManager
    ProtocolHandler
    jsoncpp
    rt
)

set (SOURCES
   ./src/mock_connection.cc
   ./src/mock_connection_factory.cc
<<<<<<< HEAD
   ./src/mock_device_adapter.cc
   ./src/mock_device.cc
   ./src/mock_device_scanner.cc
   ./src/mock_application.cc
=======
   ./src/mock_device.cc
   ./src/mock_device_adapter.cc
   ./src/mock_device_scanner.cc
   ./src/transport_manager.cc
>>>>>>> c1cd706e
   ./src/raw_message_matcher.cc
)

create_test("test_TransportManagerTest" "${SOURCES}" "${LIBRARIES}")
create_test("test_TcpDeviceAdapter" "src/test_tcp_device_adapter.cc" "${LIBRARIES}")
target_link_libraries("test_TransportManagerTest" TransportManager)
endif()<|MERGE_RESOLUTION|>--- conflicted
+++ resolved
@@ -23,18 +23,12 @@
 set (SOURCES
    ./src/mock_connection.cc
    ./src/mock_connection_factory.cc
-<<<<<<< HEAD
-   ./src/mock_device_adapter.cc
-   ./src/mock_device.cc
-   ./src/mock_device_scanner.cc
    ./src/mock_application.cc
-=======
    ./src/mock_device.cc
    ./src/mock_device_adapter.cc
    ./src/mock_device_scanner.cc
+   ./src/raw_message_matcher.cc
    ./src/transport_manager.cc
->>>>>>> c1cd706e
-   ./src/raw_message_matcher.cc
 )
 
 create_test("test_TransportManagerTest" "${SOURCES}" "${LIBRARIES}")
