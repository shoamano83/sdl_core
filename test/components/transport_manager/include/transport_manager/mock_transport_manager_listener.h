--- conflicted
+++ resolved
@@ -40,14 +40,12 @@
 
 #include "transport_manager/common.h"
 #include "transport_manager/device_adapter.h"
-#include "transport_manager/device_handle_generator.h"
 #include "transport_manager/transport_manager_listener.h"
 
 using ::transport_manager::ApplicationList;
 using ::transport_manager::device_adapter::DeviceAdapter;
 using ::transport_manager::DeviceHandle;
 using ::transport_manager::SearchDeviceError;
-using ::transport_manager::SessionID;
 
 namespace test {
 namespace components {
@@ -56,70 +54,41 @@
 class MockTransportManagerListener
     : public ::transport_manager::TransportManagerListener {
  public:
-<<<<<<< HEAD
-  MOCK_METHOD2(onDeviceFound, void (const DeviceDesc& device,
-                                    const ApplicationList app_list));
-  MOCK_METHOD0(onSearchDeviceDone, void ());
-  MOCK_METHOD2(onSearchDeviceFailed, void (const DeviceAdapter* device_adapter,
-          const SearchDeviceError& error));
-  MOCK_METHOD2(onConnectDone, void(const DeviceAdapter* device_adapter,
-          const ConnectionId session_id));
-  MOCK_METHOD3(onDataReceiveDone, void(const DeviceAdapter* device_adapter,
-          const ConnectionId session_id,
-          const RawMessageSptr data_container));
-  MOCK_METHOD3(onDataSendDone, void(const DeviceAdapter* device_adapter,
-          const ConnectionId session_id,
-          const RawMessageSptr data_container));
-  MOCK_METHOD3(onDataSendFailed, void(const DeviceAdapter* device_adapter,
-          const ConnectionId session_id,
-          const DataSendError& error));
-  MOCK_METHOD3(onDataReceiveFailed, void (const DeviceAdapter* device_adapter,
-          const ConnectionId session_id,
-          const DataReceiveError& error));
-  MOCK_METHOD2(onCommunicationError, void (const DeviceAdapter* device_adapter,
-          const ConnectionId session_id));
-  MOCK_METHOD2(onDisconnectDone, void(const DeviceAdapter* device_adapter,
-          const ConnectionId session_id));
-  MOCK_METHOD2(onDisconnectDeviceDone, void(const DeviceAdapter* device_adapter,
-          const DeviceHandle device_id));
-  ~MockTransportManagerListener() {}
 
-=======
-  MOCK_METHOD2(onDeviceFound, void(const DeviceHandle device,
+  MOCK_METHOD2(onDeviceFound, void(const DeviceDesc &device,
                                     const ApplicationList app_list));
   MOCK_METHOD0(onSearchDeviceDone, void());
   MOCK_METHOD2(onSearchDeviceFailed, void(const DeviceAdapter* device_adapter,
                                            const SearchDeviceError& error));
   MOCK_METHOD2(onConnectDone, void(const DeviceAdapter* device_adapter,
-                                    const SessionID session_id));
+                                    const ConnectionId session_id));
   MOCK_METHOD3(onConnectFailed, void(const DeviceAdapter* device_adapter,
-                                      const SessionID session_id,
+                                      const ConnectionId session_id,
                                       const ConnectError& error));
   MOCK_METHOD2(onDisconnectDone, void(const DeviceAdapter* device_adapter,
-                                       const SessionID session_id));
+                                       const ConnectionId session_id));
   MOCK_METHOD2(onDisconnectDeviceDone, void(const DeviceAdapter* device_adapter,
-                                             const DeviceHandle device_id));
+                                             const DeviceHandle &device_id));
   MOCK_METHOD3(onDisconnectFailed, void(const DeviceAdapter* device_adapter,
-                                         const SessionID session_id,
+                                         const ConnectionId session_id,
                                          const DisconnectDeviceError& error));
   MOCK_METHOD3(onDisconnectDeviceFailed, void(const DeviceAdapter* device_adapter,
-                                               const DeviceHandle device_id,
+                                               const DeviceHandle &device_id,
                                                const DisconnectDeviceError& error));
   MOCK_METHOD3(onDataReceiveDone, void(const DeviceAdapter* device_adapter,
-                                        const SessionID session_id,
+                                        const ConnectionId session_id,
                                         const RawMessageSptr data_container));
   MOCK_METHOD3(onDataSendDone, void(const DeviceAdapter* device_adapter,
-                                     const SessionID session_id,
+                                     const ConnectionId session_id,
                                      const RawMessageSptr data_container));
   MOCK_METHOD3(onDataSendFailed, void(const DeviceAdapter* device_adapter,
-                                       const SessionID session_id,
+                                       const ConnectionId session_id,
                                        const DataSendError& error));
   MOCK_METHOD3(onDataReceiveFailed, void(const DeviceAdapter* device_adapter,
-                                          const SessionID session_id,
+                                          const ConnectionId connection_id,
                                           const DataReceiveError& error));
   MOCK_METHOD2(onCommunicationError, void(const DeviceAdapter* device_adapter,
-                                           const SessionID session_id));
->>>>>>> c279ab86
+                                           const ConnectionId connection_id));
 };
 
 }  // namespace transport_manager
