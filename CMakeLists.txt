# Copyright (c) 2013, Ford Motor Company
# All rights reserved.
#
# Redistribution and use in source and binary forms, with or without
# modification, are permitted provided that the following conditions are met:
#
# Redistributions of source code must retain the above copyright notice, this
# list of conditions and the following disclaimer.
#
# Redistributions in binary form must reproduce the above copyright notice,
# this list of conditions and the following
# disclaimer in the documentation and/or other materials provided with the
# distribution.
#
# Neither the name of the Ford Motor Company nor the names of its contributors
# may be used to endorse or promote products derived from this software
# without specific prior written permission.
#
# THIS SOFTWARE IS PROVIDED BY THE COPYRIGHT HOLDERS AND CONTRIBUTORS "AS IS"
# AND ANY EXPRESS OR IMPLIED WARRANTIES, INCLUDING, BUT NOT LIMITED TO, THE
# IMPLIED WARRANTIES OF MERCHANTABILITY AND FITNESS FOR A PARTICULAR PURPOSE
# ARE DISCLAIMED. IN NO EVENT SHALL THE COPYRIGHT HOLDER OR CONTRIBUTORS BE
# LIABLE FOR ANY DIRECT, INDIRECT, INCIDENTAL, SPECIAL, EXEMPLARY, OR
# CONSEQUENTIAL DAMAGES (INCLUDING, BUT NOT LIMITED TO, PROCUREMENT OF
# SUBSTITUTE GOODS OR SERVICES; LOSS OF USE, DATA, OR PROFITS; OR BUSINESS
# INTERRUPTION) HOWEVER CAUSED AND ON ANY THEORY OF LIABILITY, WHETHER IN
# CONTRACT, STRICT LIABILITY, OR TORT (INCLUDING NEGLIGENCE OR OTHERWISE)
# ARISING IN ANY WAY OUT OF THE USE OF THIS SOFTWARE, EVEN IF ADVISED OF THE
# POSSIBILITY OF SUCH DAMAGE.

<<<<<<< HEAD
cmake_minimum_required(VERSION 2.8.9)
=======
cmake_minimum_required(VERSION 2.8)
>>>>>>> a7e93b55

set (PROJECT smartDeviceLinkCore)
project (${PROJECT})

option(HMI2 "Use Qt HMI" OFF)

set(CMAKE_MODULE_PATH ${CMAKE_MODULE_PATH} "${CMAKE_SOURCE_DIR}/cmake/Modules/")

# --- Check libavahi-common, libavahi-client availability
find_package(Libavahi)

# Please do not change compiler/linker flags if You do not know how particular
# flag is handled by CMake
set(CMAKE_INSTALL_PREFIX .)
set(ARCHIVE_OUTPUT_DIRECTORY ./bin)
set(CMAKE_CXX_FLAGS "-g3 -ggdb3 -std=gnu++0x -Werror=return-type -Wuninitialized --coverage")
set(CMAKE_CXX_FLAGS_RELEASE "-s") #It will be appended to CMAKE_CXX_FLAGS in release

option(DEFAULT_MEDIA_FLAG "Possibility to compile with/without default media manager features" OFF)
option(BUILD_SHARED_LIBS "Build all libraries as shared (if ON) or static (if OFF)" OFF)
option(BUILD_MEDIA_MANAGER "Build media_manager component" ON)
option(BUILD_BT_SUPPORT "Bluetooth support" ON)
option(BUILD_USB_SUPPORT "libusb support" ON)
option(BUILD_AVAHI_SUPPORT "libavahi support" ON)
option(BUILD_RWLOCK_SUPPORT "rwlocks support" OFF)
option(BUILD_BACKTRACE_SUPPORT "backtrace support" ON)

if (CMAKE_SYSTEM_NAME STREQUAL "Linux")
  add_definitions(-DOS_LINUX)
elseif(CMAKE_SYSTEM_NAME STREQUAL "QNX")
  add_definitions(-DOS_QNX)
  SET(BUILD_MEDIA_MANAGER ON)
  SET(BUILD_BT_SUPPORT OFF)
  SET(BUILD_AVAHI_SUPPORT OFF)
  SET(BUILD_BACKTRACE_SUPPORT OFF)
  SET(DEFAULT_MEDIA_FLAG OFF)
endif()

if (BUILD_MEDIA_MANAGER)
  add_definitions(-DMEDIA_MANAGER)
endif()

if (BUILD_USB_SUPPORT)
  add_definitions(-DUSB_SUPPORT)
endif()

if (BUILD_BT_SUPPORT)
  add_definitions(-DBLUETOOTH_SUPPORT)
endif()

if (BUILD_AVAHI_SUPPORT)
  add_definitions(-DAVAHI_SUPPORT)
endif()

if (BUILD_RWLOCK_SUPPORT)
  add_definitions(-DRWLOCK_SUPPORT)
endif()

if (BUILD_BACKTRACE_SUPPORT)
  add_definitions(-DBACKTRACE_SUPPORT)
endif()

# TODO(AK): check current OS here
add_definitions(-DOS_POSIX)

IF(CMAKE_C_FLAGS_DEBUG)
    SET( CMAKE_CXX_FLAGS "${CMAKE_CXX_FLAGS} -DDEBUG" )
    add_definitions(-DDEBUG)
ELSE (CMAKE_C_FLAGS_DEBUG)
    SET( CMAKE_CXX_FLAGS "${CMAKE_CXX_FLAGS} -DRELEASE" )
    add_definitions(-DRELEASE)
ENDIF(CMAKE_C_FLAGS_DEBUG)


if (DEFAULT_MEDIA_FLAG)
add_definitions(-DDEFAULT_MEDIA)
# required to find 'glibconfig.h'
find_package(PkgConfig)
pkg_check_modules(GLIB2 REQUIRED glib-2.0)
add_definitions(${GLIB2_CFLAGS})
endif()

# --- Interface generator

find_package(PythonInterp)
if(NOT PYTHONINTERP_FOUND)
    message(ERROR "Python interpreter is not found")
    message(ERROR "To install it type in the command line:")
    message(ERROR "sudo apt-get install python")
endif(NOT PYTHONINTERP_FOUND)

<<<<<<< HEAD
if (${HMI2})

# ---Qt5 necessary libs

=======
if (${HMI2} AND (CMAKE_SYSTEM_NAME STREQUAL "Linux"))
# ---Qt5 necessary libs
>>>>>>> a7e93b55
    FIND_PACKAGE(Qt5Core REQUIRED)
    FIND_PACKAGE(Qt5DBus REQUIRED)
    FIND_PACKAGE(Qt5Qml REQUIRED)
    FIND_PACKAGE(Qt5Quick REQUIRED)
<<<<<<< HEAD

ENDIF (${HMI2})
=======
endif()
>>>>>>> a7e93b55

execute_process(
  COMMAND ${CMAKE_SOURCE_DIR}/FindQt5.sh binary qmlplugindump
  OUTPUT_VARIABLE qmlplugindump_binary
)

set(INTEFRACE_GENERATOR "${PROJECT_SOURCE_DIR}/tools/InterfaceGenerator/Generator.py")
set(INTEFRACE_GENERATOR_CMD ${PYTHON_EXECUTABLE} -B ${INTEFRACE_GENERATOR})
file(GLOB_RECURSE INTERFACE_GENERATOR_DEPENDENCIES "${PROJECT_SOURCE_DIR}/tools/InterfaceGenerator/*.*")

macro (GenerateInterface arg_xml_name arg_namespace parser_type)
    string(REGEX MATCH "^[a-zA-Z_0-9]*[^.]" file_name ${arg_xml_name})     # TODO: make expression more robust

    set(hpp_file
      "${CMAKE_CURRENT_BINARY_DIR}/${file_name}.h"
      "${CMAKE_CURRENT_BINARY_DIR}/${file_name}_schema.h"
    )

    set(cpp_file "${CMAKE_CURRENT_BINARY_DIR}/${file_name}_schema.cc")
    set(full_xml_name "${CMAKE_CURRENT_SOURCE_DIR}/${arg_xml_name}")

    add_custom_command( OUTPUT ${hpp_file} ${cpp_file}
                        COMMAND ${INTEFRACE_GENERATOR_CMD} ${full_xml_name} ${arg_namespace} ${CMAKE_CURRENT_BINARY_DIR} "--parser-type" "${parser_type}"
                        DEPENDS ${INTERFACE_GENERATOR_DEPENDENCIES} ${full_xml_name}
                        COMMENT "Generating files:\n   ${hpp_file}\n   ${cpp_file}\nfrom:\n   ${arg_xml_name} ..."
                        VERBATIM
                       )

    include_directories (
        ../../../src/components/smart_objects/include
        ../../../src/components/formatters/include/
        ${CMAKE_SOURCE_DIR}/src/components/formatters/include/
        ${CMAKE_BINARY_DIR}
    )

    add_library("${file_name}" ${cpp_file})
endmacro(GenerateInterface)

# --- Useful macro
macro(create_test NAME SOURCES LIBS)
    add_executable("${NAME}" ${SOURCES})
    target_link_libraries("${NAME}" ${LIBS})
    add_test(${NAME} ${NAME})
endmacro(create_test)

# Building application

# --- Type HMI
if (${HMI2})
    set(QT_HMI ON)
    add_definitions(-DQT_HMI)
else (${HMI2})
    set(WEB_HMI ON)
    add_definitions(-DWEB_HMI)
ENDIF (${HMI2})

<<<<<<< HEAD
=======
# --- Type HMI
if (${HMI2})
    set(QT_HMI ON)
    add_definitions(-DQT_HMI)
else (${HMI2})
    set(WEB_HMI ON)
    add_definitions(-DWEB_HMI)
ENDIF (${HMI2})

>>>>>>> a7e93b55
# --- ThirdPartyLibs
add_subdirectory(./src/thirdPartyLibs)

# --- Components
add_subdirectory(./src/components)

# --- Main application
add_subdirectory(./src/appMain)

# Building tests
option(BUILD_TESTS "Possibility to build and run tests" OFF)
if(BUILD_TESTS)
    enable_testing()
    include(Dart)
    # Framework GoogleTest is also integrated together gmock
    # and must not be added separately
    add_subdirectory(./src/thirdPartyLibs/gmock-1.6.0)
    add_subdirectory(./test)
endif()

# Building documentation

# At first creating directory for generated documentation. Unfortunately doxygen
# cannot generate it byself
FIND_PACKAGE(Doxygen)
  IF(DOXYGEN_FOUND)
    option(DOXYGEN_ENABLE_DIAGRAMS "Enable graphical diagram generation" ON)

    if(DOXYGEN_ENABLE_DIAGRAMS)
      set(DOXYGEN_ENABLE_DIAGRAMS_PARAM "YES")
    else(DOXYGEN_ENABLE_DIAGRAMS)
      set(DOXYGEN_ENABLE_DIAGRAMS_PARAM "NO")
    endif()
    configure_file("${PROJECT_SOURCE_DIR}/Doxyfile" "${PROJECT_BINARY_DIR}/Doxyfile")
    file(MAKE_DIRECTORY "${PROJECT_BINARY_DIR}/doc/doxygen")
    ADD_CUSTOM_TARGET(doxygen COMMAND ${DOXYGEN_EXECUTABLE} "${PROJECT_BINARY_DIR}/Doxyfile")
  ELSE(DOXYGEN_FOUND)
    MESSAGE(STATUS "Doxygen not found. Documentation will not be generated")
    MESSAGE(STATUS "To enable documentation generation please install doxygen and graphviz packages")
    MESSAGE(STATUS "sudo apt-get install doxygen graphviz")
    MESSAGE(STATUS "To enable processing of MscGen comments please install mscgen")
    MESSAGE(STATUS "sudo apt-get install mscgen")
ENDIF(DOXYGEN_FOUND)

<|MERGE_RESOLUTION|>--- conflicted
+++ resolved
@@ -28,11 +28,7 @@
 # ARISING IN ANY WAY OUT OF THE USE OF THIS SOFTWARE, EVEN IF ADVISED OF THE
 # POSSIBILITY OF SUCH DAMAGE.
 
-<<<<<<< HEAD
-cmake_minimum_required(VERSION 2.8.9)
-=======
 cmake_minimum_required(VERSION 2.8)
->>>>>>> a7e93b55
 
 set (PROJECT smartDeviceLinkCore)
 project (${PROJECT})
@@ -124,25 +120,13 @@
     message(ERROR "sudo apt-get install python")
 endif(NOT PYTHONINTERP_FOUND)
 
-<<<<<<< HEAD
-if (${HMI2})
-
-# ---Qt5 necessary libs
-
-=======
 if (${HMI2} AND (CMAKE_SYSTEM_NAME STREQUAL "Linux"))
 # ---Qt5 necessary libs
->>>>>>> a7e93b55
     FIND_PACKAGE(Qt5Core REQUIRED)
     FIND_PACKAGE(Qt5DBus REQUIRED)
     FIND_PACKAGE(Qt5Qml REQUIRED)
     FIND_PACKAGE(Qt5Quick REQUIRED)
-<<<<<<< HEAD
-
-ENDIF (${HMI2})
-=======
-endif()
->>>>>>> a7e93b55
+endif()
 
 execute_process(
   COMMAND ${CMAKE_SOURCE_DIR}/FindQt5.sh binary qmlplugindump
@@ -199,8 +183,6 @@
     add_definitions(-DWEB_HMI)
 ENDIF (${HMI2})
 
-<<<<<<< HEAD
-=======
 # --- Type HMI
 if (${HMI2})
     set(QT_HMI ON)
@@ -210,7 +192,6 @@
     add_definitions(-DWEB_HMI)
 ENDIF (${HMI2})
 
->>>>>>> a7e93b55
 # --- ThirdPartyLibs
 add_subdirectory(./src/thirdPartyLibs)
 
