/**
 * @author: Sergei Polishchuk
 * RPC for reverse SDL functionality
 */

FFW.RevSDL = FFW.RPCObserver.create({
    /*
     *	access to basic RPC functionality
     */
    client:		FFW.RPCClient.create({ componentName: "RevSDLClient" }),

    OnControlChangedProperty: "RevSDL.OnControlChanged",
    OnRadioDetailsProperty: "RevSDL.OnRadioDetails",
    OnPresetsChangedProperty: "RevSDL.OnPresetsChanged",

    OnControlChangedSubscribeRequestId: -1,
    OnRadioDetailsSubscribeRequestId: -1,
    OnPresetsChangedSubscribeRequestId: -1,
    OnControlChangedUnsubscribeRequestId: -1,
    OnRadioDetailsUnsubscribeRequestId: -1,
    OnPresetsChangedUnsubscribeRequestId: -1,

    connect: function() {
        this.client.connect(this);
    },

    disconnect: function() {
        this.OnControlChangedUnsubscribeRequestId = this.unsubscribeFromProperty(this.OnControlChangedProperty);
        this.OnRadioDetailsUnsubscribeRequestId = this.unsubscribeFromProperty(this.OnRadioDetailsProperty);
        this.OnPresetsChangedUnsubscribeRequestId = this.unsubscribeFromProperty(this.OnPresetsChangedProperty);

        this.client.disconnect();
    },

    onRPCRegistered: function () {
        this._super();
        Em.Logger.log("FFW.RevSDLClient.onRPCRegistered");

        this.OnControlChangedSubscribeRequestId = this.subscribeToProperty(this.OnControlChangedProperty);
        this.OnRadioDetailsSubscribeRequestId = this.subscribeToProperty(this.OnRadioDetailsProperty);
        this.OnPresetsChangedSubscribeRequestId = this.subscribeToProperty(this.OnPresetsChangedProperty);
    },

    onRPCUnregistered: function () {
        this._super();
        Em.Logger.log("FFW.RevSDLClient.onRPCUnregistered");
    },

    /**
     * when result is received from RPC component this function is called
     * It is the appropriate place to check results of request execution
     * Please use previously store requestID to determine to which request response belongs to
     */
    onRPCResult: function(response) {
        this._super();

        switch (response.id) {
            case this.GrantAccessRequestId:
                MFT.MediaController.set('sdlAccessStatus', response.result.success);
                break;
//            case this.StartScanRequestId:
//                MFT.MediaController.set('isFrequencyScan', response.result.success);
//                break;
//            case this.StopScanRequestId:
//                MFT.MediaController.set('isFrequencyScan', !response.result.success);
//                break;
            case this.GetRadioDetailsRequestId:
                MFT.MediaController.setSDLDirectTuneStation(response.result);
                this.sendShowRequest();
                break;
        }
    },

    onRPCError: function(response) {
        this._super();
    },

    /*
     * handle RPC requests here
     */
    onRPCRequest: function(request) {
        Em.Logger.log("FFW.RevSDLClient.onRPCRequest");
        this._super();
    },

    /*
     * handle RPC notifications here
     * for Backend component full screen setting change should be handled here
     */
    onRPCNotification: function(notification) {
        Em.Logger.log("FFW.RevSDLClient.onRPCNotification");
        this._super();
	alert("onRPCNotification")
        switch (notification.method) {
<<<<<<< HEAD
            case "RevSDLClient.OnControlChanged":
                MFT.MediaController.set('sdlAccessStatus', false);
                break;
            case "RevSDLClient.OnRadioDetails":
		alert("OnRadioDetails")
                MFT.MediaController.setSDLDirectTuneStation(notification.params);
                break;
            case "RevSDLClient.OnPresetsChanged":
=======
            case this.OnControlChangedProperty:
                MFT.MediaController.set('sdlAccessStatus', false);
                break;
            case this.OnRadioDetailsProperty:
                MFT.MediaController.setSDLDirectTuneStation(notification.params);
                break;
            case this.OnPresetsChangedProperty:
>>>>>>> 10ff9b40
                MFT.MediaController.setSDLPresets(notification.params);
                break;
        }
    },

    /*
     * identifiers for requests
     */
    GrantAccessRequestId: -1,
    CancelAccessRequestId: -1,
    TuneRadioRequestId: -1,
    StartScanRequestId: -1,
    StopScanRequestId: -1,
    GetRadioDetailsRequestId: -1,

    /**
     * Sends a request for access to the management of HMI, through SDL interface
     **/
    sendGrantAccessRequest: function(){
        this.GrantAccessRequestId = this.client.generateId();

        var JSONMessage = {
            "jsonrpc":	"2.0",
            "id": 		this.GrantAccessRequestId,
            "method":	"RevSDL.GrantAccess"
        };
        this.client.send(JSONMessage);
    },

    /**
     * Sends a request for access to the management of HMI, through SDL interface
     **/
    sendCancelAccessRequest: function(){
        this.CancelAccessRequestId = this.client.generateId();

        var JSONMessage = {
            "jsonrpc":	"2.0",
            "id": 		this.CancelAccessRequestId,
            "method":	"RevSDL.CancelAccess"
        };
        this.client.send(JSONMessage);
    },

    sendTuneRadioRequest: function (data) {
        var frequency = data.frequency.split('.');

        this.TuneRadioRequestId = this.client.generateId();

        var JSONMessage = {
            "jsonrpc":	"2.0",
            "id": 		this.TuneRadioRequestId,
            "method":	"RevSDL.TuneRadio",
            params: {
                radioStation: {
                    frequency: Number(frequency[0]),
                    fraction: Number(frequency[1])
                }
            }
        };
        this.client.send(JSONMessage);

    },

    /**
     * Start frequency scan on head unit, through SDL interface
     **/
    sendStartScanRequest: function(){
        this.StartScanRequestId = this.client.generateId();

        var JSONMessage = {
            "jsonrpc":	"2.0",
            "id": 		this.StartScanRequestId,
            "method":	"RevSDL.StartScan"
        };
        this.client.send(JSONMessage);
    },

    /**
     * Stop frequency scan on head unit, through SDL interface
     **/
    sendStopScanRequest: function(){
        this.StopScanRequestId = this.client.generateId();

        var JSONMessage = {
            "jsonrpc":	"2.0",
            "id": 		this.StopScanRequestId,
            "method":	"RevSDL.StopScan"
        };
        this.client.send(JSONMessage);
    },

    /**
     * Stop frequency scan on head unit, through SDL interface
     **/
    sendGetRadioDetailsRequest: function(){
        this.GetRadioDetailsRequestId = this.client.generateId();

        var JSONMessage = {
            "jsonrpc":	"2.0",
            "id": 		this.GetRadioDetailsRequestId,
            "method":	"RevSDL.GetRadioDetails"
        };
        this.client.send(JSONMessage);
    },

    /**
     * Stop frequency scan on head unit, through SDL interface
     **/
    sendShowRequest: function(){
        var JSONMessage = {
            "jsonrpc":	"2.0",
            "method":	"RevSDL.Show"
        };
        this.client.send(JSONMessage);
    }
});<|MERGE_RESOLUTION|>--- conflicted
+++ resolved
@@ -90,18 +90,8 @@
     onRPCNotification: function(notification) {
         Em.Logger.log("FFW.RevSDLClient.onRPCNotification");
         this._super();
-	alert("onRPCNotification")
+
         switch (notification.method) {
-<<<<<<< HEAD
-            case "RevSDLClient.OnControlChanged":
-                MFT.MediaController.set('sdlAccessStatus', false);
-                break;
-            case "RevSDLClient.OnRadioDetails":
-		alert("OnRadioDetails")
-                MFT.MediaController.setSDLDirectTuneStation(notification.params);
-                break;
-            case "RevSDLClient.OnPresetsChanged":
-=======
             case this.OnControlChangedProperty:
                 MFT.MediaController.set('sdlAccessStatus', false);
                 break;
@@ -109,7 +99,6 @@
                 MFT.MediaController.setSDLDirectTuneStation(notification.params);
                 break;
             case this.OnPresetsChangedProperty:
->>>>>>> 10ff9b40
                 MFT.MediaController.setSDLPresets(notification.params);
                 break;
         }
