/*
* Copyright (c) 2014, Ford Motor Company
* All rights reserved.
*
* Redistribution and use in source and binary forms, with or without
* modification, are permitted provided that the following conditions are met:
*
* Redistributions of source code must retain the above copyright notice, this
* list of conditions and the following disclaimer.
*
* Redistributions in binary form must reproduce the above copyright notice,
* this list of conditions and the following
* disclaimer in the documentation and/or other materials provided with the
* distribution.
*
* Neither the name of the Ford Motor Company nor the names of its contributors
* may be used to endorse or promote products derived from this software
* without specific prior written permission.
*
* THIS SOFTWARE IS PROVIDED BY THE COPYRIGHT HOLDERS AND CONTRIBUTORS "AS IS"
* AND ANY EXPRESS OR IMPLIED WARRANTIES, INCLUDING, BUT NOT LIMITED TO, THE
* IMPLIED WARRANTIES OF MERCHANTABILITY AND FITNESS FOR A PARTICULAR PURPOSE
* ARE DISCLAIMED. IN NO EVENT SHALL THE COPYRIGHT HOLDER OR CONTRIBUTORS BE
* LIABLE FOR ANY DIRECT, INDIRECT, INCIDENTAL, SPECIAL, EXEMPLARY, OR
* CONSEQUENTIAL DAMAGES (INCLUDING, BUT NOT LIMITED TO, PROCUREMENT OF
* SUBSTITUTE GOODS OR SERVICES; LOSS OF USE, DATA, OR PROFITS; OR BUSINESS
* INTERRUPTION) HOWEVER CAUSED AND ON ANY THEORY OF LIABILITY, WHETHER IN
* CONTRACT, STRICT LIABILITY, OR TORT (INCLUDING NEGLIGENCE OR OTHERWISE)
* ARISING IN ANY WAY OUT OF THE USE OF THIS SOFTWARE, EVEN IF ADVISED OF THE
* POSSIBILITY OF SUCH DAMAGE.
*/

#ifndef SRC_APPMAIN_LIFE_CYCLE_H_
#define SRC_APPMAIN_LIFE_CYCLE_H_
#include "utils/macro.h"

#include "hmi_message_handler/hmi_message_handler_impl.h"
#ifdef DBUS_HMIADAPTER
#  include "hmi_message_handler/dbus_message_adapter.h"
#endif  // DBUS_HMIADAPTER
#if ( defined (MESSAGEBROKER_HMIADAPTER) || defined(PASA_HMI)  )
#include "hmi_message_handler/messagebroker_adapter.h"
#endif  // #if ( defined (MESSAGEBROKER_HMIADAPTER) || defined(PASA_HMI)  )
#ifdef MQUEUE_HMIADAPTER
#  include "hmi_message_handler/mqueue_adapter.h"
#endif  // MQUEUE_HMIADAPTER
#include "application_manager/application_manager_impl.h"
#include "connection_handler/connection_handler_impl.h"
#include "protocol_handler/protocol_handler_impl.h"
#include "transport_manager/transport_manager.h"
#include "transport_manager/transport_manager_default.h"
#include "media_manager/media_manager_impl.h"
#include "utils/singleton.h"
#ifdef TIME_TESTER
#include "time_tester/time_manager.h"
#endif

//#if ( defined (MESSAGEBROKER_HMIADAPTER) || defined(PASA_HMI)  )
#ifdef MESSAGEBROKER_HMIADAPTER
#include "CMessageBroker.hpp"
#include "mb_tcpserver.hpp"
#  include "networking.h"  // cpplint: Include the directory when naming .h files
#endif  // MESSAGEBROKER_HMIADAPTER
#include "system.h"      // cpplint: Include the directory when naming .h files

#ifdef ENABLE_SECURITY
namespace security_manager {
class CryptoManager;
class SecurityManager;
}  // namespace security_manager
#endif  // ENABLE_SECURITY

namespace main_namespace {
class LifeCycle : public utils::Singleton<LifeCycle> {
  public:
    bool StartComponents();

    /**
    * Initialize MessageBroker component
    * @return true if success otherwise false.
    */
    bool InitMessageSystem();
    void StopComponents();

  private:
    LifeCycle();
    transport_manager::TransportManager* transport_manager_;
    protocol_handler::ProtocolHandlerImpl* protocol_handler_;
    connection_handler::ConnectionHandlerImpl* connection_handler_;
    application_manager::ApplicationManagerImpl* app_manager_;
#ifdef ENABLE_SECURITY
    security_manager::CryptoManager* crypto_manager_;
    security_manager::SecurityManager* security_manager_;
#endif  // ENABLE_SECURITY
    hmi_message_handler::HMIMessageHandlerImpl* hmi_handler_;
    hmi_message_handler::HMIMessageAdapter* hmi_message_adapter_;
    media_manager::MediaManagerImpl* media_manager_;
#ifdef TIME_TESTER
    time_tester::TimeManager* time_tester_;
#endif  // TIME_TESTER
#ifdef DBUS_HMIADAPTER
    hmi_message_handler::DBusMessageAdapter* dbus_adapter_;
    System::Thread* dbus_adapter_thread_;
#endif  // DBUS_HMIADAPTER

#ifdef MESSAGEBROKER_HMIADAPTER
    hmi_message_handler::MessageBrokerAdapter* mb_adapter_;
    NsMessageBroker::CMessageBroker* message_broker_;
    NsMessageBroker::TcpServer* message_broker_server_;
    System::Thread* mb_thread_;
    System::Thread* mb_server_thread_;
    System::Thread* mb_adapter_thread_;
#endif  // MESSAGEBROKER_HMIADAPTER

#ifdef CUSTOMER_PASA
#ifdef PASA_HMI
    hmi_message_handler::MessageBrokerAdapter* mb_pasa_adapter_;
    System::Thread* mb_pasa_adapter_thread_;
#endif  // PASA_HMI
#endif  // CUSTOMER_PASA

<<<<<<< HEAD
=======
    bool components_started;
    DISALLOW_COPY_AND_ASSIGN(LifeCycle);

>>>>>>> 6391f552
    FRIEND_BASE_SINGLETON_CLASS(LifeCycle);
    DISALLOW_COPY_AND_ASSIGN(LifeCycle);
};
}  //  namespace main_namespace

#endif  // SRC_APPMAIN_LIFE_CYCLE_H_<|MERGE_RESOLUTION|>--- conflicted
+++ resolved
@@ -119,12 +119,7 @@
 #endif  // PASA_HMI
 #endif  // CUSTOMER_PASA
 
-<<<<<<< HEAD
-=======
     bool components_started;
-    DISALLOW_COPY_AND_ASSIGN(LifeCycle);
-
->>>>>>> 6391f552
     FRIEND_BASE_SINGLETON_CLASS(LifeCycle);
     DISALLOW_COPY_AND_ASSIGN(LifeCycle);
 };
