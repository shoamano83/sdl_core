--- conflicted
+++ resolved
@@ -82,14 +82,11 @@
     protocol_handler::ProtocolHandlerImpl* protocol_handler_;
     connection_handler::ConnectionHandlerImpl* connection_handler_;
     application_manager::ApplicationManagerImpl* app_manager_;
-<<<<<<< HEAD
     security_manager::CryptoManager* crypto_manager_;
     security_manager::SecurityManager* security_manager_;
-=======
 #ifdef TIME_TESTER
     time_tester::TimeManager* time_tester_;
 #endif //TIME_TESTER
->>>>>>> affa1aa9
     hmi_message_handler::HMIMessageHandlerImpl* hmi_handler_;
 #ifdef DBUS_HMIADAPTER
     hmi_message_handler::DBusMessageAdapter* dbus_adapter_;
