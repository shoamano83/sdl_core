--- conflicted
+++ resolved
@@ -331,8 +331,7 @@
 MaxNumberOfiOSDevice = 10
 ; time in milliseconds started after request to launch the first app. after either expires or the first app registers SDL requests to launch the second app.
 WaitTimeBetweenApps = 4000
-<<<<<<< HEAD
-; App Launch on iOS devices SDL feature enabler/disabler 
+; App Launch on iOS devices SDL feature enabler/disabler
 EnableAppLaunchIOS = true
 
 [MultipleTransports]
@@ -355,8 +354,4 @@
 ; Possible values are: IAP_BLUETOOTH, IAP_USB, IAP_USB_HOST_MODE, IAP_USB_DEVICE_MODE, IAP_CARPLAY, SPP_BLUETOOTH, AOA_USB and TCP_WIFI.
 ; Note: this configuration is applied even if multiple-transports feature is not enabled.
 ;AudioServiceTransports = TCP_WIFI, IAP_CARPLAY, IAP_USB_HOST_MODE, IAP_USB_DEVICE_MODE, IAP_USB, AOA_USB
-;VideoServiceTransports = TCP_WIFI, IAP_CARPLAY, IAP_USB_HOST_MODE, IAP_USB_DEVICE_MODE, IAP_USB, AOA_USB
-=======
-; App Launch on iOS devices SDL feature enabler/disabler
-EnableAppLaunchIOS = true
->>>>>>> ba1da7bc
+;VideoServiceTransports = TCP_WIFI, IAP_CARPLAY, IAP_USB_HOST_MODE, IAP_USB_DEVICE_MODE, IAP_USB, AOA_USB