IF (${WEB_HMI})
set (BROKER_LIBRARIES
  MessageBrokerClient
  MessageBrokerServer
)
ENDIF (${WEB_HMI})

cmake_policy(PUSH)
# make link_directories() treat paths relative to the source dir
# info: cmake --help-policy CMP0015
cmake_policy(SET CMP0015 NEW)
link_directories(../thirdPartyLibs/libusbx)
cmake_policy(POP)

if (DEFAULT_MEDIA_FLAG)
set(default_media_inc
${GSTREAMER_gst_INCLUDE_DIR}
)
else(DEFAULT_MEDIA_FLAG)
set(default_media_inc
)
endif()

set(LIBRARIES
  ApplicationManager
  HMI_API
  MOBILE_API
  v4_protocol_v1_2_no_extra
  SmartObjects
  formatters
  ProtocolHandler
  connectionHandler
  TransportManager
  HMIMessageHandler
  Utils
  encryption
  jsoncpp
  #rt
  #avahi-common
  #avahi-common
  ConfigProfile
  RequestWatchdog
<<<<<<< HEAD
  policies
  MediaManager
  Libusb-1.0.16
=======
  MessageBroker
  ${BROKER_LIBRARIES}
  #MediaManager
  #Libusb-1.0.16
  apr-1
  aprutil-1
>>>>>>> 444cc6e8
)

if (CMAKE_SYSTEM_NAME STREQUAL "Linux")
  list(APPEND LIBRARIES pthread)
endif()


if (BUILD_MEDIA_MANAGER)
	LIST(APPEND LIBRARIES MediaManager)
endif()

if (BUILD_BT_SUPPORT)
	list(APPEND LIBRARIES bluetooth)
endif()
if (BUILD_AVAHI_SUPPORT)
	list(APPEND LIBRARIES avahi-client avahi-common)
endif()
if (BUILD_USB_SUPPORT)
if (CMAKE_SYSTEM_NAME STREQUAL "Linux")
  list(APPEND LIBRARIES Libusb-1.0.16)
endif()
endif()

include_directories (
  ./
  ../components/protocol_handler/include/
  ../thirdPartyLibs/jsoncpp/include/
  ../components/application_manager/include
  ../components/formatters/include
  ../components/transport_manager/include
  ../components/config_profile/include
  ../components/utils/include/
  ../components/connection_handler/include/
  ../components/hmi_message_handler/include
  ../components/request_watchdog/include
  ../components/smart_objects/include/
  ../components/media_manager/include/
  ../components/policies/include/
  ../thirdPartyLibs/MessageBroker/include
  ../thirdPartyLibs/encryption/include
  ${CMAKE_SOURCE_DIR}/src/components/
  ${CMAKE_BINARY_DIR}/src/components/
<<<<<<< HEAD
=======
  ${CMAKE_SOURCE_DIR}/src/components/dbus/include/
  ${CMAKE_SOURCE_DIR}
  #/usr/lib/i386-linux-gnu/glib-2.0/include
  #/usr/lib/x86_64-linux-gnu/glib-2.0/include/
  #${GLIB_glib_2_INCLUDE_DIR}
>>>>>>> 444cc6e8
  ${default_media_inc}
)

set (SOURCES
  appMain.cpp
  life_cycle.cc
)

if( NOT CMAKE_BUILD_TYPE )
  set(CMAKE_BUILD_TYPE Debug CACHE STRING "Choose the type of build. Options are: None, Debug, Release, RelWithDebInfo, MinSizeRel." FORCE)
endif()

add_executable(${PROJECT} ${SOURCES})
target_link_libraries(${PROJECT} ${LIBRARIES})

file(COPY ${CMAKE_CURRENT_SOURCE_DIR}/log4cxx.properties DESTINATION ${CMAKE_CURRENT_BINARY_DIR})
file(COPY ${CMAKE_CURRENT_SOURCE_DIR}/audio.8bit.wav DESTINATION ${CMAKE_CURRENT_BINARY_DIR})
file(COPY ${CMAKE_CURRENT_SOURCE_DIR}/test.txt DESTINATION ${CMAKE_CURRENT_BINARY_DIR})
file(COPY ${CMAKE_CURRENT_SOURCE_DIR}/smartDeviceLink.ini DESTINATION ${CMAKE_CURRENT_BINARY_DIR})
file(COPY ${CMAKE_CURRENT_SOURCE_DIR}/policy_table.json DESTINATION ${CMAKE_CURRENT_BINARY_DIR})
file(COPY ${CMAKE_CURRENT_SOURCE_DIR}/hmi_capabilities.json DESTINATION ${CMAKE_CURRENT_BINARY_DIR})
file(COPY ${CMAKE_CURRENT_SOURCE_DIR}/wp1_policy_table.json DESTINATION ${CMAKE_CURRENT_BINARY_DIR})

IF (${QT_HMI})
  execute_process(
    COMMAND ${CMAKE_SOURCE_DIR}/FindQt5.sh binary qmlscene
    OUTPUT_VARIABLE qmlscene_binary
  )
  set(main_qml "${CMAKE_BINARY_DIR}/src/components/qt_hmi/qml_model/MainWindow.qml")
  set(plugins_dir "${CMAKE_BINARY_DIR}/src/components/qt_hmi/qml_model")
  file(WRITE start_hmi_tmp/start_hmi.sh
             "#!/bin/sh\n${qmlscene_binary} ${main_qml} -I ${plugins_dir}\n")
  file(COPY start_hmi_tmp/start_hmi.sh
       DESTINATION ${CMAKE_CURRENT_BINARY_DIR}
       FILE_PERMISSIONS OWNER_READ OWNER_WRITE OWNER_EXECUTE GROUP_READ
            GROUP_EXECUTE WORLD_READ WORLD_EXECUTE
       NO_SOURCE_PERMISSIONS)
  file(REMOVE_RECURSE start_hmi_tmp)
ENDIF (${QT_HMI})

IF (${WEB_HMI})
  file(WRITE ${CMAKE_CURRENT_BINARY_DIR}/hmi_link "${CMAKE_HOME_DIRECTORY}/src/components/HMI/index.html")
ENDIF (${WEB_HMI})



install (TARGETS ${PROJECT} DESTINATION bin)
#target_link_libraries ("ApplicationManager" log4cxx)

# vim: set ts=2 sw=2 et:<|MERGE_RESOLUTION|>--- conflicted
+++ resolved
@@ -32,26 +32,16 @@
   connectionHandler
   TransportManager
   HMIMessageHandler
+  MessageBroker
+  ${BROKER_LIBRARIES}
   Utils
   encryption
   jsoncpp
-  #rt
-  #avahi-common
-  #avahi-common
   ConfigProfile
   RequestWatchdog
-<<<<<<< HEAD
   policies
-  MediaManager
-  Libusb-1.0.16
-=======
-  MessageBroker
-  ${BROKER_LIBRARIES}
-  #MediaManager
-  #Libusb-1.0.16
   apr-1
   aprutil-1
->>>>>>> 444cc6e8
 )
 
 if (CMAKE_SYSTEM_NAME STREQUAL "Linux")
@@ -94,14 +84,8 @@
   ../thirdPartyLibs/encryption/include
   ${CMAKE_SOURCE_DIR}/src/components/
   ${CMAKE_BINARY_DIR}/src/components/
-<<<<<<< HEAD
-=======
   ${CMAKE_SOURCE_DIR}/src/components/dbus/include/
   ${CMAKE_SOURCE_DIR}
-  #/usr/lib/i386-linux-gnu/glib-2.0/include
-  #/usr/lib/x86_64-linux-gnu/glib-2.0/include/
-  #${GLIB_glib_2_INCLUDE_DIR}
->>>>>>> 444cc6e8
   ${default_media_inc}
 )
 
@@ -149,6 +133,3 @@
 
 
 install (TARGETS ${PROJECT} DESTINATION bin)
-#target_link_libraries ("ApplicationManager" log4cxx)
-
-# vim: set ts=2 sw=2 et: