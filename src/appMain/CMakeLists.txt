# Copyright (c) 2014, Ford Motor Company
# All rights reserved.
#
# Redistribution and use in source and binary forms, with or without
# modification, are permitted provided that the following conditions are met:
#
# Redistributions of source code must retain the above copyright notice, this
# list of conditions and the following disclaimer.
#
# Redistributions in binary form must reproduce the above copyright notice,
# this list of conditions and the following
# disclaimer in the documentation and/or other materials provided with the
# distribution.
#
# Neither the name of the Ford Motor Company nor the names of its contributors
# may be used to endorse or promote products derived from this software
# without specific prior written permission.
#
# THIS SOFTWARE IS PROVIDED BY THE COPYRIGHT HOLDERS AND CONTRIBUTORS "AS IS"
# AND ANY EXPRESS OR IMPLIED WARRANTIES, INCLUDING, BUT NOT LIMITED TO, THE
# IMPLIED WARRANTIES OF MERCHANTABILITY AND FITNESS FOR A PARTICULAR PURPOSE
# ARE DISCLAIMED. IN NO EVENT SHALL THE COPYRIGHT HOLDER OR CONTRIBUTORS BE
# LIABLE FOR ANY DIRECT, INDIRECT, INCIDENTAL, SPECIAL, EXEMPLARY, OR
# CONSEQUENTIAL DAMAGES (INCLUDING, BUT NOT LIMITED TO, PROCUREMENT OF
# SUBSTITUTE GOODS OR SERVICES; LOSS OF USE, DATA, OR PROFITS; OR BUSINESS
# INTERRUPTION) HOWEVER CAUSED AND ON ANY THEORY OF LIABILITY, WHETHER IN
# CONTRACT, STRICT LIABILITY, OR TORT (INCLUDING NEGLIGENCE OR OTHERWISE)
# ARISING IN ANY WAY OUT OF THE USE OF THIS SOFTWARE, EVEN IF ADVISED OF THE
# POSSIBILITY OF SUCH DAMAGE.

IF (HMIADAPTER STREQUAL "messagebroker")
set (BROKER_LIBRARIES
  MessageBrokerClient
  MessageBrokerServer
)
ENDIF ()

cmake_policy(PUSH)
# make link_directories() treat paths relative to the source dir
# info: cmake --help-policy CMP0015
cmake_policy(SET CMP0015 NEW)
link_directories(${LIBUSB_LIBS_DIRECTORY})
cmake_policy(POP)

if (EXTENDED_MEDIA_MODE)
set(default_media_inc
${GSTREAMER_gst_INCLUDE_DIR}
)
else(EXTENDED_MEDIA_MODE)
set(default_media_inc
)
endif()

if (TIME_TESTER)
    set(TIME_TESTER_LIB
        TimeTester)
endif()
set(LIBRARIES
  ApplicationManager
  HMI_API
  MOBILE_API
  v4_protocol_v1_2_no_extra
  SmartObjects
  ${TIME_TESTER_LIB}
  formatters
  ProtocolHandler
  connectionHandler
  TransportManager
  ${SecurityManagerLibrary}
  HMIMessageHandler
  MessageBroker
  ${BROKER_LIBRARIES}
  Utils
  jsoncpp
  ConfigProfile
  RequestWatchdog
  MediaManager
  Resumption
)

if (CMAKE_SYSTEM_NAME STREQUAL "Linux")
  list(APPEND LIBRARIES pthread)
  list(APPEND LIBRARIES dl)
endif()

if (BUILD_BT_SUPPORT)
  list(APPEND LIBRARIES bluetooth)
endif()
if (BUILD_AVAHI_SUPPORT)
  list(APPEND LIBRARIES avahi-client avahi-common)
endif()
if (BUILD_USB_SUPPORT)
if (CMAKE_SYSTEM_NAME STREQUAL "Linux")
  list(APPEND LIBRARIES Libusb-1.0.16)
endif()
endif()

if(ENABLE_LOG)
  list(APPEND LIBRARIES log4cxx -L${LOG4CXX_LIBS_DIRECTORY})
  list(APPEND LIBRARIES apr-1 -L${APR_LIBS_DIRECTORY})
  list(APPEND LIBRARIES aprutil-1 -L${APR_UTIL_LIBS_DIRECTORY})
endif()

include_directories (
  ./
  ../components/protocol_handler/include/
  ${JSONCPP_INCLUDE_DIRECTORY}
  ../components/application_manager/include
  ../components/formatters/include
  ../components/transport_manager/include
  ${SecurityManagerIncludeDir}
  ../components/config_profile/include
  ../components/utils/include/
  ../components/connection_handler/include/
  ../components/hmi_message_handler/include
  ../components/request_watchdog/include
  ../components/smart_objects/include/
  ../components/media_manager/include/
  ${CMAKE_SOURCE_DIR}/src/components/time_tester/include
  ${CMAKE_SOURCE_DIR}/src/components/policy/src/policy/include/
  ../components/resumption/include/
  ${MESSAGE_BROKER_INCLUDE_DIRECTORY}
  ${ENCRYPTION_INCLUDE_DIRECTORY}
  ${CMAKE_SOURCE_DIR}/src/components/
  ${CMAKE_BINARY_DIR}/src/components/
  ${CMAKE_SOURCE_DIR}/src/components/dbus/include/
  ${CMAKE_BINARY_DIR}/src/components/policy/src/policy
  ${CMAKE_SOURCE_DIR}
  ${default_media_inc}
  ${LOG4CXX_INCLUDE_DIRECTORY}
)

set (SOURCES
  main.cc
  life_cycle.cc
  signal_handlers.cc
)

if( NOT CMAKE_BUILD_TYPE )
  set(CMAKE_BUILD_TYPE Debug CACHE STRING "Choose the type of build. Options are: None, Debug, Release, RelWithDebInfo, MinSizeRel." FORCE)
endif()

add_executable(${PROJECT} ${SOURCES})
target_link_libraries(${PROJECT} ${LIBRARIES})

file(COPY ${CMAKE_CURRENT_SOURCE_DIR}/log4cxx.properties DESTINATION ${CMAKE_CURRENT_BINARY_DIR})
file(COPY ${CMAKE_CURRENT_SOURCE_DIR}/audio.8bit.wav DESTINATION ${CMAKE_CURRENT_BINARY_DIR})
file(COPY ${CMAKE_CURRENT_SOURCE_DIR}/test.txt DESTINATION ${CMAKE_CURRENT_BINARY_DIR})
file(COPY ${CMAKE_CURRENT_SOURCE_DIR}/smartDeviceLink.ini DESTINATION ${CMAKE_CURRENT_BINARY_DIR})
file(COPY ${CMAKE_CURRENT_SOURCE_DIR}/hmi_capabilities.json DESTINATION ${CMAKE_CURRENT_BINARY_DIR})
file(COPY ${CMAKE_CURRENT_SOURCE_DIR}/sdl_preloaded_pt.json DESTINATION ${CMAKE_CURRENT_BINARY_DIR})
if (CMAKE_SYSTEM_NAME STREQUAL "QNX")
  file(COPY ${CMAKE_CURRENT_SOURCE_DIR}/init_policy.sh DESTINATION ${CMAKE_CURRENT_BINARY_DIR})
endif ()


if (BUILD_TESTS)
  file(COPY ${CMAKE_CURRENT_SOURCE_DIR}/log4cxx.properties DESTINATION ${CMAKE_BINARY_DIR}/test/)
  file(COPY ${CMAKE_CURRENT_SOURCE_DIR}/smartDeviceLink.ini DESTINATION ${CMAKE_BINARY_DIR}/test/)
  file(COPY ${CMAKE_CURRENT_SOURCE_DIR}/hmi_capabilities.json DESTINATION ${CMAKE_BINARY_DIR}/test/)
endif()

if (${QT_HMI})
  set(main_qml "hmi/MainWindow.qml")
  set(plugins_dir "hmi/plugins")

  if (CMAKE_SYSTEM_NAME STREQUAL "QNX")
    set(start_command "./start-qml.sh")
    set(command_arguments "${main_qml} ${plugins_dir}")
  else ()
    execute_process(
      COMMAND ${CMAKE_SOURCE_DIR}/FindQt.sh -v ${qt_version} -b qmlscene
      OUTPUT_VARIABLE start_command
    )
    set(command_arguments "${main_qml} -I ${plugins_dir}")
  endif ()

  file(WRITE ${CMAKE_CURRENT_BINARY_DIR}/start_hmi.sh
    "#!/bin/sh\n${start_command} ${command_arguments}\n")
elseif (${WEB_HMI})
  file(WRITE ${CMAKE_CURRENT_BINARY_DIR}/hmi_link
    "${CMAKE_HOME_DIRECTORY}/src/components/HMI/index.html")
endif ()

# Install rules
install(TARGETS ${PROJECT} DESTINATION bin)
install(
<<<<<<< HEAD
  FILES log4cxx.properties
        audio.8bit.wav
        test.txt
        smartDeviceLink.ini
        hmi_capabilities.json
        sdl_preloaded_pt.json
        ${CMAKE_SOURCE_DIR}/mycert.pem
        ${CMAKE_SOURCE_DIR}/mykey.pem
=======
  FILES log4cxx.properties audio.8bit.wav test.txt smartDeviceLink.ini
    hmi_capabilities.json sdl_preloaded_pt.json
>>>>>>> f9c00f0b
  DESTINATION bin
)
if (${WEB_HMI})
  if (CMAKE_SYSTEM_NAME STREQUAL "Linux")
    install(FILES ${CMAKE_CURRENT_BINARY_DIR}/hmi_link DESTINATION bin)
  endif ()
elseif (${QT_HMI})
  if (CMAKE_SYSTEM_NAME STREQUAL "QNX")
    install(FILES start-qml.sh DESTINATION bin
      PERMISSIONS OWNER_READ OWNER_WRITE OWNER_EXECUTE GROUP_READ
        GROUP_EXECUTE WORLD_READ WORLD_EXECUTE)
  endif ()
  install(FILES ${CMAKE_CURRENT_BINARY_DIR}/start_hmi.sh DESTINATION bin
    PERMISSIONS OWNER_READ OWNER_WRITE OWNER_EXECUTE GROUP_READ
      GROUP_EXECUTE WORLD_READ WORLD_EXECUTE)
endif ()
if (CMAKE_SYSTEM_NAME STREQUAL "QNX")
  install(FILES init_policy.sh DESTINATION bin
    PERMISSIONS OWNER_READ OWNER_WRITE OWNER_EXECUTE GROUP_READ
      GROUP_EXECUTE WORLD_READ WORLD_EXECUTE)
endif ()<|MERGE_RESOLUTION|>--- conflicted
+++ resolved
@@ -185,19 +185,9 @@
 # Install rules
 install(TARGETS ${PROJECT} DESTINATION bin)
 install(
-<<<<<<< HEAD
-  FILES log4cxx.properties
-        audio.8bit.wav
-        test.txt
-        smartDeviceLink.ini
-        hmi_capabilities.json
-        sdl_preloaded_pt.json
-        ${CMAKE_SOURCE_DIR}/mycert.pem
-        ${CMAKE_SOURCE_DIR}/mykey.pem
-=======
   FILES log4cxx.properties audio.8bit.wav test.txt smartDeviceLink.ini
     hmi_capabilities.json sdl_preloaded_pt.json
->>>>>>> f9c00f0b
+    ${CMAKE_SOURCE_DIR}/mycert.pem ${CMAKE_SOURCE_DIR}/mykey.pem
   DESTINATION bin
 )
 if (${WEB_HMI})
