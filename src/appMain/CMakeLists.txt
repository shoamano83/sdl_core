# Copyright (c) 2014, Ford Motor Company
# All rights reserved.
#
# Redistribution and use in source and binary forms, with or without
# modification, are permitted provided that the following conditions are met:
#
# Redistributions of source code must retain the above copyright notice, this
# list of conditions and the following disclaimer.
#
# Redistributions in binary form must reproduce the above copyright notice,
# this list of conditions and the following
# disclaimer in the documentation and/or other materials provided with the
# distribution.
#
# Neither the name of the Ford Motor Company nor the names of its contributors
# may be used to endorse or promote products derived from this software
# without specific prior written permission.
#
# THIS SOFTWARE IS PROVIDED BY THE COPYRIGHT HOLDERS AND CONTRIBUTORS "AS IS"
# AND ANY EXPRESS OR IMPLIED WARRANTIES, INCLUDING, BUT NOT LIMITED TO, THE
# IMPLIED WARRANTIES OF MERCHANTABILITY AND FITNESS FOR A PARTICULAR PURPOSE
# ARE DISCLAIMED. IN NO EVENT SHALL THE COPYRIGHT HOLDER OR CONTRIBUTORS BE
# LIABLE FOR ANY DIRECT, INDIRECT, INCIDENTAL, SPECIAL, EXEMPLARY, OR
# CONSEQUENTIAL DAMAGES (INCLUDING, BUT NOT LIMITED TO, PROCUREMENT OF
# SUBSTITUTE GOODS OR SERVICES; LOSS OF USE, DATA, OR PROFITS; OR BUSINESS
# INTERRUPTION) HOWEVER CAUSED AND ON ANY THEORY OF LIABILITY, WHETHER IN
# CONTRACT, STRICT LIABILITY, OR TORT (INCLUDING NEGLIGENCE OR OTHERWISE)
# ARISING IN ANY WAY OUT OF THE USE OF THIS SOFTWARE, EVEN IF ADVISED OF THE
# POSSIBILITY OF SUCH DAMAGE.

IF (HMIADAPTER STREQUAL "messagebroker")
set (BROKER_LIBRARIES
  MessageBrokerClient
  MessageBrokerServer
)
ENDIF ()

cmake_policy(PUSH)
# make link_directories() treat paths relative to the source dir
# info: cmake --help-policy CMP0015
cmake_policy(SET CMP0015 NEW)
link_directories(${LIBUSB_LIBS_DIRECTORY})
cmake_policy(POP)

if (EXTENDED_MEDIA_MODE)
set(default_media_inc
${GSTREAMER_gst_INCLUDE_DIR}
${GSTREAMER_gstconfig_INCLUDE_DIR}
)
else(EXTENDED_MEDIA_MODE)
set(default_media_inc
)
endif()

if (TELEMETRY_MONITOR)
    set(TELEMETRY_MONITOR_LIB
        TelemetryMonitor)
endif()

set(LIBRARIES
  MediaManager
  ApplicationManager
  MessageHelper
  HMI_API
  MOBILE_API
  v4_protocol_v1_2_no_extra
  SmartObjects
  ${TELEMETRY_MONITOR_LIB}
  formatters
  ProtocolLibrary
  ProtocolHandler
  connectionHandler
  TransportManager
  ${SecurityManagerLibrary}
  HMIMessageHandler
  MessageBroker
  ${BROKER_LIBRARIES}
  Utils
  jsoncpp
  ConfigProfile
  Resumption
  FunctionalModule
)

if (CMAKE_SYSTEM_NAME STREQUAL "Linux")
  list(APPEND LIBRARIES pthread)
  list(APPEND LIBRARIES dl)
endif()

if (BUILD_BT_SUPPORT)
  list(APPEND LIBRARIES bluetooth)
endif()
if (BUILD_USB_SUPPORT)
if (CMAKE_SYSTEM_NAME STREQUAL "Linux")
  list(APPEND LIBRARIES Libusb-1.0.16)
endif()
endif()

if(ENABLE_LOG)
  list(APPEND LIBRARIES log4cxx -L${LOG4CXX_LIBS_DIRECTORY})
  list(APPEND LIBRARIES apr-1 -L${APR_LIBS_DIRECTORY})
  list(APPEND LIBRARIES aprutil-1 -L${APR_UTIL_LIBS_DIRECTORY})
  list(APPEND LIBRARIES expat -L${EXPAT_LIBS_DIRECTORY})
endif()

include_directories (
  ./
  ${COMPONENTS_DIR}/protocol_handler/include/
  ${JSONCPP_INCLUDE_DIRECTORY}
  ${COMPONENTS_DIR}/application_manager/include
  ${COMPONENTS_DIR}/formatters/include
  ${COMPONENTS_DIR}/transport_manager/include
  ${COMPONENTS_DIR}/security_manager/include
  ${SecurityManagerIncludeDir}
  ${COMPONENTS_DIR}/security_manager/include
  ${COMPONENTS_DIR}/config_profile/include
  ${COMPONENTS_DIR}/utils/include/
  ${COMPONENTS_DIR}/connection_handler/include/
  ${COMPONENTS_DIR}/hmi_message_handler/include
  ${COMPONENTS_DIR}/request_watchdog/include
  ${COMPONENTS_DIR}/smart_objects/include/
  ${COMPONENTS_DIR}/media_manager/include/
<<<<<<< HEAD
  ${COMPONENTS_DIR}/telemetry_monitor/include
  ${COMPONENTS_DIR}/policy/include/
=======
  ${COMPONENTS_DIR}/functional_module/include/
  ${COMPONENTS_DIR}/time_tester/include
  ${COMPONENTS_DIR}/policy/src/policy/include/
>>>>>>> d228ddc1
  ${COMPONENTS_DIR}/resumption/include/
  ${MESSAGE_BROKER_INCLUDE_DIRECTORY}
  ${ENCRYPTION_INCLUDE_DIRECTORY}
  ${COMPONENTS_DIR}
  ${CMAKE_BINARY_DIR}/src/components/
  ${COMPONENTS_DIR}/dbus/include/
  ${CMAKE_SOURCE_DIR}
  ${default_media_inc}
  ${LOG4CXX_INCLUDE_DIRECTORY}
  ${CMAKE_SOURCE_DIR}/src/3rd_party/dbus-1.7.8
  ${CMAKE_SOURCE_DIR}/src/3rd_party/dbus-1.7.8/dbus/
)

set (SOURCES
  main.cc
  life_cycle.cc
  signal_handlers.cc
)

if( NOT CMAKE_BUILD_TYPE )
  set(CMAKE_BUILD_TYPE Debug CACHE STRING "Choose the type of build. Options are: None, Debug, Release, RelWithDebInfo, MinSizeRel." FORCE)
endif()

add_executable(${PROJECT} ${SOURCES})
target_link_libraries(${PROJECT} ${LIBRARIES})


file(COPY ${CMAKE_CURRENT_SOURCE_DIR}/log4cxx.properties DESTINATION ${CMAKE_CURRENT_BINARY_DIR})
file(COPY ${CMAKE_CURRENT_SOURCE_DIR}/audio.8bit.wav DESTINATION ${CMAKE_CURRENT_BINARY_DIR})
file(COPY ${CMAKE_CURRENT_SOURCE_DIR}/test.txt DESTINATION ${CMAKE_CURRENT_BINARY_DIR})
file(COPY ${CMAKE_CURRENT_SOURCE_DIR}/smartDeviceLink.ini DESTINATION ${CMAKE_CURRENT_BINARY_DIR})
file(COPY ${CMAKE_CURRENT_SOURCE_DIR}/hmi_capabilities.json DESTINATION ${CMAKE_CURRENT_BINARY_DIR})
file(COPY ${CMAKE_CURRENT_SOURCE_DIR}/sdl_preloaded_pt.json DESTINATION ${CMAKE_CURRENT_BINARY_DIR})
if (CMAKE_SYSTEM_NAME STREQUAL "QNX")
  file(COPY ${CMAKE_CURRENT_SOURCE_DIR}/init_policy.sh DESTINATION ${CMAKE_CURRENT_BINARY_DIR})
endif ()

# Replace commit in ini file
set(GITCOMMIT "")
if(EXISTS ${CMAKE_SOURCE_DIR}/.git)
  find_package(Git)
  if(GIT_FOUND)
    execute_process(
      COMMAND ${GIT_EXECUTABLE} rev-parse HEAD
      WORKING_DIRECTORY "${CMAKE_SOURCE_DIR}"
      OUTPUT_VARIABLE GITCOMMIT ERROR_QUIET
      OUTPUT_STRIP_TRAILING_WHITESPACE)
    set(INI_FILE ${CMAKE_CURRENT_BINARY_DIR}/smartDeviceLink.ini)
    if(EXISTS ${INI_FILE})
      file(READ ${INI_FILE} FILE_CONTENT)
      set(LINE SDLVersion)
      set(SEARCH_REGEX "${LINE}([^/\r/\n]+)")
      string(REGEX REPLACE "${SEARCH_REGEX}" "${LINE} = ${GITCOMMIT}" 
             MODIFIED_FILE_CONTENT "${FILE_CONTENT}")
      file(WRITE "${INI_FILE}" "${MODIFIED_FILE_CONTENT}")
    endif()
  endif(GIT_FOUND)
endif()

if (${QT_HMI})
  set(main_qml "hmi/MainWindow.qml")
  set(plugins_dir "hmi/plugins")

  if (CMAKE_SYSTEM_NAME STREQUAL "QNX")
    set(start_command "./start-qml.sh")
    set(command_arguments "${main_qml} ${plugins_dir}")
  else ()
    execute_process(
      COMMAND ${CMAKE_SOURCE_DIR}/FindQt.sh -v ${qt_version} -b qmlscene
      OUTPUT_VARIABLE start_command
    )
    set(command_arguments "${main_qml} -I ${plugins_dir}")
  endif ()

  file(WRITE ${CMAKE_CURRENT_BINARY_DIR}/start_hmi.sh
    "#!/bin/sh\n${start_command} ${command_arguments}\n")
<<<<<<< HEAD
=======
elseif (${WEB_HMI})
  #file(COPY ${CMAKE_HOME_DIRECTORY}/src/components/HMI/ DESTINATION ${CMAKE_BINARY_DIR}/src/components/HMI/)
  #file(WRITE ${CMAKE_CURRENT_BINARY_DIR}/hmi_link
  #  "${CMAKE_BINARY_DIR}/src/components/HMI/index.html")
>>>>>>> d228ddc1
endif ()

# Install rules
install(TARGETS ${PROJECT} DESTINATION bin)
<<<<<<< HEAD
install(
  FILES log4cxx.properties audio.8bit.wav test.txt smartDeviceLink.ini
    hmi_capabilities.json sdl_preloaded_pt.json
    ${CMAKE_SOURCE_DIR}/mycert.pem ${CMAKE_SOURCE_DIR}/mykey.pem
  DESTINATION bin
)

if (${WEB_HMI})
  if (CMAKE_SYSTEM_NAME STREQUAL "Linux")
    install( DIRECTORY ${CMAKE_HOME_DIRECTORY}/src/components/HMI/ DESTINATION bin/HMI)
=======
# TODO(KKolodiy): In order to make the deployment is easier until SDL-RC is under developing.
if (REMOTE_CONTROL)
  install(
    FILES log4cxx.properties audio.8bit.wav test.txt smartDeviceLink.ini
      hmi_capabilities.json
      ${CMAKE_SOURCE_DIR}/mycert.pem ${CMAKE_SOURCE_DIR}/mykey.pem
    DESTINATION bin
  )
  install(
    FILES "${CMAKE_SOURCE_DIR}/src/components/can_cooperation/reverse_sdl_pt.json"
    DESTINATION ${CMAKE_BINARY_DIR}/bin
    RENAME sdl_preloaded_pt.json
  )
else ()
  install(
    FILES log4cxx.properties audio.8bit.wav test.txt smartDeviceLink.ini
      hmi_capabilities.json sdl_preloaded_pt.json
      ${CMAKE_SOURCE_DIR}/mycert.pem ${CMAKE_SOURCE_DIR}/mykey.pem
    DESTINATION bin
  )
endif ()

if (${WEB_HMI})
  if (CMAKE_SYSTEM_NAME STREQUAL "Linux")
    #install(FILES ${CMAKE_CURRENT_BINARY_DIR}/hmi_link DESTINATION bin)
>>>>>>> d228ddc1
  endif ()
elseif (${QT_HMI})
  if (CMAKE_SYSTEM_NAME STREQUAL "QNX")
    install(FILES start-qml.sh DESTINATION bin
      PERMISSIONS OWNER_READ OWNER_WRITE OWNER_EXECUTE GROUP_READ
        GROUP_EXECUTE WORLD_READ WORLD_EXECUTE)
  endif ()
  install(FILES ${CMAKE_CURRENT_BINARY_DIR}/start_hmi.sh DESTINATION bin
    PERMISSIONS OWNER_READ OWNER_WRITE OWNER_EXECUTE GROUP_READ
      GROUP_EXECUTE WORLD_READ WORLD_EXECUTE)
endif ()
if (CMAKE_SYSTEM_NAME STREQUAL "QNX")
  install(FILES init_policy.sh DESTINATION bin
    PERMISSIONS OWNER_READ OWNER_WRITE OWNER_EXECUTE GROUP_READ
      GROUP_EXECUTE WORLD_READ WORLD_EXECUTE)
endif ()<|MERGE_RESOLUTION|>--- conflicted
+++ resolved
@@ -120,14 +120,10 @@
   ${COMPONENTS_DIR}/request_watchdog/include
   ${COMPONENTS_DIR}/smart_objects/include/
   ${COMPONENTS_DIR}/media_manager/include/
-<<<<<<< HEAD
   ${COMPONENTS_DIR}/telemetry_monitor/include
-  ${COMPONENTS_DIR}/policy/include/
-=======
   ${COMPONENTS_DIR}/functional_module/include/
   ${COMPONENTS_DIR}/time_tester/include
-  ${COMPONENTS_DIR}/policy/src/policy/include/
->>>>>>> d228ddc1
+  ${COMPONENTS_DIR}/policy/include/
   ${COMPONENTS_DIR}/resumption/include/
   ${MESSAGE_BROKER_INCLUDE_DIRECTORY}
   ${ENCRYPTION_INCLUDE_DIRECTORY}
@@ -204,29 +200,20 @@
 
   file(WRITE ${CMAKE_CURRENT_BINARY_DIR}/start_hmi.sh
     "#!/bin/sh\n${start_command} ${command_arguments}\n")
-<<<<<<< HEAD
-=======
 elseif (${WEB_HMI})
   #file(COPY ${CMAKE_HOME_DIRECTORY}/src/components/HMI/ DESTINATION ${CMAKE_BINARY_DIR}/src/components/HMI/)
   #file(WRITE ${CMAKE_CURRENT_BINARY_DIR}/hmi_link
   #  "${CMAKE_BINARY_DIR}/src/components/HMI/index.html")
->>>>>>> d228ddc1
 endif ()
 
 # Install rules
 install(TARGETS ${PROJECT} DESTINATION bin)
-<<<<<<< HEAD
 install(
   FILES log4cxx.properties audio.8bit.wav test.txt smartDeviceLink.ini
     hmi_capabilities.json sdl_preloaded_pt.json
     ${CMAKE_SOURCE_DIR}/mycert.pem ${CMAKE_SOURCE_DIR}/mykey.pem
   DESTINATION bin
 )
-
-if (${WEB_HMI})
-  if (CMAKE_SYSTEM_NAME STREQUAL "Linux")
-    install( DIRECTORY ${CMAKE_HOME_DIRECTORY}/src/components/HMI/ DESTINATION bin/HMI)
-=======
 # TODO(KKolodiy): In order to make the deployment is easier until SDL-RC is under developing.
 if (REMOTE_CONTROL)
   install(
@@ -251,8 +238,7 @@
 
 if (${WEB_HMI})
   if (CMAKE_SYSTEM_NAME STREQUAL "Linux")
-    #install(FILES ${CMAKE_CURRENT_BINARY_DIR}/hmi_link DESTINATION bin)
->>>>>>> d228ddc1
+    install( DIRECTORY ${CMAKE_HOME_DIRECTORY}/src/components/HMI/ DESTINATION bin/HMI)
   endif ()
 elseif (${QT_HMI})
   if (CMAKE_SYSTEM_NAME STREQUAL "QNX")
