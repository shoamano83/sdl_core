--- conflicted
+++ resolved
@@ -31,6 +31,8 @@
   connectionHandler
   TransportManager
   HMIMessageHandler
+  MessageBroker
+  ${BROKER_LIBRARIES}  
   Utils
   encryption
   jsoncpp
@@ -42,15 +44,11 @@
   ConfigProfile
   MobileMessageHandler
   RequestWatchdog
-  MessageBroker
-  ${BROKER_LIBRARIES}
   MediaManager
   Libusb-1.0.16
 )
 
 include_directories (
-  ${GSTREAMER_gst_INCLUDE_DIR}
-  ${GLIB_glib_2_INCLUDE_DIR}
   ./
   ../components/protocol_handler/include/
   ../thirdPartyLibs/jsoncpp/include/
@@ -65,19 +63,14 @@
   ../components/request_watchdog/include
   ../components/smart_objects/include/
   ../components/media_manager/include/
+  ../utils/include/
   ../thirdPartyLibs/MessageBroker/include
   ../thirdPartyLibs/encryption/include
   ${CMAKE_SOURCE_DIR}/src/components/
   ${CMAKE_BINARY_DIR}/src/components/
-<<<<<<< HEAD
   ${CMAKE_SOURCE_DIR}/src/components/dbus/include/
   ${CMAKE_SOURCE_DIR}
-=======
-  #/usr/lib/i386-linux-gnu/glib-2.0/include
-  #/usr/lib/x86_64-linux-gnu/glib-2.0/include/
-  #${GLIB_glib_2_INCLUDE_DIR}
   ${default_media_inc}
->>>>>>> 2a7a1a01
 )
 
 set (SOURCES
