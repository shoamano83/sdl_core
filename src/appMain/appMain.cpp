--- conflicted
+++ resolved
@@ -43,6 +43,7 @@
 #include <string>
 #include <iostream>  // cpplint: Streams are highly discouraged.
 #include <fstream>   // cpplint: Streams are highly discouraged.
+
 // ----------------------------------------------------------------------------
 
 #include "./appMain.h"
@@ -52,37 +53,8 @@
 #include "utils/logger.h"
 #include "utils/signals.h"
 #include "config_profile/profile.h"
-
-<<<<<<< HEAD
-#include "mobile_message_handler/mobile_message_handler_impl.h"
-#include "application_manager/application_manager_impl.h"
-#include "hmi_message_handler/hmi_message_handler_impl.h"
-#include "connection_handler/connection_handler_impl.h"
-#include "protocol_handler/protocol_handler_impl.h"
-#include "transport_manager/transport_manager.h"
-#include "transport_manager/transport_manager_default.h"
-#ifdef QT_HMI
-#  include "hmi_message_handler/dbus_message_adapter.h"
-#endif  // QT_HMI
-#ifdef WEB_HMI
-#  include "hmi_message_handler/messagebroker_adapter.h"
-#endif  // WEB_HMI
-// ----------------------------------------------------------------------------
-// Third-Party includes
-
-#ifdef WEB_HMI
-#  include "CMessageBroker.hpp"
-#  include "mb_tcpserver.hpp"
-#  include "networking.h"  // cpplint: Include the directory when naming .h files
-#endif  // WEB_HMI
-#include "system.h"      // cpplint: Include the directory when naming .h files
-=======
 #include "media_manager/media_manager_impl.h"
-// ----------------------------------------------------------------------------
-// Third-Party includes
-#include "networking.h"  // cpplint: Include the directory when naming .h files
-
->>>>>>> f9a7be6f
+
 // ----------------------------------------------------------------------------
 
 #ifdef __cplusplus
@@ -91,7 +63,11 @@
 
 namespace {
 
-<<<<<<< HEAD
+const char kBrowser[] = "/usr/bin/chromium-browser";
+const char kBrowserName[] = "chromium-browser";
+const char kBrowserParams[] = "--auth-schemes=basic,digest,ntlm";
+const char kLocalHostAddress[] = "127.0.0.1";
+
 bool Execute(std::string file, const char * const * argv) {
   log4cxx::LoggerPtr logger = log4cxx::LoggerPtr(
       log4cxx::Logger::getLogger("appMain"));
@@ -135,115 +111,19 @@
 }
 
 #ifdef WEB_HMI
-
-/**
- * Initialize MessageBroker component
- * @return true if success otherwise false.
- */
-bool InitMessageSystem() {  // TODO(AK): check memory allocation here.
-  log4cxx::LoggerPtr logger = log4cxx::LoggerPtr(
-      log4cxx::Logger::getLogger("appMain"));
-
-  NsMessageBroker::CMessageBroker* message_broker =
-  NsMessageBroker::CMessageBroker::getInstance();
-  if (!message_broker) {
-    LOG4CXX_INFO(logger, " Wrong pMessageBroker pointer!");
-    return false;
-  }
-
-  NsMessageBroker::TcpServer* message_broker_server =
-  new NsMessageBroker::TcpServer(
-      profile::Profile::instance()->server_address(),
-      profile::Profile::instance()->server_port(),
-      message_broker);
-  if (!message_broker_server) {
-    LOG4CXX_INFO(logger, " Wrong pJSONRPC20Server pointer!");
-    return false;
-  }
-  message_broker->startMessageBroker(message_broker_server);
-  if (!networking::init()) {
-    LOG4CXX_INFO(logger, " Networking initialization failed!");
-    return false;
-  }
-
-  if (!message_broker_server->Bind()) {
-    LOG4CXX_FATAL(logger, "Bind failed!");
-    return false;
-  } else {
-    LOG4CXX_INFO(logger, "Bind successful!");
-  }
-
-  if (!message_broker_server->Listen()) {
-    LOG4CXX_FATAL(logger, "Listen failed!");
-    return false;
-  } else {
-    LOG4CXX_INFO(logger, " Listen successful!");
-  }
-
-  hmi_message_handler::MessageBrokerAdapter* mb_adapter =
-  new hmi_message_handler::MessageBrokerAdapter(
-      hmi_message_handler::HMIMessageHandlerImpl::instance());
-
-  hmi_message_handler::HMIMessageHandlerImpl::instance()->AddHMIMessageAdapter(
-      mb_adapter);
-  if (!mb_adapter->Connect()) {
-    LOG4CXX_INFO(logger, "Cannot connect to remote peer!");
-    return false;
-  }
-
-  LOG4CXX_INFO(logger, "Start CMessageBroker thread!");
-  System::Thread* th1 = new System::Thread(
-      new System::ThreadArgImpl<NsMessageBroker::CMessageBroker>(
-          *message_broker, &NsMessageBroker::CMessageBroker::MethodForThread,
-          NULL));
-  th1->Start(false);
-
-  LOG4CXX_INFO(logger, "Start MessageBroker TCP server thread!");
-  System::Thread* th2 = new System::Thread(
-      new System::ThreadArgImpl<NsMessageBroker::TcpServer>(
-          *message_broker_server, &NsMessageBroker::TcpServer::MethodForThread,
-          NULL));
-  th2->Start(false);
-
-  LOG4CXX_INFO(logger, "StartAppMgr JSONRPC 2.0 controller receiver thread!");
-  System::Thread* th3 = new System::Thread(
-      new System::ThreadArgImpl<hmi_message_handler::MessageBrokerAdapter>(
-          *mb_adapter,
-          &hmi_message_handler::MessageBrokerAdapter::MethodForReceiverThread,
-          NULL));
-  th3->Start(false);
-
-  mb_adapter->registerController();
-  mb_adapter->SubscribeTo();
-
-  return true;
-}
-=======
-const char kBrowser[] = "/usr/bin/chromium-browser";
-const char kBrowserName[] = "chromium-browser";
-const char kBrowserParams[] = "--auth-schemes=basic,digest,ntlm";
-const char kLocalHostAddress[] = "127.0.0.1";
->>>>>>> f9a7be6f
-
 /**
  * Initialize HTML based HMI.
  * @return true if success otherwise false.
  */
 bool InitHmi() {
-<<<<<<< HEAD
-  log4cxx::LoggerPtr logger = log4cxx::LoggerPtr(
-      log4cxx::Logger::getLogger("appMain"));
-
-  struct stat sb;
-  if (stat("hmi_link", &sb) == -1) {
-    LOG4CXX_INFO(logger, "File with HMI link doesn't exist!");
-    return false;
-  }
-=======
 log4cxx::LoggerPtr logger = log4cxx::LoggerPtr(
                               log4cxx::Logger::getLogger("appMain"));
 
-pid_t pid_hmi = 0;
+if (profile::Profile::instance()->server_address() ==
+    std::string(kLocalHostAddress)) {
+  LOG4CXX_INFO(logger, "Start HMI on localhost");
+}
+
 struct stat sb;
 if (stat("hmi_link", &sb) == -1) {
   LOG4CXX_INFO(logger, "File with HMI link doesn't exist!");
@@ -252,7 +132,6 @@
 
 std::ifstream file_str;
 file_str.open("hmi_link");
->>>>>>> f9a7be6f
 
 if (!file_str.is_open()) {
   LOG4CXX_INFO(logger, "File with HMI link was not opened!");
@@ -278,94 +157,20 @@
              "Input string:" << hmi_link << " length = " << hmi_link.size());
 file_str.close();
 
-<<<<<<< HEAD
-  LOG4CXX_INFO(logger,
-      "Input string:" << hmi_link << " length = " << hmi_link.size());
-  file_str.close();
-=======
 if (stat(hmi_link.c_str(), &sb) == -1) {
   LOG4CXX_INFO(logger, "HMI index.html doesn't exist!");
   return false;
 }
-// Create a child process.
-pid_hmi = fork();
->>>>>>> f9a7be6f
-
-switch (pid_hmi) {
-  case -1: {  // Error
-    LOG4CXX_INFO(logger, "fork() failed!");
-    return false;
-  }
-<<<<<<< HEAD
-
-  std::string kBrowser = "/usr/bin/chromium-browser";
-  const char* const kParams[4] = {"chromium-browser",
-    "--auth-schemes=basic,digest,ntlm", hmi_link.c_str(), NULL};
-
-  return Execute(kBrowser, kParams);
+
+  std::string kBin = kBrowser;
+  const char* const kParams[4] = {kBrowserName, kBrowserParams,
+      hmi_link.c_str(), NULL};
+
+  return Execute(kBin, kParams);
 }
 #endif  // WEB_HMI
+
 #ifdef QT_HMI
-/**
- * Initialize DBus component
- * @return true if success otherwise false.
- */
-bool InitMessageSystem() {
-  log4cxx::LoggerPtr logger = log4cxx::LoggerPtr(
-      log4cxx::Logger::getLogger("appMain"));
-
-  hmi_message_handler::DBusMessageAdapter* adapter =
-      new hmi_message_handler::DBusMessageAdapter(
-          hmi_message_handler::HMIMessageHandlerImpl::instance());
-
-  hmi_message_handler::HMIMessageHandlerImpl::instance()->AddHMIMessageAdapter(
-      adapter);
-  if (!adapter->Init()) {
-    LOG4CXX_INFO(logger, "Cannot init DBus service!");
-    return false;
-=======
-  case 0: {  // Child process
-    int fd_dev0 = open("/dev/null", O_RDWR, S_IWRITE);
-    if (0 > fd_dev0) {
-      LOG4CXX_WARN(logger, "Open dev0 failed!");
-      return false;
-    }
-    // close input/output file descriptors.
-    close(STDIN_FILENO);
-    close(STDOUT_FILENO);
-    close(STDERR_FILENO);
-
-    // move input/output to /dev/null.
-    dup2(fd_dev0, STDIN_FILENO);
-    dup2(fd_dev0, STDOUT_FILENO);
-    dup2(fd_dev0, STDERR_FILENO);
-
-    // Execute the program.
-    execlp(kBrowser, kBrowserName, kBrowserParams, hmi_link.c_str(),
-           reinterpret_cast<char*>(0));
-    LOG4CXX_WARN(logger, "execl() failed! Install chromium-browser!");
-
-    return true;
-  }
-  default: { /* Parent process */
-    LOG4CXX_INFO(logger, "Process created with pid " << pid_hmi);
-    return true;
->>>>>>> f9a7be6f
-  }
-
-  adapter->SubscribeTo();
-
-  LOG4CXX_INFO(logger, "Start DBusMessageAdapter thread!");
-  System::Thread* th1 = new System::Thread(
-      new System::ThreadArgImpl<hmi_message_handler::DBusMessageAdapter>(
-          *adapter,
-          &hmi_message_handler::DBusMessageAdapter::MethodForReceiverThread,
-          NULL));
-  th1->Start(false);
-
-  return true;
-}
-
 /**
  * Initialize HTML based HMI.
  * @return true if success otherwise false.
@@ -383,18 +188,11 @@
   return Execute(kStartHmi, NULL);
 }
 #endif  // QT_HMI
-}  // namespace
 
 void flushCoverageInfo() {
-<<<<<<< HEAD
-  log4cxx::LoggerPtr logger = log4cxx::LoggerPtr(
-      log4cxx::Logger::getLogger("appMain"));
-  LOG4CXX_INFO(logger, "Flush code coverage info");
-=======
 log4cxx::LoggerPtr logger = log4cxx::LoggerPtr(
                               log4cxx::Logger::getLogger("appMain"));
 LOG4CXX_INFO(logger, "Flush code coverage info");
->>>>>>> f9a7be6f
 #ifdef __cplusplus
   __gcov_flush();
 #endif
@@ -413,7 +211,7 @@
   // Logger initialization
 
   log4cxx::LoggerPtr logger = log4cxx::LoggerPtr(
-      log4cxx::Logger::getLogger("appMain"));
+                                log4cxx::Logger::getLogger("appMain"));
   log4cxx::PropertyConfigurator::configure("log4cxx.properties");
 
   bool shouldReturn = false;
@@ -421,23 +219,6 @@
   int next_option;
 
   const char* const short_options = "hf";
-<<<<<<< HEAD
-  const struct option long_options[] = { { "help", 0, NULL, 'h' }, { "flush", 0,
-  NULL, 'f' }, { NULL, 0, NULL, 0 } };
-
-  do {
-    next_option = getopt_long(argc, argv, short_options, long_options, NULL);
-
-    switch (next_option) {
-      case 'h':
-        LOG4CXX_INFO(logger, "-h or --help")
-        ;
-        shouldReturn = true;
-        break;
-      case 'f':
-        LOG4CXX_INFO(logger, "-f or --flush flag")
-        ;
-=======
   const struct option long_options[] = {
     { "help",     0, NULL, 'h' },
     { "flush",    0, NULL, 'f' },
@@ -455,26 +236,15 @@
         break;
       case 'f':
         LOG4CXX_INFO(logger, "-f or --flush flag");
->>>>>>> f9a7be6f
         // -f or --flush flag
         shouldFlush = true;
         break;
       case '?':
-<<<<<<< HEAD
-        LOG4CXX_INFO(logger, "Wrong input")
-        ;
-        shouldReturn = true;
-        break;
-      case -1:
-        LOG4CXX_INFO(logger, "No more options")
-        ;
-=======
         LOG4CXX_INFO(logger, "Wrong input");
         shouldReturn = true;
         break;
       case -1:
         LOG4CXX_INFO(logger, "No more options");
->>>>>>> f9a7be6f
         break;
       default:
         break;
@@ -501,80 +271,26 @@
 
   profile::Profile::instance()->config_file_name("smartDeviceLink.ini");
 
-<<<<<<< HEAD
-  ::transport_manager::TransportManager* transport_manager =
-      ::transport_manager::TransportManagerDefault::Instance();
-  DCHECK(transport_manager);
-
-  protocol_handler::ProtocolHandlerImpl* protocol_handler =
-      new protocol_handler::ProtocolHandlerImpl(transport_manager);
-  DCHECK(protocol_handler);
-
-  mobile_message_handler::MobileMessageHandlerImpl* mmh =
-      mobile_message_handler::MobileMessageHandlerImpl::instance();
-  DCHECK(mmh);
-
-  connection_handler::ConnectionHandlerImpl* connection_handler =
-      connection_handler::ConnectionHandlerImpl::instance();
-  DCHECK(connection_handler);
-
-  application_manager::ApplicationManagerImpl* app_manager =
-      application_manager::ApplicationManagerImpl::instance();
-  DCHECK(app_manager);
-
-  hmi_message_handler::HMIMessageHandlerImpl* hmi_handler =
-      hmi_message_handler::HMIMessageHandlerImpl::instance();
-  DCHECK(hmi_handler)
-
-  transport_manager->SetProtocolHandler(protocol_handler);
-  transport_manager->AddEventListener(protocol_handler);
-  transport_manager->AddEventListener(connection_handler);
-
-  mmh->set_protocol_handler(protocol_handler);
-  hmi_handler->set_message_observer(app_manager);
-
-  protocol_handler->set_session_observer(connection_handler);
-  protocol_handler->set_protocol_observer(mmh);
-
-  connection_handler->set_transport_manager(transport_manager);
-  connection_handler->set_connection_handler_observer(app_manager);
-
-  app_manager->set_mobile_message_handler(mmh);
-  mmh->AddMobileMessageListener(app_manager);
-  app_manager->set_connection_handler(connection_handler);
-  app_manager->set_hmi_message_handler(hmi_handler);
-
-  if (!InitMessageSystem()) {
-=======
   main_namespace::LifeCycle::instance()->StartComponents();
 
   // --------------------------------------------------------------------------
   // Third-Party components initialization.
 
-  if (!main_namespace::LifeCycle::instance()->InitMessageBroker()) {
->>>>>>> f9a7be6f
+  if (!main_namespace::LifeCycle::instance()->InitMessageSystem()) {
     exit(EXIT_FAILURE);
   }
-  LOG4CXX_INFO(logger, "InitMessageSystem successful");
-
-
-<<<<<<< HEAD
-=======
-  if (profile::Profile::instance()->server_address() ==
-      std::string(kLocalHostAddress)) {
-    LOG4CXX_INFO(logger, "Start HMI on localhost");
-
-    if (!InitHmi()) {
-      exit(EXIT_FAILURE);
-    }
-    LOG4CXX_INFO(logger, "InitHmi successful");
-  }
+  LOG4CXX_INFO(logger, "InitMessageBroker successful");
+
+  if (!InitHmi()) {
+    exit(EXIT_FAILURE);
+  }
+  LOG4CXX_INFO(logger, "InitHmi successful");
+
   // --------------------------------------------------------------------------
 
   utils::SubscribeToTerminateSignal(
     &main_namespace::LifeCycle::StopComponents);
 
->>>>>>> f9a7be6f
   while (true) {
     sleep(100500);
   }
