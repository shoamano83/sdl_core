/**
 * \file appMain.cpp
 * \brief SmartDeviceLink main application sources
 * Copyright (c) 2013, Ford Motor Company
 * All rights reserved.
 *
 * Redistribution and use in source and binary forms, with or without
 * modification, are permitted provided that the following conditions are met:
 *
 * Redistributions of source code must retain the above copyright notice, this
 * list of conditions and the following disclaimer.
 *
 * Redistributions in binary form must reproduce the above copyright notice,
 * this list of conditions and the following
 * disclaimer in the documentation and/or other materials provided with the
 * distribution.
 *
 * Neither the name of the Ford Motor Company nor the names of its contributors
 * may be used to endorse or promote products derived from this software
 * without specific prior written permission.
 *
 * THIS SOFTWARE IS PROVIDED BY THE COPYRIGHT HOLDERS AND CONTRIBUTORS "AS IS"
 * AND ANY EXPRESS OR IMPLIED WARRANTIES, INCLUDING, BUT NOT LIMITED TO, THE
 * IMPLIED WARRANTIES OF MERCHANTABILITY AND FITNESS FOR A PARTICULAR PURPOSE
 * ARE DISCLAIMED. IN NO EVENT SHALL THE COPYRIGHT HOLDER OR CONTRIBUTORS BE
 * LIABLE FOR ANY DIRECT, INDIRECT, INCIDENTAL, SPECIAL, EXEMPLARY, OR
 * CONSEQUENTIAL DAMAGES (INCLUDING, BUT NOT LIMITED TO, PROCUREMENT OF
 * SUBSTITUTE GOODS OR SERVICES; LOSS OF USE, DATA, OR PROFITS; OR BUSINESS
 * INTERRUPTION) HOWEVER CAUSED AND ON ANY THEORY OF LIABILITY, WHETHER IN
 * CONTRACT, STRICT LIABILITY, OR TORT (INCLUDING NEGLIGENCE OR OTHERWISE)
 * ARISING IN ANY WAY OUT OF THE USE OF THIS SOFTWARE, EVEN IF ADVISED OF THE
 * POSSIBILITY OF SUCH DAMAGE.
 */

#include <sys/stat.h>
#include <signal.h>
#include <fcntl.h>
#include <unistd.h>
#include <cstdio>
#include <cstdlib>
#include <vector>
#include <string>
#include <iostream>  // cpplint: Streams are highly discouraged.
#include <fstream>   // cpplint: Streams are highly discouraged.

// ----------------------------------------------------------------------------

#include "./appMain.h"
#include "./life_cycle.h"

#include "utils/macro.h"
#include "utils/logger.h"
#include "utils/signals.h"
#include "config_profile/profile.h"

#ifdef MEDIA_MANAGER
#if defined(DEFAULT_MEDIA)
#include <gst/gst.h>
#endif
#endif

#ifdef MEDIA_MANAGER
#include "media_manager/media_manager_impl.h"
#endif
// ----------------------------------------------------------------------------
// Third-Party includes
#include "networking.h"  // cpplint: Include the directory when naming .h files

// ----------------------------------------------------------------------------

namespace {

const char kBrowser[] = "/usr/bin/chromium-browser";
const char kBrowserName[] = "chromium-browser";
const char kBrowserParams[] = "--auth-schemes=basic,digest,ntlm";
const char kLocalHostAddress[] = "127.0.0.1";

bool Execute(std::string file, const char * const * argv) {
  log4cxx::LoggerPtr logger = log4cxx::LoggerPtr(
      log4cxx::Logger::getLogger("appMain"));
  // Create a child process.
  pid_t pid_hmi = fork();

  switch (pid_hmi) {
    case -1: {  // Error
      LOG4CXX_INFO(logger, "fork() failed!");
      return false;
    }
    case 0: {  // Child process
      int fd_dev0 = open("/dev/null", O_RDWR, S_IWRITE);
      if (0 > fd_dev0) {
        LOG4CXX_WARN(logger, "Open dev0 failed!");
        return false;
      }
      // close input/output file descriptors.
      close(STDIN_FILENO);
      close(STDOUT_FILENO);
      close(STDERR_FILENO);

      // move input/output to /dev/null.
      dup2(fd_dev0, STDIN_FILENO);
      dup2(fd_dev0, STDOUT_FILENO);
      dup2(fd_dev0, STDERR_FILENO);

      // Execute the program.
      if (execvp(file.c_str(), const_cast<char* const *>(argv)) == -1) {
        LOG4CXX_ERROR_WITH_ERRNO(logger, "execvp() failed! Can't start HMI!");
        _exit(EXIT_FAILURE);
      }

      return true;
    }
    default: { /* Parent process */
      LOG4CXX_INFO(logger, "Process created with pid " << pid_hmi);
      return true;
    }
  }
}

#ifdef WEB_HMI
/**
 * Initialize HTML based HMI.
 * @return true if success otherwise false.
 */
bool InitHmi() {
log4cxx::LoggerPtr logger = log4cxx::LoggerPtr(
                              log4cxx::Logger::getLogger("appMain"));

struct stat sb;
if (stat("hmi_link", &sb) == -1) {
  LOG4CXX_INFO(logger, "File with HMI link doesn't exist!");
  return false;
}

std::ifstream file_str;
file_str.open("hmi_link");

if (!file_str.is_open()) {
  LOG4CXX_INFO(logger, "File with HMI link was not opened!");
  return false;
}

file_str.seekg(0, std::ios::end);
int length = file_str.tellg();
file_str.seekg(0, std::ios::beg);

<<<<<<< HEAD
char* raw_data = new char[length + 1];
if (!raw_data) {
  LOG4CXX_INFO(logger, "Memory allocation failed.");
  return false;
}

memset(raw_data, 0, length + 1);
file_str.getline(raw_data, length + 1);
std::string hmi_link = std::string(raw_data, strlen(raw_data));
delete[] raw_data;
=======
  std::string hmi_link;
  std::getline(file_str, hmi_link);

>>>>>>> a7e93b55

LOG4CXX_INFO(logger,
             "Input string:" << hmi_link << " length = " << hmi_link.size());
file_str.close();

if (stat(hmi_link.c_str(), &sb) == -1) {
  LOG4CXX_INFO(logger, "HMI index.html doesn't exist!");
  return false;
}

  std::string kBin = kBrowser;
  const char* const kParams[4] = {kBrowserName, kBrowserParams,
      hmi_link.c_str(), NULL};

  return Execute(kBin, kParams);
}
#endif  // WEB_HMI

#ifdef QT_HMI
/**
 * Initialize HTML based HMI.
 * @return true if success otherwise false.
 */
bool InitHmi() {
  log4cxx::LoggerPtr logger = log4cxx::LoggerPtr(
      log4cxx::Logger::getLogger("appMain"));
  std::string kStartHmi = "./start_hmi.sh";
  struct stat sb;
  if (stat(kStartHmi.c_str(), &sb) == -1) {
    LOG4CXX_INFO(logger, "HMI start script doesn't exist!");
    return false;
  }

  return Execute(kStartHmi, NULL);
}
#endif  // QT_HMI
}

/**
 * \brief Entry point of the program.
 * \param argc number of argument
 * \param argv array of arguments
 * \return EXIT_SUCCESS or EXIT_FAILURE
 */
int main(int argc, char** argv) {

  // --------------------------------------------------------------------------
  // Logger initialization

  log4cxx::LoggerPtr logger = log4cxx::LoggerPtr(
                                log4cxx::Logger::getLogger("appMain"));
  log4cxx::PropertyConfigurator::configure("log4cxx.properties");

  LOG4CXX_INFO(logger, " Application started!");
  threads::Thread::SetNameForId(threads::Thread::CurrentId(), "MainThread");

  // Initialize gstreamer. Needed to activate debug from the command line.
#if defined(DEFAULT_MEDIA)
  gst_init(&argc, &argv);
#endif

  // --------------------------------------------------------------------------
  // Components initialization

  profile::Profile::instance()->config_file_name("smartDeviceLink.ini");

  main_namespace::LifeCycle::instance()->StartComponents();

  // --------------------------------------------------------------------------
  // Third-Party components initialization.

  if (!main_namespace::LifeCycle::instance()->InitMessageSystem()) {
    exit(EXIT_FAILURE);
  }
  LOG4CXX_INFO(logger, "InitMessageBroker successful");

  if (profile::Profile::instance()->launch_hmi()) {
    if (profile::Profile::instance()->server_address() ==
        std::string(kLocalHostAddress)) {
      LOG4CXX_INFO(logger, "Start HMI on localhost");

      if (!InitHmi()) {
        exit(EXIT_FAILURE);
      }
      LOG4CXX_INFO(logger, "InitHmi successful");
    }
  }
  // --------------------------------------------------------------------------

  utils::SubscribeToTerminateSignal(
    &main_namespace::LifeCycle::StopComponents);

  while (true) {
    sleep(100500);
  }
}
<|MERGE_RESOLUTION|>--- conflicted
+++ resolved
@@ -144,22 +144,9 @@
 int length = file_str.tellg();
 file_str.seekg(0, std::ios::beg);
 
-<<<<<<< HEAD
-char* raw_data = new char[length + 1];
-if (!raw_data) {
-  LOG4CXX_INFO(logger, "Memory allocation failed.");
-  return false;
-}
-
-memset(raw_data, 0, length + 1);
-file_str.getline(raw_data, length + 1);
-std::string hmi_link = std::string(raw_data, strlen(raw_data));
-delete[] raw_data;
-=======
-  std::string hmi_link;
-  std::getline(file_str, hmi_link);
-
->>>>>>> a7e93b55
+std::string hmi_link;
+std::getline(file_str, hmi_link);
+
 
 LOG4CXX_INFO(logger,
              "Input string:" << hmi_link << " length = " << hmi_link.size());
