--- conflicted
+++ resolved
@@ -38,39 +38,38 @@
 #include "TransportManager/ITransportManager.hpp"
 #include "TransportManager/ITransportManagerDeviceListener.hpp"
 
+class CTransportManagerListener : public NsAppLink::NsTransportManager::ITransportManagerDeviceListener
+{
+public:
+    
+    CTransportManagerListener(NsAppLink::NsTransportManager::ITransportManager * transportManager);
+    
+private:
+    
+    virtual void onDeviceListUpdated(const NsAppLink::NsTransportManager::tDeviceList& DeviceList);
+    
+    NsAppLink::NsTransportManager::ITransportManager * mTransportManager;
+};
+ 
+CTransportManagerListener::CTransportManagerListener(NsAppLink::NsTransportManager::ITransportManager* transportManager)
+: mTransportManager(transportManager)
+{
+}
+ 
+void CTransportManagerListener::onDeviceListUpdated(const NsAppLink::NsTransportManager::tDeviceList& DeviceList)
+{
+    if (false == DeviceList.empty())
+    {
+        mTransportManager->connectDevice(DeviceList[0].mDeviceHandle);
+    }
+}
+
 /**
  * \brief Entry point of the program.
  * \param argc number of argument
  * \param argv array of arguments
  * \return EXIT_SUCCESS or EXIT_FAILURE
  */
-
-class CTransportManagerListener : public NsAppLink::NsTransportManager::ITransportManagerDeviceListener
-{
-public:
-    
-    CTransportManagerListener(NsAppLink::NsTransportManager::ITransportManager * transportManager);
-    
-private:
-    
-    virtual void onDeviceListUpdated(const NsAppLink::NsTransportManager::tDeviceList& DeviceList);
-    
-    NsAppLink::NsTransportManager::ITransportManager * mTransportManager;
-};
-
-CTransportManagerListener::CTransportManagerListener(NsAppLink::NsTransportManager::ITransportManager* transportManager)
-: mTransportManager(transportManager)
-{
-}
-
-void CTransportManagerListener::onDeviceListUpdated(const NsAppLink::NsTransportManager::tDeviceList& DeviceList)
-{
-    if (false == DeviceList.empty())
-    {
-        mTransportManager->connectDevice(DeviceList[0].mDeviceHandle);
-    }
-}
-
 int main(int argc, char** argv)
 {
     pid_t pid_hmi = 0;
@@ -83,10 +82,8 @@
     NsAppLink::NsTransportManager::ITransportManager * transportManager = NsAppLink::NsTransportManager::ITransportManager::create();
     CTransportManagerListener tsl(transportManager);
     transportManager->addDeviceListener(&tsl);
-    
     transportManager->run();
     
-    transportManager->scanForNewDevices();
 
     JSONHandler jsonHandler;
 
@@ -123,8 +120,7 @@
     {
       LOG4CPLUS_FATAL(logger, "Bind failed!");
       exit(EXIT_FAILURE);
-    } 
-    else
+    } else
     {
       LOG4CPLUS_INFO(logger, "Bind successful!");
     }
@@ -133,8 +129,7 @@
     {
       LOG4CPLUS_FATAL(logger, "Listen failed!");
       exit(EXIT_FAILURE);
-    } 
-    else
+    } else
     {
       LOG4CPLUS_INFO(logger, " Listen successful!");
     }
@@ -167,7 +162,6 @@
     NsAppManager::AppMgrCore& appMgrCore = NsAppManager::AppMgrCore::getInstance();
     appMgrCore.executeThreads();
 
-<<<<<<< HEAD
     /**********************************/
     /*********** Start HMI ************/
     struct stat sb;
@@ -226,42 +220,9 @@
         }
     }
     /**********************************/
-    /*** Check main function parameters***/
-    if (4 < argc)
-    {
-      LOG4CPLUS_ERROR(logger, "too many arguments");
-      if (0 != pid_hmi)
-      {
-        kill(pid_hmi, SIGQUIT);
-      }
-      return EXIT_SUCCESS;
-    } else if(1 < argc)
-    {
-      LOG4CPLUS_INFO(logger, "perform test");
-      int sessioncount = 1;
-      if (argc == 3)
-      {
-        sessioncount = atoi(argv[2]);
-        if (0 >= sessioncount)
-        {
-           sessioncount = 1;
-        }
-      }
-      NsApplicationTester::CAppTester apptester;
-      delete pProtocolHandler;
-      pProtocolHandler = new AxisCore::ProtocolHandler(&jsonHandler, &apptester, 1);
-      jsonHandler.setProtocolHandler(pProtocolHandler);
-      apptester.startSession(sessioncount);
-      apptester.sendDataFromFile(argv[1]);
-      while(true)
-        {
-            sleep(1);
-        }
-    }
-    /**********************************/
 
     /*** Start BT Devices Discovery***/
-
+/*
     std::vector<NsTransportLayer::CBTDevice> devicesFound;
     btadapter.scanDevices(devicesFound);
     if (0 < devicesFound.size())
@@ -301,9 +262,9 @@
         }
         return EXIT_SUCCESS;
     }
-
+*/
     /*** Start SDP Discovery on device***/
-
+/*
     std::vector<int> portsRFCOMMFound;
     btadapter.startSDPDiscoveryOnDevice(discoveryDeviceAddr.c_str(), portsRFCOMMFound);
     if (0 < portsRFCOMMFound.size())
@@ -323,13 +284,9 @@
     std::vector<int>::iterator itr;
     int j = 1;
     for(itr = portsRFCOMMFound.begin(); itr != portsRFCOMMFound.end(); itr++)
-=======
-    while (1)
->>>>>>> 9393faa5
-    {
-        sleep(100500);
-    }
-<<<<<<< HEAD
+    {
+        printf("%d: %d \n", j++, *itr);
+    }
 
     std::cin >> j;
     int portRFCOMM = 0;
@@ -345,22 +302,27 @@
         }
         return EXIT_SUCCESS;
     }
-
+*/
     /*** Start RFCOMM connection***/
-
+/*
     int sockID = btadapter.startRFCOMMConnection(discoveryDeviceAddr.c_str(), portRFCOMM);
 
     if (0 < sockID)
     {
         btadapter.processRFCOMM(sockID);
     }
-
+*/
+
+    transportManager->scanForNewDevices();
+    while(true)
+    {
+        sleep(100500);
+    }
+    
     if (0 != pid_hmi)
     {
       kill(pid_hmi, SIGQUIT);
     }
-=======
-        
->>>>>>> 9393faa5
+
     return EXIT_SUCCESS;
 } 
