// Copyright 2007, Google Inc.
// All rights reserved.
//
// Redistribution and use in source and binary forms, with or without
// modification, are permitted provided that the following conditions are
// met:
//
//     * Redistributions of source code must retain the above copyright
// notice, this list of conditions and the following disclaimer.
//     * Redistributions in binary form must reproduce the above
// copyright notice, this list of conditions and the following disclaimer
// in the documentation and/or other materials provided with the
// distribution.
//     * Neither the name of Google Inc. nor the names of its
// contributors may be used to endorse or promote products derived from
// this software without specific prior written permission.
//
// THIS SOFTWARE IS PROVIDED BY THE COPYRIGHT HOLDERS AND CONTRIBUTORS
// "AS IS" AND ANY EXPRESS OR IMPLIED WARRANTIES, INCLUDING, BUT NOT
// LIMITED TO, THE IMPLIED WARRANTIES OF MERCHANTABILITY AND FITNESS FOR
// A PARTICULAR PURPOSE ARE DISCLAIMED. IN NO EVENT SHALL THE COPYRIGHT
// OWNER OR CONTRIBUTORS BE LIABLE FOR ANY DIRECT, INDIRECT, INCIDENTAL,
// SPECIAL, EXEMPLARY, OR CONSEQUENTIAL DAMAGES (INCLUDING, BUT NOT
// LIMITED TO, PROCUREMENT OF SUBSTITUTE GOODS OR SERVICES; LOSS OF USE,
// DATA, OR PROFITS; OR BUSINESS INTERRUPTION) HOWEVER CAUSED AND ON ANY
// THEORY OF LIABILITY, WHETHER IN CONTRACT, STRICT LIABILITY, OR TORT
// (INCLUDING NEGLIGENCE OR OTHERWISE) ARISING IN ANY WAY OUT OF THE USE
// OF THIS SOFTWARE, EVEN IF ADVISED OF THE POSSIBILITY OF SUCH DAMAGE.
//
// Author: wan@google.com (Zhanyong Wan)

// Google Mock - a framework for writing C++ mock classes.
//
// This file implements the spec builder syntax (ON_CALL and
// EXPECT_CALL).

#include "gmock/gmock-spec-builders.h"

#include <stdlib.h>
#include <iostream>  // NOLINT
#include <map>
#include <set>
#include <string>
#include <cstdint>
#include "gmock/gmock.h"
#include "gtest/gtest.h"

namespace {
const uint64_t kDeltaEpochInMicrosecs = 11644473600000000u;
const uint32_t kMillisecondsInSecond = 1000u;
const uint32_t kMicrosecondsInMillisecond = 1000u;
const uint32_t kMicrosecondsInSecond =
    kMillisecondsInSecond * kMicrosecondsInMillisecond;
}

#if GTEST_OS_CYGWIN || GTEST_OS_LINUX || GTEST_OS_MAC
# include <unistd.h>  // NOLINT
#endif

namespace testing {
namespace internal {

// Protects the mock object registry (in class Mock), all function
// mockers, and all expectations.
GTEST_API_ GTEST_DEFINE_STATIC_MUTEX_(g_gmock_mutex);

// Logs a message including file and line number information.
GTEST_API_ void LogWithLocation(testing::internal::LogSeverity severity,
                                const char* file, int line,
                                const string& message) {
  ::std::ostringstream s;
  s << file << ":" << line << ": " << message << ::std::endl;
  Log(severity, s.str(), 0);
}

// Unlock internal mutex and wait for a while
void UnlockAndSleep(const long usecs) {
  g_gmock_mutex.Unlock();
  Assert(usecs < 60L*1000*1000,  __FILE__, __LINE__,
         "Long sleep makes a bare back");
  ::std::ostringstream s;
  s << "Sleeping for " << 0.001 * usecs << "mSecs" << ::std::endl;
  Log(testing::internal::kInfo, s.str(), 0);
#if defined(OS_POSIX)
  usleep(usecs);
#elif defined(OS_WINDOWS)
  Sleep(usecs / kMicrosecondsInMillisecond);
#endif
  g_gmock_mutex.Lock();
}

// Return time structure with the current date/time stamp
timeval GetCurrentTime() {
  timeval now;
#if defined(OS_POSIX)
  gettimeofday(&now, NULL);
#elif defined(OS_WINDOWS)
  FILETIME ft;
  uint64_t tmpres = 0;

  GetSystemTimeAsFileTime(&ft);
  tmpres |= ft.dwHighDateTime;
  tmpres <<= 32;
  tmpres |= ft.dwLowDateTime;
  tmpres /= 10;
  tmpres -= kDeltaEpochInMicrosecs;

  now.tv_sec = static_cast<long>(tmpres / kMicrosecondsInSecond);
  now.tv_usec = static_cast<long>(tmpres % kMicrosecondsInSecond);
#endif
  return now;
}

long UsecsElapsed(const timeval start_time) {
  timeval now = GetCurrentTime();
  timeval result;

  result.tv_sec = now.tv_sec - start_time.tv_sec;
  result.tv_usec = now.tv_usec - start_time.tv_usec;
  if (result.tv_usec < 0) {
    --result.tv_sec;
    result.tv_usec += 1000000;
  }

  return result.tv_sec * kMicrosecondsInSecond + result.tv_usec;
}

// Constructs an ExpectationBase object.
ExpectationBase::ExpectationBase(const char* a_file,
                                 int a_line,
                                 const string& a_source_text)
    : file_(a_file),
      line_(a_line),
      source_text_(a_source_text),
      cardinality_specified_(false),
      cardinality_(Exactly(1)),
      call_count_(0),
      retired_(false),
      extra_matcher_specified_(false),
      repeated_action_specified_(false),
      retires_on_saturation_(false),
      last_clause_(kNone),
      action_count_checked_(false) {}

// Destructs an ExpectationBase object.
ExpectationBase::~ExpectationBase() {}

// Explicitly specifies the cardinality of this expectation.  Used by
// the subclasses to implement the .Times() clause.
void ExpectationBase::SpecifyCardinality(const Cardinality& a_cardinality) {
  cardinality_specified_ = true;
  cardinality_ = a_cardinality;
}

// Retires all pre-requisites of this expectation.
void ExpectationBase::RetireAllPreRequisites()
    GTEST_EXCLUSIVE_LOCK_REQUIRED_(g_gmock_mutex) {
  if (is_retired()) {
    // We can take this short-cut as we never retire an expectation
    // until we have retired all its pre-requisites.
    return;
  }

  for (ExpectationSet::const_iterator it = immediate_prerequisites_.begin();
       it != immediate_prerequisites_.end(); ++it) {
    ExpectationBase* const prerequisite = it->expectation_base().get();
    if (!prerequisite->is_retired()) {
      prerequisite->RetireAllPreRequisites();
      prerequisite->Retire();
    }
  }
}

// Returns true iff all pre-requisites of this expectation have been
// satisfied.
bool ExpectationBase::AllPrerequisitesAreSatisfied() const
    GTEST_EXCLUSIVE_LOCK_REQUIRED_(g_gmock_mutex) {
  g_gmock_mutex.AssertHeld();
  for (ExpectationSet::const_iterator it = immediate_prerequisites_.begin();
       it != immediate_prerequisites_.end(); ++it) {
    if (!(it->expectation_base()->IsSatisfied()) ||
        !(it->expectation_base()->AllPrerequisitesAreSatisfied()))
      return false;
  }
  return true;
}

// Adds unsatisfied pre-requisites of this expectation to 'result'.
void ExpectationBase::FindUnsatisfiedPrerequisites(ExpectationSet* result) const
    GTEST_EXCLUSIVE_LOCK_REQUIRED_(g_gmock_mutex) {
  g_gmock_mutex.AssertHeld();
  for (ExpectationSet::const_iterator it = immediate_prerequisites_.begin();
       it != immediate_prerequisites_.end(); ++it) {
    if (it->expectation_base()->IsSatisfied()) {
      // If *it is satisfied and has a call count of 0, some of its
      // pre-requisites may not be satisfied yet.
      if (it->expectation_base()->call_count_ == 0) {
        it->expectation_base()->FindUnsatisfiedPrerequisites(result);
      }
    } else {
      // Now that we know *it is unsatisfied, we are not so interested
      // in whether its pre-requisites are satisfied.  Therefore we
      // don't recursively call FindUnsatisfiedPrerequisites() here.
      *result += *it;
    }
  }
}

// Describes how many times a function call matching this
// expectation has occurred.
void ExpectationBase::DescribeCallCountTo(::std::ostream* os) const
    GTEST_EXCLUSIVE_LOCK_REQUIRED_(g_gmock_mutex) {
  g_gmock_mutex.AssertHeld();

  // Describes how many times the function is expected to be called.
  *os << "         Expected: to be ";
  cardinality().DescribeTo(os);
  *os << "\n           Actual: ";
  Cardinality::DescribeActualCallCountTo(call_count(), os);

  // Describes the state of the expectation (e.g. is it satisfied?
  // is it active?).
  *os << " - " << (IsOverSaturated() ? "over-saturated" :
                   IsSaturated() ? "saturated" :
                   IsSatisfied() ? "satisfied" : "unsatisfied")
      << " and "
      << (is_retired() ? "retired" : "active");
}

// Checks the action count (i.e. the number of WillOnce() and
// WillRepeatedly() clauses) against the cardinality if this hasn't
// been done before.  Prints a warning if there are too many or too
// few actions.
void ExpectationBase::CheckActionCountIfNotDone() const
    GTEST_LOCK_EXCLUDED_(mutex_) {
  bool should_check = false;
  {
    MutexLock l(&mutex_);
    if (!action_count_checked_) {
      action_count_checked_ = true;
      should_check = true;
    }
  }

  if (should_check) {
    if (!cardinality_specified_) {
      // The cardinality was inferred - no need to check the action
      // count against it.
      return;
    }

    // The cardinality was explicitly specified.
    const int action_count = static_cast<int>(untyped_actions_.size());
    const int upper_bound = cardinality().ConservativeUpperBound();
    const int lower_bound = cardinality().ConservativeLowerBound();
    bool too_many;  // True if there are too many actions, or false
    // if there are too few.
    if (action_count > upper_bound ||
        (action_count == upper_bound && repeated_action_specified_)) {
      too_many = true;
    } else if (0 < action_count && action_count < lower_bound &&
               !repeated_action_specified_) {
      too_many = false;
    } else {
      return;
    }

    ::std::stringstream ss;
    DescribeLocationTo(&ss);
    ss << "Too " << (too_many ? "many" : "few")
       << " actions specified in " << source_text() << "...\n"
       << "Expected to be ";
    cardinality().DescribeTo(&ss);
    ss << ", but has " << (too_many ? "" : "only ")
       << action_count << " WillOnce()"
       << (action_count == 1 ? "" : "s");
    if (repeated_action_specified_) {
      ss << " and a WillRepeatedly()";
    }
    ss << ".";
    Log(kWarning, ss.str(), -1);  // -1 means "don't print stack trace".
  }
}

// Implements the .Times() clause.
void ExpectationBase::UntypedTimes(const Cardinality& a_cardinality) {
  if (last_clause_ == kTimes) {
    ExpectSpecProperty(false,
                       ".Times() cannot appear "
                       "more than once in an EXPECT_CALL().");
  } else {
    ExpectSpecProperty(last_clause_ < kTimes,
                       ".Times() cannot appear after "
                       ".InSequence(), .WillOnce(), .WillRepeatedly(), "
                       "or .RetiresOnSaturation().");
  }
  last_clause_ = kTimes;

  SpecifyCardinality(a_cardinality);
}

// Points to the implicit sequence introduced by a living InSequence
// object (if any) in the current thread or NULL.
GTEST_API_ ThreadLocal<Sequence*> g_gmock_implicit_sequence;

// Reports an uninteresting call (whose description is in msg) in the
// manner specified by 'reaction'.
void ReportUninterestingCall(CallReaction reaction, const string& msg) {
  switch (reaction) {
    case kAllow:
      Log(kInfo, msg, 3);
      break;
    case kWarn:
      Log(kWarning, msg, 3);
      break;
    default:  // FAIL
      Expect(false, NULL, -1, msg);
  }
}

UntypedFunctionMockerBase::UntypedFunctionMockerBase()
    : mock_obj_(NULL), name_("") {
  timerclear(&registered_time_);
}

UntypedFunctionMockerBase::~UntypedFunctionMockerBase() {}

// Sets the mock object this mock method belongs to, and registers
// this information in the global mock registry.  Will be called
// whenever an EXPECT_CALL() or ON_CALL() is executed on this mock
// method.
void UntypedFunctionMockerBase::RegisterOwner(const void* mock_obj)
    GTEST_LOCK_EXCLUDED_(g_gmock_mutex) {
  {
    MutexLock l(&g_gmock_mutex);
    mock_obj_ = mock_obj;
  }
  Mock::Register(mock_obj, this);
  registered_time_ = GetCurrentTime();
}

// Sets the mock object this mock method belongs to, and sets the name
// of the mock function.  Will be called upon each invocation of this
// mock function.
void UntypedFunctionMockerBase::SetOwnerAndName(const void* mock_obj,
                                                const char* name)
    GTEST_LOCK_EXCLUDED_(g_gmock_mutex) {
  // We protect name_ under g_gmock_mutex in case this mock function
  // is called from two threads concurrently.
  MutexLock l(&g_gmock_mutex);
  mock_obj_ = mock_obj;
  name_ = name;
}

// Returns the name of the function being mocked.  Must be called
// after RegisterOwner() or SetOwnerAndName() has been called.
const void* UntypedFunctionMockerBase::MockObject() const
    GTEST_LOCK_EXCLUDED_(g_gmock_mutex) {
  const void* mock_obj;
  {
    // We protect mock_obj_ under g_gmock_mutex in case this mock
    // function is called from two threads concurrently.
    MutexLock l(&g_gmock_mutex);
    Assert(mock_obj_ != NULL, __FILE__, __LINE__,
           "MockObject() must not be called before RegisterOwner() or "
           "SetOwnerAndName() has been called.");
    mock_obj = mock_obj_;
  }
  return mock_obj;
}

// Returns the name of this mock method.  Must be called after
// SetOwnerAndName() has been called.
const char* UntypedFunctionMockerBase::Name() const
    GTEST_LOCK_EXCLUDED_(g_gmock_mutex) {
  const char* name;
  {
    // We protect name_ under g_gmock_mutex in case this mock
    // function is called from two threads concurrently.
    MutexLock l(&g_gmock_mutex);
    Assert(name_ != NULL, __FILE__, __LINE__,
           "Name() must not be called before SetOwnerAndName() has "
           "been called.");
    name = name_;
  }
  return name;
}

// Returns the time of this mock method registering.  Must be called
// after RegisterOwner() has been called.
timeval UntypedFunctionMockerBase::RegisteredTime() const
    GTEST_LOCK_EXCLUDED_(g_gmock_mutex) {
  g_gmock_mutex.AssertHeld();
  Assert(timerisset(&registered_time_), __FILE__, __LINE__,
         "RegisteredTime() must not be called before SetOwnerAndName() has "
         "been called.");
  return registered_time_;
}

// Calculates the result of invoking this mock function with the given
// arguments, prints it, and returns it.  The caller is responsible
// for deleting the result.
const UntypedActionResultHolderBase*
UntypedFunctionMockerBase::UntypedInvokeWith(const void* const untyped_args)
    GTEST_LOCK_EXCLUDED_(g_gmock_mutex) {
  if (untyped_expectations_.size() == 0) {
    // No expectation is set on this mock method - we have an
    // uninteresting call.

    // We must get Google Mock's reaction on uninteresting calls
    // made on this mock object BEFORE performing the action,
    // because the action may DELETE the mock object and make the
    // following expression meaningless.
    const CallReaction reaction =
        Mock::GetReactionOnUninterestingCalls(MockObject());

    // True iff we need to print this call's arguments and return
    // value.  This definition must be kept in sync with
    // the behavior of ReportUninterestingCall().
    const bool need_to_report_uninteresting_call =
        // If the user allows this uninteresting call, we print it
        // only when he wants informational messages.
        reaction == kAllow ? LogIsVisible(kInfo) :
        // If the user wants this to be a warning, we print it only
        // when he wants to see warnings.
        reaction == kWarn ? LogIsVisible(kWarning) :
        // Otherwise, the user wants this to be an error, and we
        // should always print detailed information in the error.
        true;

    if (!need_to_report_uninteresting_call) {
      // Perform the action without printing the call information.
      return this->UntypedPerformDefaultAction(untyped_args, "");
    }

    // Warns about the uninteresting call.
    ::std::stringstream ss;
    this->UntypedDescribeUninterestingCall(untyped_args, &ss);

    // Calculates the function result.
    const UntypedActionResultHolderBase* const result =
        this->UntypedPerformDefaultAction(untyped_args, ss.str());

    // Prints the function result.
    if (result != NULL)
      result->PrintAsActionResult(&ss);

    ReportUninterestingCall(reaction, ss.str());
    return result;
  }

  bool is_excessive = false;
  ::std::stringstream ss;
  ::std::stringstream why;
  ::std::stringstream loc;
  const void* untyped_action = NULL;

  // The UntypedFindMatchingExpectation() function acquires and
  // releases g_gmock_mutex.
  const ExpectationBase* const untyped_expectation =
      this->UntypedFindMatchingExpectation(
          untyped_args, &untyped_action, &is_excessive,
          &ss, &why);
  const bool found = untyped_expectation != NULL;

  // True iff we need to print the call's arguments and return value.
  // This definition must be kept in sync with the uses of Expect()
  // and Log() in this function.
  const bool need_to_report_call =
      !found || is_excessive || LogIsVisible(kInfo);
  if (!need_to_report_call) {
    // Perform the action without printing the call information.
    return
        untyped_action == NULL ?
        this->UntypedPerformDefaultAction(untyped_args, "") :
        this->UntypedPerformAction(untyped_action, untyped_args);
  }

  ss << "    Function call: " << Name();
  this->UntypedPrintArgs(untyped_args, &ss);

  // In case the action deletes a piece of the expectation, we
  // generate the message beforehand.
  if (found && !is_excessive) {
    untyped_expectation->DescribeLocationTo(&loc);
  }

  const UntypedActionResultHolderBase* const result =
      untyped_action == NULL ?
      this->UntypedPerformDefaultAction(untyped_args, ss.str()) :
      this->UntypedPerformAction(untyped_action, untyped_args);
  if (result != NULL)
    result->PrintAsActionResult(&ss);
  ss << "\n" << why.str();

  if (!found) {
    // No expectation matches this call - reports a failure.
    Expect(false, NULL, -1, ss.str());
  } else if (is_excessive) {
    // We had an upper-bound violation and the failure message is in ss.
    Expect(false, untyped_expectation->file(),
           untyped_expectation->line(), ss.str());
  } else {
    // We had an expected call and the matching expectation is
    // described in ss.
    Log(kInfo, loc.str() + ss.str(), 2);
  }

  return result;
}

// Returns an Expectation object that references and co-owns exp,
// which must be an expectation on this mock function.
Expectation UntypedFunctionMockerBase::GetHandleOf(ExpectationBase* exp) {
  for (UntypedExpectations::const_iterator it =
           untyped_expectations_.begin();
       it != untyped_expectations_.end(); ++it) {
    if (it->get() == exp) {
      return Expectation(*it);
    }
  }

  Assert(false, __FILE__, __LINE__, "Cannot find expectation.");
  return Expectation();
  // The above statement is just to make the code compile, and will
  // never be executed.
}

// Verifies that all expectations on this mock function have been
// satisfied.  Reports one or more Google Test non-fatal failures
// and returns false if not.
bool UntypedFunctionMockerBase::VerifyAndClearExpectationsLocked()
    GTEST_EXCLUSIVE_LOCK_REQUIRED_(g_gmock_mutex) {
  g_gmock_mutex.AssertHeld();
  bool expectations_met = true;
  for (UntypedExpectations::const_iterator it =
           untyped_expectations_.begin();
       it != untyped_expectations_.end(); ++it) {
    ExpectationBase* const untyped_expectation = it->get();
    if (untyped_expectation->IsOverSaturated()) {
      // There was an upper-bound violation.  Since the error was
      // already reported when it occurred, there is no need to do
      // anything here.
      expectations_met = false;
    } else if (!untyped_expectation->IsSatisfied()) {
      expectations_met = false;
      ::std::stringstream ss;
      ss  << "Actual function call count doesn't match "
          << untyped_expectation->source_text() << "...\n";
      // No need to show the source file location of the expectation
      // in the description, as the Expect() call that follows already
      // takes care of it.
      untyped_expectation->MaybeDescribeExtraMatcherTo(&ss);
      untyped_expectation->DescribeCallCountTo(&ss);
      Expect(false, untyped_expectation->file(),
             untyped_expectation->line(), ss.str());
    }
  }

  // Deleting our expectations may trigger other mock objects to be deleted, for
  // example if an action contains a reference counted smart pointer to that
  // mock object, and that is the last reference. So if we delete our
  // expectations within the context of the global mutex we may deadlock when
  // this method is called again. Instead, make a copy of the set of
  // expectations to delete, clear our set within the mutex, and then clear the
  // copied set outside of it.
  UntypedExpectations expectations_to_delete;
  untyped_expectations_.swap(expectations_to_delete);

  g_gmock_mutex.Unlock();
  expectations_to_delete.clear();
  g_gmock_mutex.Lock();

  return expectations_met;
}

ExpectationResult UntypedFunctionMockerBase::VerifyExpectationsLocked()
    GTEST_EXCLUSIVE_LOCK_REQUIRED_(g_gmock_mutex) {
  g_gmock_mutex.AssertHeld();
  for (UntypedExpectations::const_iterator it =
       untyped_expectations_.begin();
       it != untyped_expectations_.end(); ++it) {
    ExpectationBase* const untyped_expectation = it->get();
    if (untyped_expectation->IsOverSaturated()) {
      return OverSaturated;
    }
    if (!untyped_expectation->IsSatisfied()) {
      return NotSatisfied;
    }
  }
  return Satisfied;
}

}  // namespace internal

// Class Mock.

namespace {

typedef std::set<internal::UntypedFunctionMockerBase*> FunctionMockers;

// The current state of a mock object.  Such information is needed for
// detecting leaked mock objects and explicitly verifying a mock's
// expectations.
struct MockObjectState {
  MockObjectState()
      : first_used_file(NULL), first_used_line(-1), leakable(false) {}

  // Where in the source file an ON_CALL or EXPECT_CALL is first
  // invoked on this mock object.
  const char* first_used_file;
  int first_used_line;
  ::std::string first_used_test_case;
  ::std::string first_used_test;
  bool leakable;  // true iff it's OK to leak the object.
  FunctionMockers function_mockers;  // All registered methods of the object.
};

// A global registry holding the state of all mock objects that are
// alive.  A mock object is added to this registry the first time
// Mock::AllowLeak(), ON_CALL(), or EXPECT_CALL() is called on it.  It
// is removed from the registry in the mock object's destructor.
class MockObjectRegistry {
 public:
  // Maps a mock object (identified by its address) to its state.
  typedef std::map<const void*, MockObjectState> StateMap;

  // This destructor will be called when a program exits, after all
  // tests in it have been run.  By then, there should be no mock
  // object alive.  Therefore we report any living object as test
  // failure, unless the user explicitly asked us to ignore it.
  ~MockObjectRegistry() {
    // "using ::std::cout;" doesn't work with Symbian's STLport, where cout is
    // a macro.

    if (!GMOCK_FLAG(catch_leaked_mocks))
      return;

    int leaked_count = 0;
    for (StateMap::const_iterator it = states_.begin(); it != states_.end();
         ++it) {
      if (it->second.leakable)  // The user said it's fine to leak this object.
        continue;

      // TODO(wan@google.com): Print the type of the leaked object.
      // This can help the user identify the leaked object.
      std::cout << "\n";
      const MockObjectState& state = it->second;
      std::cout << internal::FormatFileLocation(state.first_used_file,
                                                state.first_used_line);
      std::cout << " ERROR: this mock object";
      if (state.first_used_test != "") {
        std::cout << " (used in test " << state.first_used_test_case << "."
             << state.first_used_test << ")";
      }
      std::cout << " should be deleted but never is. Its address is @"
           << it->first << ".";
      leaked_count++;
    }
    if (leaked_count > 0) {
      std::cout << "\nERROR: " << leaked_count
           << " leaked mock " << (leaked_count == 1 ? "object" : "objects")
           << " found at program exit.\n";
      std::cout.flush();
      ::std::cerr.flush();
      // RUN_ALL_TESTS() has already returned when this destructor is
      // called.  Therefore we cannot use the normal Google Test
      // failure reporting mechanism.
      _exit(1);  // We cannot call exit() as it is not reentrant and
                 // may already have been called.
    }
  }

  StateMap& states() { return states_; }

 private:
  StateMap states_;
};

// Protected by g_gmock_mutex.
MockObjectRegistry g_mock_object_registry;

// Maps a mock object to the reaction Google Mock should have when an
// uninteresting method is called.  Protected by g_gmock_mutex.
std::map<const void*, internal::CallReaction> g_uninteresting_call_reaction;

// Sets the reaction Google Mock should have when an uninteresting
// method of the given mock object is called.
void SetReactionOnUninterestingCalls(const void* mock_obj,
                                     internal::CallReaction reaction)
    GTEST_LOCK_EXCLUDED_(internal::g_gmock_mutex) {
  internal::MutexLock l(&internal::g_gmock_mutex);
  g_uninteresting_call_reaction[mock_obj] = reaction;
}

}  // namespace

// Tells Google Mock to allow uninteresting calls on the given mock
// object.
void Mock::AllowUninterestingCalls(const void* mock_obj)
    GTEST_LOCK_EXCLUDED_(internal::g_gmock_mutex) {
  SetReactionOnUninterestingCalls(mock_obj, internal::kAllow);
}

// Tells Google Mock to warn the user about uninteresting calls on the
// given mock object.
void Mock::WarnUninterestingCalls(const void* mock_obj)
    GTEST_LOCK_EXCLUDED_(internal::g_gmock_mutex) {
  SetReactionOnUninterestingCalls(mock_obj, internal::kWarn);
}

// Tells Google Mock to fail uninteresting calls on the given mock
// object.
void Mock::FailUninterestingCalls(const void* mock_obj)
    GTEST_LOCK_EXCLUDED_(internal::g_gmock_mutex) {
  SetReactionOnUninterestingCalls(mock_obj, internal::kFail);
}

// Tells Google Mock the given mock object is being destroyed and its
// entry in the call-reaction table should be removed.
void Mock::UnregisterCallReaction(const void* mock_obj)
    GTEST_LOCK_EXCLUDED_(internal::g_gmock_mutex) {
  internal::MutexLock l(&internal::g_gmock_mutex);
  g_uninteresting_call_reaction.erase(mock_obj);
}

// Returns the reaction Google Mock will have on uninteresting calls
// made on the given mock object.
internal::CallReaction Mock::GetReactionOnUninterestingCalls(
    const void* mock_obj)
        GTEST_LOCK_EXCLUDED_(internal::g_gmock_mutex) {
  internal::MutexLock l(&internal::g_gmock_mutex);
  return (g_uninteresting_call_reaction.count(mock_obj) == 0) ?
      internal::kDefault : g_uninteresting_call_reaction[mock_obj];
}

// Tells Google Mock to ignore mock_obj when checking for leaked mock
// objects.
void Mock::AllowLeak(const void* mock_obj)
    GTEST_LOCK_EXCLUDED_(internal::g_gmock_mutex) {
  internal::MutexLock l(&internal::g_gmock_mutex);
  g_mock_object_registry.states()[mock_obj].leakable = true;
}

// Verifies and clears all expectations on the given mock object.  If
// the expectations aren't satisfied, generates one or more Google
// Test non-fatal failures and returns false.
bool Mock::VerifyAndClearExpectations(void* mock_obj)
    GTEST_LOCK_EXCLUDED_(internal::g_gmock_mutex) {
  internal::MutexLock l(&internal::g_gmock_mutex);
  return VerifyAndClearExpectationsLocked(mock_obj);
}

// Verifies all expectations on the given mock object and clears its
// default actions and expectations.  Returns true iff the
// verification was successful.
bool Mock::VerifyAndClear(void* mock_obj)
    GTEST_LOCK_EXCLUDED_(internal::g_gmock_mutex) {
  internal::MutexLock l(&internal::g_gmock_mutex);
  ClearDefaultActionsLocked(mock_obj);
  return VerifyAndClearExpectationsLocked(mock_obj);
}

// Verifies and clears all expectations on the given mock object.  If
// the expectations aren't satisfied, generates one or more Google
// Test non-fatal failures and returns false.
bool Mock::VerifyAndClearExpectationsLocked(void* mock_obj)
    GTEST_EXCLUSIVE_LOCK_REQUIRED_(internal::g_gmock_mutex) {
  internal::g_gmock_mutex.AssertHeld();
  if (g_mock_object_registry.states().count(mock_obj) == 0) {
    // No EXPECT_CALL() was set on the given mock object.
    return true;
  }

  // Verifies and clears the expectations on each mock method in the
  // given mock object.
  bool expectations_met = true;
  FunctionMockers& mockers =
      g_mock_object_registry.states()[mock_obj].function_mockers;
  for (FunctionMockers::const_iterator it = mockers.begin();
       it != mockers.end(); ++it) {
    if (!(*it)->VerifyAndClearExpectationsLocked()) {
      expectations_met = false;
    }
  }

  // We don't clear the content of mockers, as they may still be
  // needed by ClearDefaultActionsLocked().
  return expectations_met;
}

bool Mock::AsyncVerifyAndClearExpectations(int timeout_msec)
    GTEST_EXCLUSIVE_LOCK_REQUIRED_(internal::g_gmock_mutex) {
  internal::MutexLock l(&internal::g_gmock_mutex);
  return AsyncVerifyAndClearExpectationsLocked(timeout_msec);
}

bool Mock::AsyncVerifyAndClearExpectationsLocked(int timeout_msec)
    GTEST_EXCLUSIVE_LOCK_REQUIRED_(internal::g_gmock_mutex) {
  internal::g_gmock_mutex.AssertHeld();
  MockObjectRegistry::StateMap& state_map = g_mock_object_registry.states();
  if (state_map.empty()) {
    // No EXPECT_CALL() was set on the given mock object.
    return true;
  }

  // TODO(ezamakhov@gmail.com): refactor the next loops
  bool expectations_met = true;
<<<<<<< HEAD
  timeval first_register_time {0, 0};
=======
  timeval first_register_time;
  first_register_time.tv_sec = 0;
  first_register_time.tv_usec = 0;
  int timeout_msec = timeout_msec_in;
>>>>>>> 39221a33
  for (MockObjectRegistry::StateMap::iterator mock_it = state_map.begin();
      state_map.end() != mock_it; ++mock_it) {
    MockObjectState& state = mock_it->second;

    // Verifies the expectations on each mock method in the
    // given mock object.
    FunctionMockers& mockers = state.function_mockers;
    if (mockers.empty()) {
      internal::Assert(!mockers.empty(), __FILE__, __LINE__,
                       "No functions mocked");
      return true;
    }

    for (FunctionMockers::const_iterator it = mockers.begin();
         it != mockers.end(); ++it) {
      internal::UntypedFunctionMockerBase* base = *it;

      const timeval register_time = base->RegisteredTime();
      if (!timerisset(&first_register_time) ||
         timercmp(&register_time, &first_register_time, <)) {
        first_register_time = register_time;
      }

      // Waiting expectations loop
      do {
        const internal::ExpectationResult result =
            base->VerifyExpectationsLocked();
        if (result == internal::OverSaturated) {
          expectations_met = false;
          // break waiting procedure
          break;
        }
        if (result == internal::Satisfied) {
          // break waiting procedure
          break;
        }
        if (result == internal::NotSatisfied) {
          // If timeout expared
          if (timeout_msec <= 0) {
            expectations_met = false;
            // break waiting procedure
            break;
          }
          // Unlock callbacks procedures
          static const int sleep_msec = 10;
          internal::UnlockAndSleep(sleep_msec * 1000);
          timeout_msec -= sleep_msec;
          }
      } while (true);
    } // mockers iteration

  } // state_map iteration

    if (expectations_met) {
      const long elapsed_usecs =
          // first_register_time is empty on no expectations in mocks
          timerisset(&first_register_time)
          ? internal::UsecsElapsed(first_register_time)
          : 100 * 1000;
      // To avoid waitings very long times.
      const long max_sleep_time = timeout_msec * 10 * 1000;
      if (max_sleep_time > elapsed_usecs * 2) {
      // Wait double times
      internal::UnlockAndSleep(elapsed_usecs * 2);
      }
    }

    // Verifies and clears the expectations on each mock method in the
  // all mock objects.
  for (MockObjectRegistry::StateMap::iterator mock_it = state_map.begin();
      state_map.end() != mock_it; ++mock_it) {
    MockObjectState& state = mock_it->second;
    FunctionMockers& mockers = state.function_mockers;
    for (FunctionMockers::const_iterator it = mockers.begin();
         it != mockers.end(); ++it) {
      internal::UntypedFunctionMockerBase* base = *it;
      // Get finial result and clear expectation
      const bool final_verification = base->VerifyAndClearExpectationsLocked();
      if (!final_verification) {
        expectations_met = false;
      }
    }
  }
  // We don't clear the content of mockers, as they may still be
  // needed by ClearDefaultActionsLocked().
  return expectations_met;
}

// Registers a mock object and a mock method it owns.
void Mock::Register(const void* mock_obj,
                    internal::UntypedFunctionMockerBase* mocker)
    GTEST_LOCK_EXCLUDED_(internal::g_gmock_mutex) {
  internal::MutexLock l(&internal::g_gmock_mutex);
  g_mock_object_registry.states()[mock_obj].function_mockers.insert(mocker);
}

// Tells Google Mock where in the source code mock_obj is used in an
// ON_CALL or EXPECT_CALL.  In case mock_obj is leaked, this
// information helps the user identify which object it is.
void Mock::RegisterUseByOnCallOrExpectCall(const void* mock_obj,
                                           const char* file, int line)
    GTEST_LOCK_EXCLUDED_(internal::g_gmock_mutex) {
  internal::MutexLock l(&internal::g_gmock_mutex);
  MockObjectState& state = g_mock_object_registry.states()[mock_obj];
  if (state.first_used_file == NULL) {
    state.first_used_file = file;
    state.first_used_line = line;
    const TestInfo* const test_info =
        UnitTest::GetInstance()->current_test_info();
    if (test_info != NULL) {
      // TODO(wan@google.com): record the test case name when the
      // ON_CALL or EXPECT_CALL is invoked from SetUpTestCase() or
      // TearDownTestCase().
      state.first_used_test_case = test_info->test_case_name();
      state.first_used_test = test_info->name();
    }
  }
}

// Unregisters a mock method; removes the owning mock object from the
// registry when the last mock method associated with it has been
// unregistered.  This is called only in the destructor of
// FunctionMockerBase.
void Mock::UnregisterLocked(internal::UntypedFunctionMockerBase* mocker)
    GTEST_EXCLUSIVE_LOCK_REQUIRED_(internal::g_gmock_mutex) {
  internal::g_gmock_mutex.AssertHeld();
  for (MockObjectRegistry::StateMap::iterator it =
           g_mock_object_registry.states().begin();
       it != g_mock_object_registry.states().end(); ++it) {
    FunctionMockers& mockers = it->second.function_mockers;
    if (mockers.erase(mocker) > 0) {
      // mocker was in mockers and has been just removed.
      if (mockers.empty()) {
        g_mock_object_registry.states().erase(it);
      }
      return;
    }
  }
}

// Clears all ON_CALL()s set on the given mock object.
void Mock::ClearDefaultActionsLocked(void* mock_obj)
    GTEST_EXCLUSIVE_LOCK_REQUIRED_(internal::g_gmock_mutex) {
  internal::g_gmock_mutex.AssertHeld();

  if (g_mock_object_registry.states().count(mock_obj) == 0) {
    // No ON_CALL() was set on the given mock object.
    return;
  }

  // Clears the default actions for each mock method in the given mock
  // object.
  FunctionMockers& mockers =
      g_mock_object_registry.states()[mock_obj].function_mockers;
  for (FunctionMockers::const_iterator it = mockers.begin();
       it != mockers.end(); ++it) {
    (*it)->ClearDefaultActionsLocked();
  }

  // We don't clear the content of mockers, as they may still be
  // needed by VerifyAndClearExpectationsLocked().
}

Expectation::Expectation() {}

Expectation::Expectation(
    const internal::linked_ptr<internal::ExpectationBase>& an_expectation_base)
    : expectation_base_(an_expectation_base) {}

Expectation::~Expectation() {}

// Adds an expectation to a sequence.
void Sequence::AddExpectation(const Expectation& expectation) const {
  if (*last_expectation_ != expectation) {
    if (last_expectation_->expectation_base() != NULL) {
      expectation.expectation_base()->immediate_prerequisites_
          += *last_expectation_;
    }
    *last_expectation_ = expectation;
  }
}

// Creates the implicit sequence if there isn't one.
InSequence::InSequence() {
  if (internal::g_gmock_implicit_sequence.get() == NULL) {
    internal::g_gmock_implicit_sequence.set(new Sequence);
    sequence_created_ = true;
  } else {
    sequence_created_ = false;
  }
}

// Deletes the implicit sequence if it was created by the constructor
// of this object.
InSequence::~InSequence() {
  if (sequence_created_) {
    delete internal::g_gmock_implicit_sequence.get();
    internal::g_gmock_implicit_sequence.set(NULL);
  }
}

}  // namespace testing<|MERGE_RESOLUTION|>--- conflicted
+++ resolved
@@ -806,14 +806,9 @@
 
   // TODO(ezamakhov@gmail.com): refactor the next loops
   bool expectations_met = true;
-<<<<<<< HEAD
-  timeval first_register_time {0, 0};
-=======
   timeval first_register_time;
   first_register_time.tv_sec = 0;
   first_register_time.tv_usec = 0;
-  int timeout_msec = timeout_msec_in;
->>>>>>> 39221a33
   for (MockObjectRegistry::StateMap::iterator mock_it = state_map.begin();
       state_map.end() != mock_it; ++mock_it) {
     MockObjectState& state = mock_it->second;
