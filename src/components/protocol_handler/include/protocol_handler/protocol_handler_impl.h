--- conflicted
+++ resolved
@@ -310,11 +310,7 @@
      * \param service_type Type of session, RPC or BULK Data
      * \param data_size Size of message excluding protocol header
      * \param data Message string
-<<<<<<< HEAD
-     * \param protection_flag Protection flag for message to encrypted
      * \param is_final_message if is_final_message = true - it is last message
-=======
->>>>>>> 9473e1e0
      * \return \saRESULT_CODE Status of operation
      */
     RESULT_CODE SendSingleFrameMessage(ConnectionID connection_id,
@@ -322,13 +318,8 @@
       uint32_t protocol_version,
       const uint8_t service_type,
       size_t data_size,
-<<<<<<< HEAD
       const uint8_t* data,
-      bool protection_flag,
       const bool is_final_message);
-=======
-      const uint8_t* data);
->>>>>>> 9473e1e0
 
     /**
      * \brief Sends message which size doesn't permit to send it in one frame.
@@ -349,13 +340,8 @@
       const uint8_t service_type,
       size_t data_size,
       const uint8_t* data,
-<<<<<<< HEAD
-      bool protection_flag,
       const size_t max_data_size,
       const bool is_final_message);
-=======
-      const size_t max_data_size);
->>>>>>> 9473e1e0
 
     /**
      * \brief Sends message already containing protocol header.
