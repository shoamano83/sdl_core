/*
 * Copyright (c) 2014, Ford Motor Company
 * All rights reserved.
 *
 * Redistribution and use in source and binary forms, with or without
 * modification, are permitted provided that the following conditions are met:
 *
 * Redistributions of source code must retain the above copyright notice, this
 * list of conditions and the following disclaimer.
 *
 * Redistributions in binary form must reproduce the above copyright notice,
 * this list of conditions and the following
 * disclaimer in the documentation and/or other materials provided with the
 * distribution.
 *
 * Neither the name of the Ford Motor Company nor the names of its contributors
 * may be used to endorse or promote products derived from this software
 * without specific prior written permission.
 *
 * THIS SOFTWARE IS PROVIDED BY THE COPYRIGHT HOLDERS AND CONTRIBUTORS "AS IS"
 * AND ANY EXPRESS OR IMPLIED WARRANTIES, INCLUDING, BUT NOT LIMITED TO, THE
 * IMPLIED WARRANTIES OF MERCHANTABILITY AND FITNESS FOR A PARTICULAR PURPOSE
 * ARE DISCLAIMED. IN NO EVENT SHALL THE COPYRIGHT HOLDER OR CONTRIBUTORS BE
 * LIABLE FOR ANY DIRECT, INDIRECT, INCIDENTAL, SPECIAL, EXEMPLARY, OR
 * CONSEQUENTIAL DAMAGES (INCLUDING, BUT NOT LIMITED TO, PROCUREMENT OF
 * SUBSTITUTE GOODS OR SERVICES; LOSS OF USE, DATA, OR PROFITS; OR BUSINESS
 * INTERRUPTION) HOWEVER CAUSED AND ON ANY THEORY OF LIABILITY, WHETHER IN
 * CONTRACT, STRICT LIABILITY, OR TORT (INCLUDING NEGLIGENCE OR OTHERWISE)
 * ARISING IN ANY WAY OUT OF THE USE OF THIS SOFTWARE, EVEN IF ADVISED OF THE
 * POSSIBILITY OF SUCH DAMAGE.
 */
#include "protocol_handler/incoming_data_handler.h"
#include "protocol/common.h"
#include "utils/logger.h"

namespace protocol_handler {

SDL_CREATE_LOG_VARIABLE("ProtocolHandler")

IncomingDataHandler::IncomingDataHandler()
    : header_(), validator_(NULL), last_portion_of_data_was_malformed_(false) {}

void IncomingDataHandler::set_validator(
    const ProtocolPacket::ProtocolHeaderValidator* const validator) {
  validator_ = validator;
}

static const size_t MIN_HEADER_SIZE =
    std::min(PROTOCOL_HEADER_V1_SIZE, PROTOCOL_HEADER_V2_SIZE);

ProtocolFramePtrList IncomingDataHandler::ProcessData(
    const RawMessage& tm_message,
    RESULT_CODE& out_result,
    size_t* malformed_occurrence) {
  SDL_LOG_AUTO_TRACE();
  DCHECK(malformed_occurrence);
  const transport_manager::ConnectionUID connection_id =
      tm_message.connection_key();
  const uint8_t* data = tm_message.data();
  const size_t tm_message_size = tm_message.data_size();
  if (tm_message_size == 0 || data == NULL) {
    SDL_LOG_WARN("Wrong raw message " << tm_message_size << " bytes");
    out_result = RESULT_FAIL;
    return ProtocolFramePtrList();
  }
<<<<<<< HEAD
  LOG4CXX_TRACE(logger_,
                "Processing incoming data of size "
                    << tm_message_size << " for connection " << connection_id);
=======
  SDL_LOG_INFO("Processing incoming data of size "
               << tm_message_size << " for connection " << connection_id);
>>>>>>> e95777bb
  ConnectionsDataMap::iterator it = connections_data_.find(connection_id);
  if (connections_data_.end() == it) {
    SDL_LOG_WARN("ProcessData requested for unknown connection");
    out_result = RESULT_FAIL;
    return ProtocolFramePtrList();
  }
  std::vector<uint8_t>& connection_data = it->second;
  connection_data.insert(connection_data.end(), data, data + tm_message_size);
<<<<<<< HEAD
  LOG4CXX_TRACE(logger_,
                "Total data size for connection " << connection_id << " is "
=======
  SDL_LOG_DEBUG("Total data size for connection " << connection_id << " is "
>>>>>>> e95777bb
                                                  << connection_data.size());
  ProtocolFramePtrList out_frames;
  *malformed_occurrence = 0;
  out_result = CreateFrame(
      connection_data, out_frames, *malformed_occurrence, connection_id);
<<<<<<< HEAD
  LOG4CXX_TRACE(logger_,
                "New data size for connection " << connection_id << " is "
                                                << connection_data.size());
  if (!out_frames.empty()) {
    LOG4CXX_TRACE(logger_,
                  "Created and passed " << out_frames.size() << " packets");
=======
  SDL_LOG_DEBUG("New data size for connection " << connection_id << " is "
                                                << connection_data.size());
  if (!out_frames.empty()) {
    SDL_LOG_INFO("Created and passed " << out_frames.size() << " packets");
>>>>>>> e95777bb
  } else {
    if (RESULT_DEFERRED == out_result) {
      SDL_LOG_DEBUG(
          "No packets have been created. Waiting next portion of data.");
    } else {
      SDL_LOG_WARN("No packets have been created.");
    }
  }
  if (*malformed_occurrence > 0u || last_portion_of_data_was_malformed_) {
    out_result = RESULT_MALFORMED_OCCURS;
  } else {
    out_result = RESULT_OK;
  }
  return out_frames;
}

void IncomingDataHandler::AddConnection(
    const transport_manager::ConnectionUID connection_id) {
  SDL_LOG_AUTO_TRACE();
  // Add empty list of session to new connection
  connections_data_[connection_id] = ConnectionsDataMap::mapped_type();
}

void IncomingDataHandler::RemoveConnection(
    const transport_manager::ConnectionUID connection_id) {
  SDL_LOG_AUTO_TRACE();
  connections_data_.erase(connection_id);
}

uint32_t IncomingDataHandler::GetPacketSize(
    const ProtocolPacket::ProtocolHeader& header) {
  switch (header.version) {
    case PROTOCOL_VERSION_1:
      return header.dataSize + PROTOCOL_HEADER_V1_SIZE;
    case PROTOCOL_VERSION_2:
    case PROTOCOL_VERSION_3:
    case PROTOCOL_VERSION_4:
    case PROTOCOL_VERSION_5:
      return header.dataSize + PROTOCOL_HEADER_V2_SIZE;
    default:
      SDL_LOG_WARN("Unknown version: " << static_cast<int>(header.version));
      break;
  }
  return 0u;
}

RESULT_CODE IncomingDataHandler::CreateFrame(
    std::vector<uint8_t>& incoming_data,
    ProtocolFramePtrList& out_frames,
    size_t& malformed_occurrence,
    const transport_manager::ConnectionUID connection_id) {
  SDL_LOG_AUTO_TRACE();
  std::vector<uint8_t>::iterator data_it = incoming_data.begin();
  size_t data_size = incoming_data.size();

  while (data_size >= MIN_HEADER_SIZE) {
    header_.deserialize(&*data_it, data_size);
    const RESULT_CODE validate_result =
        validator_ ? validator_->validate(header_) : RESULT_OK;

    if (validate_result != RESULT_OK) {
      SDL_LOG_WARN("Packet validation failed");
      if (!last_portion_of_data_was_malformed_) {
        ++malformed_occurrence;
        SDL_LOG_DEBUG("Malformed message found " << malformed_occurrence);
      }
      last_portion_of_data_was_malformed_ = true;
      ++data_it;
      --data_size;
      SDL_LOG_DEBUG("Moved to the next byte "
                    << std::hex << static_cast<const void*>(&*data_it));
      continue;
    }
<<<<<<< HEAD
    LOG4CXX_TRACE(logger_, "Payload size " << header_.dataSize);
=======
    SDL_LOG_DEBUG("Payload size " << header_.dataSize);
>>>>>>> e95777bb
    const uint32_t packet_size = GetPacketSize(header_);
    if (packet_size == 0) {
      SDL_LOG_WARN("Null packet size");
      ++data_it;
      --data_size;
      SDL_LOG_DEBUG("Moved to the next byte "
                    << std::hex << static_cast<const void*>(&*data_it));
      continue;
    }
    if (data_size < packet_size) {
<<<<<<< HEAD
      LOG4CXX_TRACE(logger_, "Packet data is not available yet");
=======
      SDL_LOG_DEBUG("Packet data is not available yet");
>>>>>>> e95777bb
      incoming_data.erase(incoming_data.begin(), data_it);
      return RESULT_DEFERRED;
    }
    ProtocolFramePtr frame(new protocol_handler::ProtocolPacket(connection_id));
    const RESULT_CODE deserialize_result =
        frame->deserializePacket(&*data_it, packet_size);
<<<<<<< HEAD
    LOG4CXX_TRACE(logger_, "Deserialized frame " << frame);
=======
    SDL_LOG_DEBUG("Deserialized frame " << frame);
>>>>>>> e95777bb
    if (deserialize_result != RESULT_OK) {
      SDL_LOG_WARN("Packet deserialization failed");
      incoming_data.erase(incoming_data.begin(), data_it);
      return RESULT_FAIL;
    }

    out_frames.push_back(frame);
    last_portion_of_data_was_malformed_ = false;
<<<<<<< HEAD
    LOG4CXX_TRACE(logger_,
                  "Frame added. "
                      << "Connection ID " << connection_id);
=======
    SDL_LOG_DEBUG("Frame added. "
                  << "Connection ID " << connection_id);
>>>>>>> e95777bb

    data_it += packet_size;
    data_size -= packet_size;
  }
  incoming_data.erase(incoming_data.begin(), data_it);
  return RESULT_OK;
}
}  // namespace protocol_handler<|MERGE_RESOLUTION|>--- conflicted
+++ resolved
@@ -63,14 +63,8 @@
     out_result = RESULT_FAIL;
     return ProtocolFramePtrList();
   }
-<<<<<<< HEAD
-  LOG4CXX_TRACE(logger_,
-                "Processing incoming data of size "
-                    << tm_message_size << " for connection " << connection_id);
-=======
-  SDL_LOG_INFO("Processing incoming data of size "
+  SDL_LOG_TRACE("Processing incoming data of size "
                << tm_message_size << " for connection " << connection_id);
->>>>>>> e95777bb
   ConnectionsDataMap::iterator it = connections_data_.find(connection_id);
   if (connections_data_.end() == it) {
     SDL_LOG_WARN("ProcessData requested for unknown connection");
@@ -79,30 +73,16 @@
   }
   std::vector<uint8_t>& connection_data = it->second;
   connection_data.insert(connection_data.end(), data, data + tm_message_size);
-<<<<<<< HEAD
-  LOG4CXX_TRACE(logger_,
-                "Total data size for connection " << connection_id << " is "
-=======
-  SDL_LOG_DEBUG("Total data size for connection " << connection_id << " is "
->>>>>>> e95777bb
+  SDL_LOG_TRACE("Total data size for connection " << connection_id << " is "
                                                   << connection_data.size());
   ProtocolFramePtrList out_frames;
   *malformed_occurrence = 0;
   out_result = CreateFrame(
       connection_data, out_frames, *malformed_occurrence, connection_id);
-<<<<<<< HEAD
-  LOG4CXX_TRACE(logger_,
-                "New data size for connection " << connection_id << " is "
+  SDL_LOG_TRACE("New data size for connection " << connection_id << " is "
                                                 << connection_data.size());
   if (!out_frames.empty()) {
-    LOG4CXX_TRACE(logger_,
-                  "Created and passed " << out_frames.size() << " packets");
-=======
-  SDL_LOG_DEBUG("New data size for connection " << connection_id << " is "
-                                                << connection_data.size());
-  if (!out_frames.empty()) {
-    SDL_LOG_INFO("Created and passed " << out_frames.size() << " packets");
->>>>>>> e95777bb
+    SDL_LOG_TRACE("Created and passed " << out_frames.size() << " packets");
   } else {
     if (RESULT_DEFERRED == out_result) {
       SDL_LOG_DEBUG(
@@ -176,11 +156,7 @@
                     << std::hex << static_cast<const void*>(&*data_it));
       continue;
     }
-<<<<<<< HEAD
-    LOG4CXX_TRACE(logger_, "Payload size " << header_.dataSize);
-=======
-    SDL_LOG_DEBUG("Payload size " << header_.dataSize);
->>>>>>> e95777bb
+    SDL_LOG_TRACE("Payload size " << header_.dataSize);
     const uint32_t packet_size = GetPacketSize(header_);
     if (packet_size == 0) {
       SDL_LOG_WARN("Null packet size");
@@ -191,22 +167,14 @@
       continue;
     }
     if (data_size < packet_size) {
-<<<<<<< HEAD
-      LOG4CXX_TRACE(logger_, "Packet data is not available yet");
-=======
-      SDL_LOG_DEBUG("Packet data is not available yet");
->>>>>>> e95777bb
+      SDL_LOG_TRACE("Packet data is not available yet");
       incoming_data.erase(incoming_data.begin(), data_it);
       return RESULT_DEFERRED;
     }
     ProtocolFramePtr frame(new protocol_handler::ProtocolPacket(connection_id));
     const RESULT_CODE deserialize_result =
         frame->deserializePacket(&*data_it, packet_size);
-<<<<<<< HEAD
-    LOG4CXX_TRACE(logger_, "Deserialized frame " << frame);
-=======
-    SDL_LOG_DEBUG("Deserialized frame " << frame);
->>>>>>> e95777bb
+    SDL_LOG_TRACE("Deserialized frame " << frame);
     if (deserialize_result != RESULT_OK) {
       SDL_LOG_WARN("Packet deserialization failed");
       incoming_data.erase(incoming_data.begin(), data_it);
@@ -215,14 +183,8 @@
 
     out_frames.push_back(frame);
     last_portion_of_data_was_malformed_ = false;
-<<<<<<< HEAD
-    LOG4CXX_TRACE(logger_,
-                  "Frame added. "
-                      << "Connection ID " << connection_id);
-=======
-    SDL_LOG_DEBUG("Frame added. "
+    SDL_LOG_TRACE("Frame added. "
                   << "Connection ID " << connection_id);
->>>>>>> e95777bb
 
     data_it += packet_size;
     data_size -= packet_size;
