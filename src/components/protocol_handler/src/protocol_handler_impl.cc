/*
 * Copyright (c) 2014, Ford Motor Company
 * All rights reserved.
 *
 * Redistribution and use in source and binary forms, with or without
 * modification, are permitted provided that the following conditions are met:
 *
 * Redistributions of source code must retain the above copyright notice, this
 * list of conditions and the following disclaimer.
 *
 * Redistributions in binary form must reproduce the above copyright notice,
 * this list of conditions and the following
 * disclaimer in the documentation and/or other materials provided with the
 * distribution.
 *
 * Neither the name of the Ford Motor Company nor the names of its contributors
 * may be used to endorse or promote products derived from this software
 * without specific prior written permission.
 *
 * THIS SOFTWARE IS PROVIDED BY THE COPYRIGHT HOLDERS AND CONTRIBUTORS "AS IS"
 * AND ANY EXPRESS OR IMPLIED WARRANTIES, INCLUDING, BUT NOT LIMITED TO, THE
 * IMPLIED WARRANTIES OF MERCHANTABILITY AND FITNESS FOR A PARTICULAR PURPOSE
 * ARE DISCLAIMED. IN NO EVENT SHALL THE COPYRIGHT HOLDER OR CONTRIBUTORS BE
 * LIABLE FOR ANY DIRECT, INDIRECT, INCIDENTAL, SPECIAL, EXEMPLARY, OR
 * CONSEQUENTIAL DAMAGES (INCLUDING, BUT NOT LIMITED TO, PROCUREMENT OF
 * SUBSTITUTE GOODS OR SERVICES; LOSS OF USE, DATA, OR PROFITS; OR BUSINESS
 * INTERRUPTION) HOWEVER CAUSED AND ON ANY THEORY OF LIABILITY, WHETHER IN
 * CONTRACT, STRICT LIABILITY, OR TORT (INCLUDING NEGLIGENCE OR OTHERWISE)
 * ARISING IN ANY WAY OUT OF THE USE OF THIS SOFTWARE, EVEN IF ADVISED OF THE
 * POSSIBILITY OF SUCH DAMAGE.
 */

#include "protocol_handler/protocol_handler_impl.h"
#include <memory.h>

#include "connection_handler/connection_handler_impl.h"
#include "config_profile/profile.h"

namespace protocol_handler {

CREATE_LOGGERPTR_GLOBAL(logger_, "ProtocolHandler")

/**
 * Function return packet data as std::string.
 * If packet data is not printable return error message
 */
std::string ConvertPacketDataToString(const uint8_t *data,
                                      const std::size_t data_size);

const size_t kStackSize = 32768;

class ProtocolHandlerImpl::IncomingDataHandler {
 public:
  IncomingDataHandler() : connections_data_() {}

  bool ProcessData(const RawMessagePtr tm_message,
                   std::vector<ProtocolFramePtr>* out_frames) {
    DCHECK(tm_message);
    DCHECK(out_frames != NULL);
    const ConnectionID connection_id = tm_message->connection_key();
    const uint8_t* data = tm_message->data();
    const std::size_t size = tm_message->data_size();
    DCHECK(size > 0); DCHECK(data != NULL);
    LOG4CXX_TRACE(logger_, "Start of processing incoming data of size "
                               << size << " for connection " << connection_id);
    const uint32_t kBytesForSizeDetection = 8;
    ConnectionsData::iterator it = connections_data_.find(connection_id);
    if (connections_data_.end() == it) {
      LOG4CXX_ERROR(logger_, "ProcessData requested for unknown connection");
      return false;
    }
    std::vector<uint8_t>& connection_data = it->second;
    connection_data.insert(connection_data.end(), data, data + size);

    LOG4CXX_TRACE(logger_, "Total data size for connection "
                               << connection_id << " is "
                               << connection_data.size());
    while (connection_data.size() >= kBytesForSizeDetection) {
      const uint32_t packet_size = GetPacketSize(&connection_data[0]);
      if (0 == packet_size) {
        LOG4CXX_ERROR(logger_, "Failed to get packet size");
        return false;
      }
      LOG4CXX_TRACE(logger_, "Packet size " << packet_size);
      if (connection_data.size() >= packet_size) {
        ProtocolFramePtr frame(new protocol_handler::ProtocolPacket(
            connection_id, &connection_data[0], packet_size));
        out_frames->push_back(frame);
        connection_data.erase(connection_data.begin(),
                              connection_data.begin() + packet_size);
        LOG4CXX_TRACE(logger_,
                      "Packet created and passed, new data size for connection "
                          << connection_id << " is " << connection_data.size());
      } else {
        LOG4CXX_TRACE(logger_, "Packet data is not available yet");
        return true;
      }
    }
    return true;
  }

  void AddConnection(ConnectionID connection_id) {
    connections_data_[connection_id] = std::vector<uint8_t>();
  }

  void RemoveConnection(ConnectionID connection_id) {
    connections_data_.erase(connection_id);
  }

 private:
  /**
   * @brief Returns size of frame to be formed from raw bytes.
   * expects first bytes of message which will be treated as frame header.
   */
  uint32_t GetPacketSize(unsigned char* received_bytes) {
    DCHECK(received_bytes != NULL);
    unsigned char offset = sizeof(uint32_t);
    unsigned char version = received_bytes[0] >> 4u;
    uint32_t frame_body_size = received_bytes[offset++] << 24u;
    frame_body_size |= received_bytes[offset++] << 16u;
    frame_body_size |= received_bytes[offset++] << 8u;
    frame_body_size |= received_bytes[offset++];

    uint32_t required_size = frame_body_size;
    switch (version) {
      case PROTOCOL_VERSION_1:
        required_size += PROTOCOL_HEADER_V1_SIZE;
        break;
      case PROTOCOL_VERSION_3:
      case PROTOCOL_VERSION_2:
        required_size += PROTOCOL_HEADER_V2_SIZE;
        break;
      default:
        LOG4CXX_ERROR(logger_, "Unknown protocol version.");
        return 0;
    }
    return required_size;
  }

  typedef std::map<ConnectionID, std::vector<uint8_t> > ConnectionsData;
  ConnectionsData connections_data_;
};

ProtocolHandlerImpl::ProtocolHandlerImpl(
    transport_manager::TransportManager* transport_manager_param)
    : protocol_observers_(),
      session_observer_(0),
      transport_manager_(transport_manager_param),
      kPeriodForNaviAck(5),
      incoming_data_handler_(new IncomingDataHandler),
      security_manager_(NULL),
      raw_ford_messages_from_mobile_("MessagesFromMobileAppHandler", this,
                                     threads::ThreadOptions(kStackSize)),
      raw_ford_messages_to_mobile_("MessagesToMobileAppHandler", this,
                                   threads::ThreadOptions(kStackSize))
#ifdef TIME_TESTER
      , metric_observer_(NULL)
#endif  // TIME_TESTER

{
  LOG4CXX_TRACE_ENTER(logger_);

  LOG4CXX_TRACE_EXIT(logger_);
}

ProtocolHandlerImpl::~ProtocolHandlerImpl() {
  if (!protocol_observers_.empty()) {
    LOG4CXX_WARN(logger_, "Not all observers have unsubscribed"
                 " from ProtocolHandlerImpl");
  }
}

void ProtocolHandlerImpl::AddProtocolObserver(ProtocolObserver* observer) {
  if (!observer) {
    LOG4CXX_ERROR(logger_, "Invalid (NULL) pointer to IProtocolObserver.");
    return;
  }
  protocol_observers_.insert(observer);
}

void ProtocolHandlerImpl::RemoveProtocolObserver(ProtocolObserver* observer) {
  if (!observer) {
    LOG4CXX_ERROR(logger_, "Invalid (NULL) pointer to IProtocolObserver.");
    return;
  }
  protocol_observers_.erase(observer);
}

void ProtocolHandlerImpl::set_session_observer(SessionObserver* observer) {
  if (!observer) {
<<<<<<< HEAD
    LOG4CXX_WARN(logger_, "Invalid (NULL) pointer to ISessionObserver.");
  }
=======
    LOG4CXX_ERROR(logger_, "Invalid (NULL) pointer to ISessionObserver.");
    return;
  }

>>>>>>> 5c4a8e12
  session_observer_ = observer;
}

void ProtocolHandlerImpl::SendStartSessionAck(ConnectionID connection_id,
                                              uint8_t session_id,
                                              uint8_t protocol_version,
                                              uint32_t hash_code,
                                              uint8_t service_type,
                                              bool encrypted) {
  LOG4CXX_TRACE_ENTER(logger_);

  uint8_t protocolVersion;

  if (0 == profile::Profile::instance()->heart_beat_timeout()) {
    protocolVersion = PROTOCOL_VERSION_2;
    LOG4CXX_INFO(logger_, "Heart beat timeout == 0 => SET PROTOCOL_VERSION_2");
  } else {
    protocolVersion = PROTOCOL_VERSION_3;
    LOG4CXX_INFO(logger_, "Heart beat timeout != 0 => SET PROTOCOL_VERSION_3");
  }

  ProtocolFramePtr ptr(new protocol_handler::ProtocolPacket(connection_id,
    protocolVersion, encrypted, FRAME_TYPE_CONTROL,
    service_type, FRAME_DATA_START_SERVICE_ACK, session_id,
    0, hash_code));

  raw_ford_messages_to_mobile_.PostMessage(
      impl::RawFordMessageToMobile(ptr, false));

  LOG4CXX_DEBUG(logger_,
                "SendStartSessionAck() for connection " << connection_id
                << " for service_type " << static_cast<int32_t>(service_type)
                << " session_id " << static_cast<int32_t>(session_id)
                << " protection " << (encrypted ? "ON" : "OFF"));

  LOG4CXX_TRACE_EXIT(logger_);
}

void ProtocolHandlerImpl::SendStartSessionNAck(ConnectionID connection_id,
                                               uint8_t session_id,
                                               uint8_t protocol_version,
                                               uint8_t service_type) {
  LOG4CXX_TRACE_ENTER(logger_);

  ProtocolFramePtr ptr(new protocol_handler::ProtocolPacket(connection_id,
      protocol_version, PROTECTION_OFF, FRAME_TYPE_CONTROL,
      service_type, FRAME_DATA_START_SERVICE_NACK,
      session_id, 0, 0));

  raw_ford_messages_to_mobile_.PostMessage(
      impl::RawFordMessageToMobile(ptr, false));

  LOG4CXX_DEBUG(logger_,
                "sendStartSessionNAck() for connection " << connection_id
                << " for service_type " << static_cast<int32_t>(service_type)
                << " session_id " << static_cast<int32_t>(session_id));

  LOG4CXX_TRACE_EXIT(logger_);
}

void ProtocolHandlerImpl::SendEndSessionNAck(ConnectionID connection_id,
                                             uint32_t session_id,
                                             uint8_t protocol_version,
                                             uint8_t service_type) {
  LOG4CXX_TRACE_ENTER(logger_);

  ProtocolFramePtr ptr(new protocol_handler::ProtocolPacket(connection_id,
      protocol_version, PROTECTION_OFF, FRAME_TYPE_CONTROL,
      service_type, FRAME_DATA_END_SERVICE_NACK,
      session_id, 0, 0));

  raw_ford_messages_to_mobile_.PostMessage(
      impl::RawFordMessageToMobile(ptr, false));

  LOG4CXX_DEBUG(logger_, "SendEndSessionNAck() for connection " << connection_id
                << " for service_type " << static_cast<int32_t>(service_type)
                << " session_id " << static_cast<int32_t>(session_id));

  LOG4CXX_TRACE_EXIT(logger_);
}

void ProtocolHandlerImpl::SendEndSessionAck(ConnectionID connection_id,
                                            uint8_t session_id,
                                            uint8_t protocol_version,
                                            uint32_t hash_code,
                                            uint8_t service_type) {
  LOG4CXX_TRACE_ENTER(logger_);

  ProtocolFramePtr ptr(new protocol_handler::ProtocolPacket(connection_id,
      protocol_version, PROTECTION_OFF, FRAME_TYPE_CONTROL,
      service_type, FRAME_DATA_END_SERVICE_ACK, session_id, 0,
      hash_code));

  raw_ford_messages_to_mobile_.PostMessage(
      impl::RawFordMessageToMobile(ptr, false));

  LOG4CXX_DEBUG(logger_,
                "SendEndSessionAck() for connection " << connection_id
                << " for service_type " << static_cast<int32_t>(service_type)
                << " session_id " << static_cast<int32_t>(session_id));

  LOG4CXX_TRACE_EXIT(logger_);
}

void ProtocolHandlerImpl::SendEndSession(int32_t connection_id,
                                         uint8_t session_id) {
  LOG4CXX_TRACE_ENTER(logger_);

  ProtocolFramePtr ptr(new protocol_handler::ProtocolPacket(connection_id,
      PROTOCOL_VERSION_3, COMPRESS_OFF, FRAME_TYPE_CONTROL,
      SERVICE_TYPE_RPC, FRAME_DATA_END_SERVICE, session_id, 0,
      session_observer_->KeyFromPair(connection_id, session_id)));

  raw_ford_messages_to_mobile_.PostMessage(
      impl::RawFordMessageToMobile(ptr, false));

  LOG4CXX_INFO(logger_, "SendEndSession() for connection " << connection_id
               << " for service_type " << static_cast<int32_t>(SERVICE_TYPE_RPC)
               << " session_id " << static_cast<int32_t>(session_id));

  LOG4CXX_TRACE_EXIT(logger_);
}

RESULT_CODE ProtocolHandlerImpl::SendHeartBeatAck(ConnectionID connection_id,
                                                  uint8_t session_id,
                                                  uint32_t message_id) {
  LOG4CXX_TRACE_ENTER(logger_);

  ProtocolFramePtr ptr(new protocol_handler::ProtocolPacket(connection_id,
      PROTOCOL_VERSION_3, PROTECTION_OFF, FRAME_TYPE_CONTROL,
      SERVICE_TYPE_CONTROL, FRAME_DATA_HEART_BEAT_ACK, session_id,
      0, message_id));

  raw_ford_messages_to_mobile_.PostMessage(
      impl::RawFordMessageToMobile(ptr, false));

  LOG4CXX_TRACE_EXIT(logger_);
  return RESULT_OK;
}

void ProtocolHandlerImpl::SendHeartBeat(int32_t connection_id,
                                        uint8_t session_id) {
  LOG4CXX_TRACE_ENTER(logger_);

  ProtocolFramePtr ptr(new protocol_handler::ProtocolPacket(connection_id,
      PROTOCOL_VERSION_3, PROTECTION_OFF, FRAME_TYPE_CONTROL,
      SERVICE_TYPE_CONTROL, FRAME_DATA_HEART_BEAT, session_id,
      0, 0));

  raw_ford_messages_to_mobile_.PostMessage(
      impl::RawFordMessageToMobile(ptr, false));

  LOG4CXX_TRACE_EXIT(logger_);
}

void ProtocolHandlerImpl::SendMessageToMobileApp(const RawMessagePtr message,
                                                 bool final_message) {
  LOG4CXX_TRACE_ENTER(logger_);
  if (!message) {
    LOG4CXX_ERROR(logger_,
        "Invalid message for sending to mobile app is received.");
    LOG4CXX_TRACE_EXIT(logger_);
    return;
  }

  if (!session_observer_) {
    LOG4CXX_ERROR(
        logger_,
        "Cannot handle message to mobile app:" <<
        " ISessionObserver doesn't exist.");
    return;
  }

  const uint32_t header_size = (PROTOCOL_VERSION_1 == message->protocol_version())
      ? PROTOCOL_HEADER_V1_SIZE : PROTOCOL_HEADER_V2_SIZE;
  uint32_t maxDataSize = MAXIMUM_FRAME_DATA_SIZE - header_size;
  const security_manager::SSLContext* ssl_context = session_observer_->
      GetSSLContext(message->connection_key(), message->service_type());
  if (ssl_context && ssl_context->IsInitCompleted()) {
    maxDataSize = ssl_context->get_max_block_size(maxDataSize);
  }
  LOG4CXX_DEBUG(logger_, "Optimal packet size is." << maxDataSize);
  DCHECK(MAXIMUM_FRAME_DATA_SIZE > maxDataSize);

  uint32_t connection_handle = 0;
  uint8_t sessionID = 0;
  session_observer_->PairFromKey(message->connection_key(), &connection_handle,
                                 &sessionID);

  if (message->data_size() <= maxDataSize) {
    RESULT_CODE result = SendSingleFrameMessage(connection_handle, sessionID,
                                                message->protocol_version(),
                                                message->service_type(),
                                                message->data_size(),
                                                message->data(),
                                                final_message);
    if (result != RESULT_OK) {
      LOG4CXX_ERROR(logger_,
          "ProtocolHandler failed to send single frame message.");
    }
  } else {
    LOG4CXX_INFO_EXT(
        logger_,
        "Message will be sent in multiple frames; max size is " << maxDataSize);

    RESULT_CODE result = SendMultiFrameMessage(connection_handle, sessionID,
                                               message->protocol_version(),
                                               message->service_type(),
                                               message->data_size(),
                                               message->data(),
                                               maxDataSize, final_message);
    if (result != RESULT_OK) {
      LOG4CXX_ERROR(logger_,
          "ProtocolHandler failed to send multiframe messages.");
    }
  }
  LOG4CXX_TRACE_EXIT(logger_);
}

void ProtocolHandlerImpl::OnTMMessageReceived(const RawMessagePtr tm_message) {
  LOG4CXX_TRACE_ENTER(logger_);

  if (tm_message) {
    LOG4CXX_INFO(
        logger_,
        "Received data from TM  with connection id " << tm_message->connection_key() <<
        " msg data_size "      << tm_message->data_size());
  } else {
    LOG4CXX_ERROR(
        logger_,
        "Invalid incoming message received in ProtocolHandler from Transport Manager.");
    return;
  }

  std::vector<ProtocolFramePtr> protocol_frames;
  const bool ok =
      incoming_data_handler_->ProcessData(tm_message, &protocol_frames);
  if (!ok) {
    LOG4CXX_ERROR(logger_,
                  "Incoming data processing failed. Terminating connection.");
    transport_manager_->DisconnectForce(tm_message->connection_key());
  }

  for (std::vector<ProtocolFramePtr>::const_iterator it =
       protocol_frames.begin(); it != protocol_frames.end(); ++it) {
    const TimevalStruct start_time = date_time::DateTime::getCurrentTime();
    ProtocolFramePtr frame = *it;
    const RESULT_CODE result = DecryptFrame(frame);
    if (result != RESULT_OK) {
      LOG4CXX_WARN(logger_, "Error frame decryption. Frame skipped.");
      continue;
    }
    impl::RawFordMessageFromMobile msg(*it);
#ifdef TIME_TESTER
    if (metric_observer_) {
      metric_observer_->StartMessageProcess(msg->message_id(), start_time);
    }
#endif  // TIME_TESTER

    raw_ford_messages_from_mobile_.PostMessage(msg);
  }
  LOG4CXX_TRACE_EXIT(logger_);
}

void ProtocolHandlerImpl::OnTMMessageReceiveFailed(
    const transport_manager::DataReceiveError& error) {
  // TODO(PV): implement
  LOG4CXX_ERROR(logger_, "Received error on attemping to recieve message.");
}

void ProtocolHandlerImpl::NotifySubscribers(const RawMessagePtr message) {
  for (ProtocolObservers::iterator it = protocol_observers_.begin();
      protocol_observers_.end() != it; ++it) {
    (*it)->OnMessageReceived(message);
  }
}

void ProtocolHandlerImpl::OnTMMessageSend(const RawMessagePtr message) {
  LOG4CXX_INFO(logger_, "Sending message finished successfully.");

  uint32_t connection_handle = 0;
  uint8_t sessionID = 0;
  const ProtocolPacket sent_message(message->connection_key(),
                                    message->data(),
                                    message->data_size());

  std::map<uint8_t, uint32_t>::iterator it =
      sessions_last_message_id_.find(sent_message.session_id());

  if (sessions_last_message_id_.end() != it) {
    uint32_t last_message_id = it->second;
    sessions_last_message_id_.erase(it);
    if ((sent_message.message_id() ==  last_message_id) &&
        ((FRAME_TYPE_SINGLE == sent_message.frame_type()) ||
        ((FRAME_TYPE_CONSECUTIVE == sent_message.frame_type()) &&
         (0 == sent_message.frame_data())))) {
      session_observer_->PairFromKey(message->connection_key(),
                                       &connection_handle,
                                       &sessionID);
      transport_manager_->Disconnect(connection_handle);
    }
  }

  for (ProtocolObservers::iterator it = protocol_observers_.begin();
      protocol_observers_.end() != it; ++it) {
    (*it)->OnMobileMessageSent(message);
  }
}

void ProtocolHandlerImpl::OnTMMessageSendFailed(
    const transport_manager::DataSendError& error,
    const RawMessagePtr message) {
  // TODO(PV): implement
  LOG4CXX_ERROR(logger_, "Sending message " << message->data_size()
                << " bytes failed: " << error.text());
}

void ProtocolHandlerImpl::OnConnectionEstablished(
    const transport_manager::DeviceInfo& device_info,
    const transport_manager::ConnectionUID& connection_id) {
  incoming_data_handler_->AddConnection(connection_id);
}

void ProtocolHandlerImpl::OnConnectionClosed(
    const transport_manager::ConnectionUID& connection_id) {
  incoming_data_handler_->RemoveConnection(connection_id);
}

RESULT_CODE ProtocolHandlerImpl::SendFrame(const ProtocolFramePtr packet) {
  LOG4CXX_TRACE_ENTER(logger_);
  if (!packet) {
    LOG4CXX_ERROR(logger_, "Failed to send empty packet.");
    LOG4CXX_TRACE_EXIT(logger_);
    return RESULT_FAIL;
  }
  // TODO(EZamakhov): move Encryption as part of serialization process
  // and return protect flag to Packet constructor for makeing design by Policy
  const RESULT_CODE result = EncryptFrame(packet);
  if (result != RESULT_OK) {
    LOG4CXX_WARN(logger_, "Error frame encryption. Frame droped.");
    LOG4CXX_TRACE_EXIT(logger_);
    return RESULT_FAIL;
  }

  LOG4CXX_INFO_EXT(logger_, "Packet to be sent: " <<
                   ConvertPacketDataToString(packet->data(), packet->data_size()) <<
                   " of size: " << packet->data_size());
  const RawMessagePtr message_to_send = packet->serializePacket();
  LOG4CXX_INFO(logger_,
               "Message to send with connection id " <<
               static_cast<int>(packet->connection_id()));

  if (!transport_manager_) {
    LOG4CXX_WARN(logger_, "No Transport Manager found.");
    LOG4CXX_TRACE_EXIT(logger_);
    return RESULT_FAIL;
  }
  if (transport_manager::E_SUCCESS !=
      transport_manager_->SendMessageToDevice(message_to_send)) {
    LOG4CXX_WARN(logger_, "Can't send message to device");
    LOG4CXX_TRACE_EXIT(logger_);
    return RESULT_FAIL;
  };

  LOG4CXX_TRACE_EXIT(logger_);
  return RESULT_OK;
}

RESULT_CODE ProtocolHandlerImpl::SendSingleFrameMessage(
    ConnectionID connection_id, const uint8_t session_id,
    uint32_t protocol_version, const uint8_t service_type,
    size_t data_size, const uint8_t* data,
    const bool is_final_message) {
  LOG4CXX_TRACE_ENTER(logger_);

  ProtocolFramePtr ptr(new protocol_handler::ProtocolPacket(connection_id,
      protocol_version, PROTECTION_OFF, FRAME_TYPE_SINGLE, service_type, 0,
      session_id, data_size, message_counters_[session_id]++, data));

  raw_ford_messages_to_mobile_.PostMessage(
      impl::RawFordMessageToMobile(ptr, is_final_message));

  LOG4CXX_TRACE_EXIT(logger_);
  return RESULT_OK;
}

RESULT_CODE ProtocolHandlerImpl::SendMultiFrameMessage(
    ConnectionID connection_id, const uint8_t session_id,
    uint32_t protocol_version, const uint8_t service_type,
    size_t data_size, const uint8_t* data,
    const size_t maxdata_size, const bool is_final_message) {
  LOG4CXX_TRACE_ENTER(logger_);

  LOG4CXX_INFO_EXT(
      logger_, " data size " << data_size << " maxdata_size " << maxdata_size);

  int32_t numOfFrames = 0;
  int32_t lastdata_size = 0;
  // Send data
  if (data_size % maxdata_size) {
    numOfFrames = (data_size / maxdata_size) + 1;
    lastdata_size = data_size % maxdata_size;
  } else {
    numOfFrames = data_size / maxdata_size;
    lastdata_size = maxdata_size;
  }

  LOG4CXX_INFO_EXT(
      logger_,
      "Data size " << data_size << " of " << numOfFrames <<
      " frames with last frame " << lastdata_size);

  uint8_t* outDataFirstFrame = new uint8_t[FIRST_FRAME_DATA_SIZE];
  outDataFirstFrame[0] = data_size >> 24;
  outDataFirstFrame[1] = data_size >> 16;
  outDataFirstFrame[2] = data_size >> 8;
  outDataFirstFrame[3] = data_size;

  outDataFirstFrame[4] = numOfFrames >> 24;
  outDataFirstFrame[5] = numOfFrames >> 16;
  outDataFirstFrame[6] = numOfFrames >> 8;
  outDataFirstFrame[7] = numOfFrames;

  ProtocolFramePtr firstPacket(new protocol_handler::ProtocolPacket(connection_id,
      protocol_version, PROTECTION_OFF, FRAME_TYPE_FIRST, service_type, 0,
      session_id, FIRST_FRAME_DATA_SIZE, ++message_counters_[session_id],
      outDataFirstFrame));

  raw_ford_messages_to_mobile_.PostMessage(
      impl::RawFordMessageToMobile(firstPacket, false));
  LOG4CXX_INFO_EXT(logger_, "First frame is sent.");

  uint8_t* outDataFrame = new uint8_t[maxdata_size];
  for (uint32_t i = 0; i < numOfFrames; i++) {
    if (i != (numOfFrames - 1)) {
      memcpy(outDataFrame, data + (maxdata_size * i), maxdata_size);

      ProtocolFramePtr ptr(new protocol_handler::ProtocolPacket(connection_id,
          protocol_version, PROTECTION_OFF, FRAME_TYPE_CONSECUTIVE,
          service_type, ((i % FRAME_DATA_MAX_VALUE) + 1), session_id,
          maxdata_size, message_counters_[session_id], outDataFrame));

      raw_ford_messages_to_mobile_.PostMessage(
          impl::RawFordMessageToMobile(ptr, false));

    } else {
      memcpy(outDataFrame, data + (maxdata_size * i), lastdata_size);

      ProtocolFramePtr ptr(new protocol_handler::ProtocolPacket(connection_id,
          protocol_version, PROTECTION_OFF, FRAME_TYPE_CONSECUTIVE,
          service_type, 0x0, session_id, lastdata_size,
          message_counters_[session_id], outDataFrame));

      raw_ford_messages_to_mobile_.PostMessage(
          impl::RawFordMessageToMobile(ptr, is_final_message));
    }
  }

  LOG4CXX_TRACE_EXIT(logger_);
  return RESULT_OK;
}

RESULT_CODE ProtocolHandlerImpl::HandleMessage(ConnectionID connection_id,
                                               const ProtocolFramePtr packet) {
  LOG4CXX_TRACE_ENTER(logger_);
  switch (packet->frame_type()) {
    case FRAME_TYPE_CONTROL:
      LOG4CXX_INFO(logger_, "handleMessage() - case FRAME_TYPE_CONTROL");
      LOG4CXX_TRACE_EXIT(logger_);
      return HandleControlMessage(connection_id, packet);
<<<<<<< HEAD
    case FRAME_TYPE_SINGLE:
      return HandleSingleFrameMessage(connection_id, packet);
=======
    }
    case FRAME_TYPE_SINGLE: {
      LOG4CXX_INFO(
          logger_,
            "FRAME_TYPE_SINGLE message of size " << packet->data_size() << "; message "
            << ConvertPacketDataToString(packet->data(), packet->data_size()));

      if (!session_observer_) {
        LOG4CXX_ERROR(
            logger_,
            "Cannot handle message from Transport"
            << " Manager: ISessionObserver doesn't exist.");

        LOG4CXX_TRACE_EXIT(logger_);
        return RESULT_FAIL;
      }

      int32_t connection_key = session_observer_->KeyFromPair(
          connection_id, packet->session_id());

      RawMessagePtr raw_message(
          new RawMessage(connection_key, packet->protocol_version(), packet->data(),
                         packet->data_size(), packet->service_type()));
#ifdef TIME_TESTER
      if (metric_observer_) {
        PHMetricObserver::MessageMetric* metric = new PHMetricObserver::MessageMetric();
        metric->message_id = packet->message_id();
        metric->connection_key = connection_key;
        metric->raw_msg = raw_message;
        metric_observer_->EndMessageProcess(metric);
      }
#endif
      NotifySubscribers(raw_message);
      break;
    }
>>>>>>> 5c4a8e12
    case FRAME_TYPE_FIRST:
    case FRAME_TYPE_CONSECUTIVE:
      LOG4CXX_INFO(logger_, "handleMessage() - case FRAME_TYPE_CONSECUTIVE");
      LOG4CXX_TRACE_EXIT(logger_);
      return HandleMultiFrameMessage(connection_id, packet);
    default: {
      LOG4CXX_WARN(logger_, "handleMessage() - case default!!!");
      return RESULT_FAIL;
    }
  }

  LOG4CXX_TRACE_EXIT(logger_);
  return RESULT_OK;
}

RESULT_CODE ProtocolHandlerImpl::HandleSingleFrameMessage(
    ConnectionID connection_id, const ProtocolFramePtr packet) {
  LOG4CXX_TRACE_ENTER(logger_);

  LOG4CXX_INFO(
      logger_,
        "FRAME_TYPE_SINGLE message of size " << packet->data_size() << "; message "
        << ConvertPacketDataToString(packet->data(), packet->data_size()));

  if (!session_observer_) {
    LOG4CXX_ERROR(logger_,
                  "Cannot handle message from Transport"
                  << " Manager: ISessionObserver doesn't exist.");
    LOG4CXX_TRACE_EXIT(logger_);
    return RESULT_FAIL;
  }

  const uint32_t connection_key =
      session_observer_->KeyFromPair(connection_id, packet->session_id());

  const RawMessagePtr rawMessage(
        new RawMessage(connection_key, packet->protocol_version(), packet->data(),
                       packet->total_data_bytes(), packet->service_type()));
  if (!rawMessage) {
    LOG4CXX_TRACE_EXIT(logger_);
    return RESULT_FAIL;
  }
  if (metric_observer_) {
    PHMetricObserver::MessageMetric* metric = new PHMetricObserver::MessageMetric();
    metric->message_id = packet->message_id();
    metric->connection_key = connection_key;
    metric->raw_msg = rawMessage;
    metric_observer_->EndMessageProcess(metric);
  }

  NotifySubscribers(rawMessage);
  LOG4CXX_TRACE_EXIT(logger_);
  return RESULT_OK;
}

RESULT_CODE ProtocolHandlerImpl::HandleMultiFrameMessage(
    ConnectionID connection_id, const ProtocolFramePtr packet) {
  LOG4CXX_TRACE_ENTER(logger_);
  if (!session_observer_) {
    LOG4CXX_ERROR(logger_, "No ISessionObserver set.");

    LOG4CXX_TRACE_EXIT(logger_);
    return RESULT_FAIL;
  }

  int32_t key = session_observer_->KeyFromPair(connection_id,
                                               packet->session_id());
  LOG4CXX_INFO_EXT(
      logger_,
      "Packet " << packet << "; session id " << static_cast<int32_t>(key));

  if (packet->frame_type() == FRAME_TYPE_FIRST) {
    LOG4CXX_INFO(logger_, "handleMultiFrameMessage() - FRAME_TYPE_FIRST "
                 << packet->data_size());
    incomplete_multi_frame_messages_[key] = packet;
  } else {
    LOG4CXX_INFO(logger_, "handleMultiFrameMessage() - Consecutive frame");

    std::map<int32_t, ProtocolFramePtr>::iterator it =
        incomplete_multi_frame_messages_.find(key);

    if (it == incomplete_multi_frame_messages_.end()) {
      LOG4CXX_ERROR(
          logger_, "Frame of multiframe message for non-existing session id");

      LOG4CXX_TRACE_EXIT(logger_);
      return RESULT_FAIL;
    }

    if (it->second->appendData(packet->data(), packet->data_size())
        != RESULT_OK) {
      LOG4CXX_ERROR(logger_,
          "Failed to append frame for multiframe message.");

      LOG4CXX_TRACE_EXIT(logger_);
      return RESULT_FAIL;
    }

    if (packet->frame_data() == FRAME_DATA_LAST_FRAME) {
      LOG4CXX_INFO(
          logger_,
          "Last frame of multiframe message size " << packet->data_size()
              << "; connection key " << key);

      if (protocol_observers_.empty()) {
        LOG4CXX_ERROR(
            logger_,
            "Cannot handle multiframe message: no IProtocolObserver is set.");
        LOG4CXX_TRACE_EXIT(logger_);
        return RESULT_FAIL;
      }

      ProtocolFramePtr completePacket = it->second;

      const uint32_t connection_key =
          session_observer_->KeyFromPair(connection_id, completePacket->session_id());

      const RawMessagePtr rawMessage(
            new RawMessage(connection_key,
                           completePacket->protocol_version(),
                           completePacket->data(),
                           completePacket->total_data_bytes(),
                           completePacket->service_type()));

      if (!rawMessage) {
        LOG4CXX_TRACE_EXIT(logger_);
        return RESULT_FAIL;
      }

<<<<<<< HEAD
=======
      ProtocolPacket* completePacket = it->second.get();
      RawMessagePtr rawMessage (new RawMessage(
          key, completePacket->protocol_version(), completePacket->data(),
          completePacket->total_data_bytes(), completePacket->service_type()));
#ifdef TIME_TESTER
>>>>>>> 5c4a8e12
      if (metric_observer_) {
        PHMetricObserver::MessageMetric* metric = new PHMetricObserver::MessageMetric();
        metric->raw_msg = rawMessage;
        metric_observer_->EndMessageProcess(metric);
      }
#endif // TIME_TESTER
      NotifySubscribers(rawMessage);

      incomplete_multi_frame_messages_.erase(it);
    }
  }

  LOG4CXX_TRACE_EXIT(logger_);
  return RESULT_OK;
}

RESULT_CODE ProtocolHandlerImpl::HandleControlMessage(
    ConnectionID connection_id, const ProtocolFramePtr packet) {
  LOG4CXX_TRACE_ENTER(logger_);
  if (!session_observer_) {
    LOG4CXX_ERROR(logger_, "ISessionObserver is not set.");
    LOG4CXX_TRACE_EXIT(logger_);
    return RESULT_FAIL;
  }

  switch (packet->frame_data()) {
    case FRAME_DATA_START_SERVICE:
      return HandleControlMessageStartSession(connection_id, *(packet.get()));
    case FRAME_DATA_END_SERVICE:
      return HandleControlMessageEndSession(connection_id, *(packet.get()));
    case FRAME_DATA_HEART_BEAT: {
      LOG4CXX_INFO(logger_,
                   "Received heart beat for connection " << connection_id);

      LOG4CXX_TRACE_EXIT(logger_);
      return HandleControlMessageHeartBeat(connection_id, *(packet.get()));
    }
    case FRAME_DATA_HEART_BEAT_ACK: {
      LOG4CXX_INFO(logger_, "Received heart beat ack from mobile app"
          " for connection " << connection_id);
    }
    default:
      LOG4CXX_WARN(
          logger_,
          "Control message of type " << int32_t(packet->frame_data())
              << " ignored");
      LOG4CXX_TRACE_EXIT(logger_);
      return RESULT_OK;
  }
}

RESULT_CODE ProtocolHandlerImpl::HandleControlMessageEndSession(
    ConnectionID connection_id, const ProtocolPacket& packet) {
  LOG4CXX_INFO(logger_,
               "ProtocolHandlerImpl::HandleControlMessageEndSession()");

  uint8_t current_session_id = packet.session_id();

  uint32_t hash_code = 0;
  if (1 != packet.protocol_version()) {
    hash_code = packet.message_id();
  }

  const ServiceType service_type = ServiceTypeFromByte(packet.service_type());
  bool success = true;
  int32_t session_hash_code = session_observer_->OnSessionEndedCallback(
      connection_id, current_session_id, hash_code, service_type);

  if (-1 != session_hash_code) {
    if (1 != packet.protocol_version()) {
      if (packet.message_id() != session_hash_code) {
        success = false;
      }
    }
  } else {
    success = false;
  }
  // TODO(EZamakhov): add clean up output queue (for removed service)
  if (success) {
    SendEndSessionAck(
        connection_id, current_session_id, packet.protocol_version(),
        session_observer_->KeyFromPair(connection_id, current_session_id),
        service_type);
    message_counters_.erase(current_session_id);
  } else {
    LOG4CXX_INFO_EXT(
        logger_,
        "Refused to end session " << static_cast<int>(service_type) << " type.");
    SendEndSessionNAck(connection_id, current_session_id, packet.protocol_version(),
                       service_type);
  }
  return RESULT_OK;
}
namespace {
/**
   * \brief SecurityManagerListener for send Ask/NAsk on success or fail
   * SSL handshake
 */
class StartSessionHandler : public security_manager::SecurityManagerListener {
 public:
  StartSessionHandler(
      const uint32_t connection_key,
      impl::ToMobileQueue* queue,
      ConnectionID connection_id,
      int32_t session_id,
      uint8_t protocol_version,
      uint32_t hash_code,
      uint8_t service_type)
     : connection_key_(connection_key),
       connection_id_(connection_id),
       session_id_(session_id),
       protocol_version_(protocol_version),
       hash_code_(hash_code),
       service_type_(service_type),
       queue_(queue){
  }
  bool OnHandshakeDone(const uint32_t connection_key,
                       const bool success) OVERRIDE {
    if (connection_key==connection_key_) {
      // TODO(EZamakhov): remove as call of ProtocolHandlerImpl::SendStartSessionAck
      ProtocolFramePtr ptr(new protocol_handler::ProtocolPacket(
                             connection_id_, protocol_version_, success,
                             FRAME_TYPE_CONTROL, service_type_,
                             FRAME_DATA_START_SERVICE_ACK, session_id_,
                             0, hash_code_));
      queue_->PostMessage(
            impl::RawFordMessageToMobile(ptr, false));
      LOG4CXX_DEBUG(logger_,
                    "SendStartSessionAck() for connection " << connection_id_
                    << " for service_type " << static_cast<int32_t>(service_type_)
                    << " session_id " << static_cast<int32_t>(session_id_)
                    << " protection " << (success ? "ON" : "OFF"));
      delete this;
      return true;
    }
    return false;
  }
 private:
  const uint32_t connection_key_;
  ConnectionID connection_id_;
  int32_t session_id_;
  uint8_t protocol_version_;
  uint32_t hash_code_;
  uint8_t service_type_;
  impl::ToMobileQueue* queue_;
};
}  // namespace

RESULT_CODE ProtocolHandlerImpl::HandleControlMessageStartSession(
    ConnectionID connection_id, const ProtocolPacket& packet) {
  LOG4CXX_INFO_EXT(logger_,
                   "Protocol version: " <<
                   static_cast<int>(packet.protocol_version()));

<<<<<<< HEAD
  const ServiceType service_type = ServiceTypeFromByte(packet.service_type());
=======
  int32_t session_id = session_observer_->OnSessionStartedCallback(
      connection_id, packet.session_id(),
      ServiceTypeFromByte(packet.service_type()));
>>>>>>> 5c4a8e12

  DCHECK(session_observer_);
  const int32_t session_id = session_observer_->OnSessionStartedCallback(
        connection_id, packet.session_id(), service_type,
        packet.protocol_version(), packet.protection_flag());

  const uint32_t connection_key =
      session_observer_->KeyFromPair(connection_id, session_id);

  if (-1 == session_id) {
    LOG4CXX_INFO_EXT(logger_, "Refused to create service " << service_type << " type.");
    SendStartSessionNAck(connection_id, packet.session_id(),
                         packet.protocol_version(), packet.service_type());
    return RESULT_OK;
  }

  // for not protected service or no security plugin
  if (!packet.protection_flag() || !security_manager_) {
    // Start service without protection
    SendStartSessionAck(connection_id, session_id, packet.protocol_version(),
                         connection_key, packet.service_type(), PROTECTION_OFF);
    return RESULT_OK;
  }

  security_manager::SSLContext* ssl_context = session_observer_->
      GetSSLContext(connection_key, service_type);
  // if session already has initialized SSLContext
  if (ssl_context && ssl_context->IsInitCompleted()) {
    // Start service as protected with corrent SSLContext
    SendStartSessionAck(connection_id, session_id, packet.protocol_version(),
                         connection_key, packet.service_type(), PROTECTION_ON);
    return RESULT_OK;
  }
  // start new SSL at this session
  if (security_manager_->ProtectConnection(connection_key)) {
    security_manager_->AddListener(
          new StartSessionHandler(connection_key, &raw_ford_messages_to_mobile_,
            connection_id, session_id, packet.protocol_version(), connection_key,
            packet.service_type()));
    security_manager_->StartHandshake(connection_key);
    LOG4CXX_DEBUG(logger_, "Protection established for connection " << connection_key);
    return RESULT_OK;
  }

  LOG4CXX_ERROR(logger_, "ProtectConnection failed");
  // Start service without protection
  SendStartSessionAck(connection_id, session_id, packet.protocol_version(),
                       connection_key, packet.service_type(), PROTECTION_OFF);
  return RESULT_OK;
}

RESULT_CODE ProtocolHandlerImpl::HandleControlMessageHeartBeat(
    ConnectionID connection_id, const ProtocolPacket& packet) {
  LOG4CXX_INFO(
      logger_,
      "Sending heart beat acknowledgment for connection " << connection_id);
  return SendHeartBeatAck(connection_id, packet.session_id(),
                          packet.message_id());
}

void ProtocolHandlerImpl::Handle(
    const impl::RawFordMessageFromMobile& message) {
  LOG4CXX_TRACE_ENTER(logger_);

  connection_handler::ConnectionHandlerImpl* connection_handler =
        connection_handler::ConnectionHandlerImpl::instance();
    connection_handler->KeepConnectionAlive(message->connection_id(),
                                            message->session_id());

  if (((0 != message->data()) && (0 != message->data_size())) ||
      FRAME_TYPE_CONTROL == message->frame_type() ||
      FRAME_TYPE_FIRST == message->frame_type()) {
      LOG4CXX_INFO_EXT(logger_, "Packet: dataSize " << message->data_size());
      HandleMessage(message->connection_id(), message);
  } else {
<<<<<<< HEAD
    LOG4CXX_WARN(logger_, "handleMessagesFromMobileApp() - incorrect or NULL data");
=======
    LOG4CXX_INFO_EXT(logger_,
                 "handleMessagesFromMobileApp() - incorrect or NULL data");
>>>>>>> 5c4a8e12
  }
  LOG4CXX_TRACE_EXIT(logger_);
}

void ProtocolHandlerImpl::Handle(const impl::RawFordMessageToMobile& message) {
  LOG4CXX_INFO_EXT(
      logger_,
      "Message to mobile app: connection id " <<
        static_cast<int>(message->connection_id()) << ";"
      " dataSize: " << message->data_size() << " ;"
      " protocolVersion " << static_cast<int>(message->protocol_version()));

  if (message.is_final) {
    sessions_last_message_id_.insert(
        std::pair<uint8_t, uint32_t>(message->session_id(),
                                     message->message_id()));
  }

  SendFrame(message);
}

void ProtocolHandlerImpl::set_security_manager(
    security_manager::SecurityManager* security_manager) {
  if (!security_manager) {
    LOG4CXX_ERROR(logger_, "Invalid (NULL) pointer to SecurityManager.");
    return;
  }
  security_manager_ = security_manager;
}

RESULT_CODE ProtocolHandlerImpl::EncryptFrame(ProtocolFramePtr packet) {
  DCHECK(packet);
  // Control frames and data over control service shall be unprotected
  if (packet->service_type() == kControl ||
     packet->frame_type() == FRAME_TYPE_CONTROL) {
    return RESULT_OK;
  }
  if (!session_observer_) {
    LOG4CXX_WARN(logger_, "No session_observer_ set.");
    return RESULT_FAIL;
  }
  if (!security_manager_) {
    LOG4CXX_WARN(logger_, "No security_manager_ set.");
    return RESULT_FAIL;
  }
  const uint32_t connection_key = session_observer_->KeyFromPair(
        packet->connection_id(), packet->session_id());
  security_manager::SSLContext* context = session_observer_->GetSSLContext(
        connection_key, ServiceTypeFromByte(packet->service_type()));
  if (!context || !context->IsInitCompleted()) {
    return RESULT_OK;
  }
  const uint8_t * out_data;
  size_t out_data_size;
  if (!context->Encrypt(packet->data(), packet->data_size(),
                       &out_data, &out_data_size)) {
    const std::string error_text(security_manager::LastError());
    LOG4CXX_ERROR(logger_, "Enryption failed: " << error_text);
    security_manager_->SendInternalError(connection_key,
          security_manager::SecurityQuery::ERROR_ENCRYPTION_FAILED, error_text);
    return RESULT_OK;
  };
  LOG4CXX_DEBUG(logger_, "Encrypted " << packet->data_size() << " bytes to "
                << out_data_size << " bytes");
  DCHECK(out_data); DCHECK(out_data_size);
  packet->set_protection_flag(true);
  packet->set_data(out_data, out_data_size);
  return RESULT_OK;
}

RESULT_CODE ProtocolHandlerImpl::DecryptFrame(ProtocolFramePtr packet) {
  DCHECK(packet);
  if (!packet->protection_flag() ||
     // Control frames and data over control service shall be unprotected
     packet->service_type() == kControl ||
     packet->frame_type() == FRAME_TYPE_CONTROL) {
    return RESULT_OK;
  }
  if (!session_observer_) {
    LOG4CXX_WARN(logger_, "No session_observer_ set.");
    return RESULT_FAIL;
  }
  if (!security_manager_) {
    LOG4CXX_WARN(logger_, "No security_manager_ set.");
    return RESULT_FAIL;
  }
  const uint32_t connection_key = session_observer_->KeyFromPair(
        packet->connection_id(), packet->session_id());
  security_manager::SSLContext* context = session_observer_->GetSSLContext(
        connection_key, ServiceTypeFromByte(packet->service_type()));
  if (!context || !context->IsInitCompleted()) {
    const std::string error_text("Fail decryption for unprotected service ");
    LOG4CXX_ERROR(logger_, error_text << static_cast<int>(packet->service_type()));
    security_manager_->SendInternalError(connection_key,
          security_manager::SecurityQuery::ERROR_SERVICE_NOT_PROTECTED, error_text);
    return RESULT_ENCRYPTION_FAILED;
  }
  const uint8_t * out_data;
  size_t out_data_size;
  if (!context->Decrypt(packet->data(), packet->data_size(),
                       &out_data, &out_data_size)) {
    const std::string error_text(security_manager::LastError());
    LOG4CXX_ERROR(logger_, "Decryption failed: " << error_text);
    security_manager_->SendInternalError(connection_key,
          security_manager::SecurityQuery::ERROR_DECRYPTION_FAILED, error_text);
    return RESULT_ENCRYPTION_FAILED;
  };
  LOG4CXX_DEBUG(logger_, "Decrypted " << packet->data_size() << " bytes to "
                << out_data_size << " bytes");
  DCHECK(out_data); DCHECK(out_data_size);
  packet->set_data(out_data, out_data_size);
  return RESULT_OK;
}

void ProtocolHandlerImpl::SendFramesNumber(uint32_t connection_key,
                                           int32_t number_of_frames) {
  LOG4CXX_INFO(logger_,
               "SendFramesNumber MobileNaviAck for session " << connection_key);

  transport_manager::ConnectionUID   connection_id = 0;
  uint8_t session_id = 0;
  session_observer_->PairFromKey(connection_key, &connection_id, &session_id);
  ProtocolFramePtr ptr(new protocol_handler::ProtocolPacket(connection_id,
      PROTOCOL_VERSION_3, PROTECTION_OFF, FRAME_TYPE_CONTROL,
      SERVICE_TYPE_NAVI, FRAME_DATA_SERVICE_DATA_ACK,
      session_id, 0, number_of_frames));

  raw_ford_messages_to_mobile_.PostMessage(
        impl::RawFordMessageToMobile(ptr, false));
}

#ifdef TIME_TESTER
void ProtocolHandlerImpl::SetTimeMetricObserver(PHMetricObserver* observer) {
  metric_observer_ = observer;
}
#endif  // TIME_TESTER


std::string ConvertPacketDataToString(const uint8_t* data,
                                      const std::size_t data_size) {
  if (0 == data_size)
    return std::string();
  bool is_printable_array = true;
  std::locale loc;
  const char* text = reinterpret_cast<const char*>(data);
  // Check data for printability
  for (size_t i = 0; i < data_size; ++i) {
    if (!std::isprint(text[i], loc)) {
      is_printable_array = false;
      break;
    }
  }
  return is_printable_array ? std::string(text) : std::string("is raw data");
}

}  // namespace protocol_handler<|MERGE_RESOLUTION|>--- conflicted
+++ resolved
@@ -188,15 +188,8 @@
 
 void ProtocolHandlerImpl::set_session_observer(SessionObserver* observer) {
   if (!observer) {
-<<<<<<< HEAD
     LOG4CXX_WARN(logger_, "Invalid (NULL) pointer to ISessionObserver.");
   }
-=======
-    LOG4CXX_ERROR(logger_, "Invalid (NULL) pointer to ISessionObserver.");
-    return;
-  }
-
->>>>>>> 5c4a8e12
   session_observer_ = observer;
 }
 
@@ -306,7 +299,7 @@
   LOG4CXX_TRACE_ENTER(logger_);
 
   ProtocolFramePtr ptr(new protocol_handler::ProtocolPacket(connection_id,
-      PROTOCOL_VERSION_3, COMPRESS_OFF, FRAME_TYPE_CONTROL,
+      PROTOCOL_VERSION_3, PROTECTION_OFF, FRAME_TYPE_CONTROL,
       SERVICE_TYPE_RPC, FRAME_DATA_END_SERVICE, session_id, 0,
       session_observer_->KeyFromPair(connection_id, session_id)));
 
@@ -667,46 +660,8 @@
       LOG4CXX_INFO(logger_, "handleMessage() - case FRAME_TYPE_CONTROL");
       LOG4CXX_TRACE_EXIT(logger_);
       return HandleControlMessage(connection_id, packet);
-<<<<<<< HEAD
     case FRAME_TYPE_SINGLE:
       return HandleSingleFrameMessage(connection_id, packet);
-=======
-    }
-    case FRAME_TYPE_SINGLE: {
-      LOG4CXX_INFO(
-          logger_,
-            "FRAME_TYPE_SINGLE message of size " << packet->data_size() << "; message "
-            << ConvertPacketDataToString(packet->data(), packet->data_size()));
-
-      if (!session_observer_) {
-        LOG4CXX_ERROR(
-            logger_,
-            "Cannot handle message from Transport"
-            << " Manager: ISessionObserver doesn't exist.");
-
-        LOG4CXX_TRACE_EXIT(logger_);
-        return RESULT_FAIL;
-      }
-
-      int32_t connection_key = session_observer_->KeyFromPair(
-          connection_id, packet->session_id());
-
-      RawMessagePtr raw_message(
-          new RawMessage(connection_key, packet->protocol_version(), packet->data(),
-                         packet->data_size(), packet->service_type()));
-#ifdef TIME_TESTER
-      if (metric_observer_) {
-        PHMetricObserver::MessageMetric* metric = new PHMetricObserver::MessageMetric();
-        metric->message_id = packet->message_id();
-        metric->connection_key = connection_key;
-        metric->raw_msg = raw_message;
-        metric_observer_->EndMessageProcess(metric);
-      }
-#endif
-      NotifySubscribers(raw_message);
-      break;
-    }
->>>>>>> 5c4a8e12
     case FRAME_TYPE_FIRST:
     case FRAME_TYPE_CONSECUTIVE:
       LOG4CXX_INFO(logger_, "handleMessage() - case FRAME_TYPE_CONSECUTIVE");
@@ -749,13 +704,15 @@
     LOG4CXX_TRACE_EXIT(logger_);
     return RESULT_FAIL;
   }
-  if (metric_observer_) {
-    PHMetricObserver::MessageMetric* metric = new PHMetricObserver::MessageMetric();
-    metric->message_id = packet->message_id();
-    metric->connection_key = connection_key;
-    metric->raw_msg = rawMessage;
-    metric_observer_->EndMessageProcess(metric);
-  }
+#ifdef TIME_TESTER
+      if (metric_observer_) {
+        PHMetricObserver::MessageMetric* metric = new PHMetricObserver::MessageMetric();
+        metric->message_id = packet->message_id();
+        metric->connection_key = connection_key;
+        metric->raw_msg = rawMessage;
+        metric_observer_->EndMessageProcess(metric);
+      }
+#endif
 
   NotifySubscribers(rawMessage);
   LOG4CXX_TRACE_EXIT(logger_);
@@ -836,14 +793,7 @@
         return RESULT_FAIL;
       }
 
-<<<<<<< HEAD
-=======
-      ProtocolPacket* completePacket = it->second.get();
-      RawMessagePtr rawMessage (new RawMessage(
-          key, completePacket->protocol_version(), completePacket->data(),
-          completePacket->total_data_bytes(), completePacket->service_type()));
 #ifdef TIME_TESTER
->>>>>>> 5c4a8e12
       if (metric_observer_) {
         PHMetricObserver::MessageMetric* metric = new PHMetricObserver::MessageMetric();
         metric->raw_msg = rawMessage;
@@ -998,18 +948,12 @@
                    "Protocol version: " <<
                    static_cast<int>(packet.protocol_version()));
 
-<<<<<<< HEAD
   const ServiceType service_type = ServiceTypeFromByte(packet.service_type());
-=======
-  int32_t session_id = session_observer_->OnSessionStartedCallback(
-      connection_id, packet.session_id(),
-      ServiceTypeFromByte(packet.service_type()));
->>>>>>> 5c4a8e12
 
   DCHECK(session_observer_);
   const int32_t session_id = session_observer_->OnSessionStartedCallback(
         connection_id, packet.session_id(), service_type,
-        packet.protocol_version(), packet.protection_flag());
+        packet.protection_flag());
 
   const uint32_t connection_key =
       session_observer_->KeyFromPair(connection_id, session_id);
@@ -1080,12 +1024,7 @@
       LOG4CXX_INFO_EXT(logger_, "Packet: dataSize " << message->data_size());
       HandleMessage(message->connection_id(), message);
   } else {
-<<<<<<< HEAD
     LOG4CXX_WARN(logger_, "handleMessagesFromMobileApp() - incorrect or NULL data");
-=======
-    LOG4CXX_INFO_EXT(logger_,
-                 "handleMessagesFromMobileApp() - incorrect or NULL data");
->>>>>>> 5c4a8e12
   }
   LOG4CXX_TRACE_EXIT(logger_);
 }
