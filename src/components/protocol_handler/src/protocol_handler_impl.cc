--- conflicted
+++ resolved
@@ -32,24 +32,13 @@
 
 #include "protocol_handler/protocol_handler_impl.h"
 #include <memory.h>
-<<<<<<< HEAD
-=======
-
-#include "utils/logger.h"
-
->>>>>>> ec0ba4eb
+
 #include "connection_handler/connection_handler_impl.h"
 #include "config_profile/profile.h"
 
 namespace protocol_handler {
-<<<<<<< HEAD
-namespace {
-  GETLOGGER(logger_, "ProtocolHandler")
-}  // namespace
-=======
 
 CREATE_LOGGER(logger_, "ProtocolHandler")
->>>>>>> ec0ba4eb
 
 /**
  * Function return packet data as std::string.
