/*
 * Copyright (c) 2014, Ford Motor Company
 * All rights reserved.
 *
 * Redistribution and use in source and binary forms, with or without
 * modification, are permitted provided that the following conditions are met:
 *
 * Redistributions of source code must retain the above copyright notice, this
 * list of conditions and the following disclaimer.
 *
 * Redistributions in binary form must reproduce the above copyright notice,
 * this list of conditions and the following
 * disclaimer in the documentation and/or other materials provided with the
 * distribution.
 *
 * Neither the name of the Ford Motor Company nor the names of its contributors
 * may be used to endorse or promote products derived from this software
 * without specific prior written permission.
 *
 * THIS SOFTWARE IS PROVIDED BY THE COPYRIGHT HOLDERS AND CONTRIBUTORS "AS IS"
 * AND ANY EXPRESS OR IMPLIED WARRANTIES, INCLUDING, BUT NOT LIMITED TO, THE
 * IMPLIED WARRANTIES OF MERCHANTABILITY AND FITNESS FOR A PARTICULAR PURPOSE
 * ARE DISCLAIMED. IN NO EVENT SHALL THE COPYRIGHT HOLDER OR CONTRIBUTORS BE
 * LIABLE FOR ANY DIRECT, INDIRECT, INCIDENTAL, SPECIAL, EXEMPLARY, OR
 * CONSEQUENTIAL DAMAGES (INCLUDING, BUT NOT LIMITED TO, PROCUREMENT OF
 * SUBSTITUTE GOODS OR SERVICES; LOSS OF USE, DATA, OR PROFITS; OR BUSINESS
 * INTERRUPTION) HOWEVER CAUSED AND ON ANY THEORY OF LIABILITY, WHETHER IN
 * CONTRACT, STRICT LIABILITY, OR TORT (INCLUDING NEGLIGENCE OR OTHERWISE)
 * ARISING IN ANY WAY OUT OF THE USE OF THIS SOFTWARE, EVEN IF ADVISED OF THE
 * POSSIBILITY OF SUCH DAMAGE.
 */

#include "protocol_handler/protocol_handler_impl.h"
#include <memory.h>

#include "connection_handler/connection_handler_impl.h"
#include "config_profile/profile.h"

#ifdef ENABLE_SECURITY
#include "security_manager/ssl_context.h"
#include "security_manager/security_manager.h"
#endif  // ENABLE_SECURITY

namespace protocol_handler {

CREATE_LOGGERPTR_GLOBAL(logger_, "ProtocolHandler")

/**
 * Function return packet data as std::string.
 * If packet data is not printable return error message
 */
std::string ConvertPacketDataToString(const uint8_t *data,
                                      const std::size_t data_size);

const size_t kStackSize = 32768;

class ProtocolHandlerImpl::IncomingDataHandler {
 public:
  IncomingDataHandler() : connections_data_() {}

  bool ProcessData(const RawMessagePtr tm_message,
                   std::vector<ProtocolFramePtr> *out_frames) {
    DCHECK(tm_message);
    DCHECK(out_frames != NULL);
    const ConnectionID connection_id = tm_message->connection_key();
    const uint8_t *data = tm_message->data();
    const std::size_t size = tm_message->data_size();
    DCHECK(size > 0); DCHECK(data != NULL);
    LOG4CXX_TRACE(logger_, "Start of processing incoming data of size "
                               << size << " for connection " << connection_id);
    const uint32_t kBytesForSizeDetection = 8;
    ConnectionsData::iterator it = connections_data_.find(connection_id);
    if (connections_data_.end() == it) {
      LOG4CXX_ERROR(logger_, "ProcessData requested for unknown connection");
      return false;
    }
    std::vector<uint8_t> &connection_data = it->second;
    connection_data.insert(connection_data.end(), data, data + size);

    LOG4CXX_TRACE(logger_, "Total data size for connection "
                               << connection_id << " is "
                               << connection_data.size());
    while (connection_data.size() >= kBytesForSizeDetection) {
      const uint32_t packet_size = GetPacketSize(&connection_data[0]);
      if (0 == packet_size) {
        LOG4CXX_ERROR(logger_, "Failed to get packet size");
        return false;
      }
      LOG4CXX_TRACE(logger_, "Packet size " << packet_size);
      if (connection_data.size() >= packet_size) {
        ProtocolFramePtr frame(new protocol_handler::ProtocolPacket(
            connection_id, &connection_data[0], packet_size));
        out_frames->push_back(frame);
        connection_data.erase(connection_data.begin(),
                              connection_data.begin() + packet_size);
        LOG4CXX_TRACE(logger_,
                      "Packet created and passed, new data size for connection "
                          << connection_id << " is " << connection_data.size());
      } else {
        LOG4CXX_TRACE(logger_, "Packet data is not available yet");
        return true;
      }
    }
    return true;
  }

  void AddConnection(ConnectionID connection_id) {
    // Add empty list of session to new connection
    connections_data_[connection_id] = std::vector<uint8_t>();
  }

  void RemoveConnection(ConnectionID connection_id) {
    connections_data_.erase(connection_id);
  }

 private:
  /**
   * @brief Returns size of frame to be formed from raw bytes.
   * expects first bytes of message which will be treated as frame header.
   */
  uint32_t GetPacketSize(unsigned char *received_bytes) {
    DCHECK(received_bytes != NULL);
    unsigned char offset = sizeof(uint32_t);
    unsigned char version = received_bytes[0] >> 4u;
    uint32_t frame_body_size = received_bytes[offset++] << 24u;
    frame_body_size |= received_bytes[offset++] << 16u;
    frame_body_size |= received_bytes[offset++] << 8u;
    frame_body_size |= received_bytes[offset++];

    uint32_t required_size = frame_body_size;
    switch (version) {
      case PROTOCOL_VERSION_1:
        required_size += PROTOCOL_HEADER_V1_SIZE;
        break;
      case PROTOCOL_VERSION_3:
      case PROTOCOL_VERSION_2:
        required_size += PROTOCOL_HEADER_V2_SIZE;
        break;
      default:
        LOG4CXX_ERROR(logger_, "Unknown protocol version.");
        return 0;
    }
    return required_size;
  }

  typedef std::map<ConnectionID, std::vector<uint8_t> > ConnectionsData;
  ConnectionsData connections_data_;
};

ProtocolHandlerImpl::ProtocolHandlerImpl(
    transport_manager::TransportManager *transport_manager_param)
    : protocol_observers_(),
      session_observer_(0),
      transport_manager_(transport_manager_param),
      kPeriodForNaviAck(5),
      incoming_data_handler_(new IncomingDataHandler),
#ifdef ENABLE_SECURITY
      security_manager_(NULL),
#endif  // ENABLE_SECURITY
      raw_ford_messages_from_mobile_("MessagesFromMobileAppHandler", this,
                                     threads::ThreadOptions(kStackSize)),
      raw_ford_messages_to_mobile_("MessagesToMobileAppHandler", this,
                                   threads::ThreadOptions(kStackSize))
#ifdef TIME_TESTER
      , metric_observer_(NULL)
#endif  // TIME_TESTER

{
  LOG4CXX_TRACE_ENTER(logger_);

  LOG4CXX_TRACE_EXIT(logger_);
}

ProtocolHandlerImpl::~ProtocolHandlerImpl() {
  if (!protocol_observers_.empty()) {
    LOG4CXX_WARN(logger_, "Not all observers have unsubscribed"
                 " from ProtocolHandlerImpl");
  }
}

void ProtocolHandlerImpl::AddProtocolObserver(ProtocolObserver *observer) {
  if (!observer) {
    LOG4CXX_ERROR(logger_, "Invalid (NULL) pointer to IProtocolObserver.");
    return;
  }
  protocol_observers_.insert(observer);
}

<<<<<<< HEAD
void ProtocolHandlerImpl::RemoveProtocolObserver(ProtocolObserver *observer) {
=======
void ProtocolHandlerImpl::RemoveProtocolObserver(ProtocolObserver* observer) {
  LOG4CXX_TRACE_ENTER(logger_);
>>>>>>> 13ebad09
  if (!observer) {
    LOG4CXX_ERROR(logger_, "Invalid (NULL) pointer to IProtocolObserver.");
    LOG4CXX_TRACE_EXIT(logger_);
    return;
  }
<<<<<<< HEAD
=======
  sync_primitives::AutoLock lock(protocol_observers_lock_);
>>>>>>> 13ebad09
  protocol_observers_.erase(observer);
  LOG4CXX_TRACE_EXIT(logger_);
}

void ProtocolHandlerImpl::set_session_observer(SessionObserver *observer) {
  if (!observer) {
<<<<<<< HEAD
    LOG4CXX_WARN(logger_, "Invalid (NULL) pointer to ISessionObserver.");
=======
    LOG4CXX_ERROR(logger_, "Invalid (NULL) pointer to ISessionObserver.");
	// Do not return from here! 
>>>>>>> 13ebad09
  }
  session_observer_ = observer;
}

void ProtocolHandlerImpl::SendStartSessionAck(ConnectionID connection_id,
                                              uint8_t session_id,
                                              uint8_t protocol_version,
                                              uint32_t hash_code,
                                              uint8_t service_type,
                                              bool protection) {
  LOG4CXX_TRACE_ENTER(logger_);

  // FIXME(EZamakhov): Heart beat is not all 3 version
  uint8_t protocolVersion;

  if (0 == profile::Profile::instance()->heart_beat_timeout()) {
    protocolVersion = PROTOCOL_VERSION_2;
    LOG4CXX_INFO(logger_, "Heart beat timeout == 0 => SET PROTOCOL_VERSION_2");
  } else {
    protocolVersion = PROTOCOL_VERSION_3;
    LOG4CXX_INFO(logger_, "Heart beat timeout != 0 => SET PROTOCOL_VERSION_3");
  }

  ProtocolFramePtr ptr(new protocol_handler::ProtocolPacket(connection_id,
    protocolVersion, protection, FRAME_TYPE_CONTROL,
    service_type, FRAME_DATA_START_SERVICE_ACK, session_id,
    0, hash_code));

  raw_ford_messages_to_mobile_.PostMessage(
      impl::RawFordMessageToMobile(ptr, false));

  LOG4CXX_INFO(logger_,
               "SendStartSessionAck() for connection " << connection_id
               << " for service_type " << static_cast<int32_t>(service_type)
               << " session_id " << static_cast<int32_t>(session_id)
               << " protection " << (protection ? "ON" : "OFF"));
  LOG4CXX_TRACE_EXIT(logger_);
}

void ProtocolHandlerImpl::SendStartSessionNAck(ConnectionID connection_id,
                                               uint8_t session_id,
                                               uint8_t protocol_version,
                                               uint8_t service_type) {
  LOG4CXX_TRACE_ENTER(logger_);

  ProtocolFramePtr ptr(new protocol_handler::ProtocolPacket(connection_id,
      protocol_version, PROTECTION_OFF, FRAME_TYPE_CONTROL,
      service_type, FRAME_DATA_START_SERVICE_NACK,
      session_id, 0, 0));

  raw_ford_messages_to_mobile_.PostMessage(
      impl::RawFordMessageToMobile(ptr, false));

  LOG4CXX_INFO(logger_,
               "SendStartSessionNAck() for connection " << connection_id
               << " for service_type " << static_cast<int32_t>(service_type)
               << " session_id " << static_cast<int32_t>(session_id));
  LOG4CXX_TRACE_EXIT(logger_);
}

void ProtocolHandlerImpl::SendEndSessionNAck(ConnectionID connection_id,
                                             uint32_t session_id,
                                             uint8_t protocol_version,
                                             uint8_t service_type) {
  LOG4CXX_TRACE_ENTER(logger_);

  ProtocolFramePtr ptr(new protocol_handler::ProtocolPacket(connection_id,
      protocol_version, PROTECTION_OFF, FRAME_TYPE_CONTROL,
      service_type, FRAME_DATA_END_SERVICE_NACK,
      session_id, 0, 0));

  raw_ford_messages_to_mobile_.PostMessage(
      impl::RawFordMessageToMobile(ptr, false));

  LOG4CXX_INFO(logger_, "SendEndSessionNAck() for connection " << connection_id
               << " for service_type " << static_cast<int32_t>(service_type)
               << " session_id " << static_cast<int32_t>(session_id));
  LOG4CXX_TRACE_EXIT(logger_);
}

void ProtocolHandlerImpl::SendEndSessionAck(ConnectionID connection_id,
                                            uint8_t session_id,
                                            uint8_t protocol_version,
                                            uint32_t hash_code,
                                            uint8_t service_type) {
  LOG4CXX_TRACE_ENTER(logger_);

  ProtocolFramePtr ptr(new protocol_handler::ProtocolPacket(connection_id,
      protocol_version, PROTECTION_OFF, FRAME_TYPE_CONTROL,
      service_type, FRAME_DATA_END_SERVICE_ACK, session_id, 0,
      hash_code));

  raw_ford_messages_to_mobile_.PostMessage(
      impl::RawFordMessageToMobile(ptr, false));

  LOG4CXX_INFO(logger_,
               "SendEndSessionAck() for connection " << connection_id
               << " for service_type " << static_cast<int32_t>(service_type)
               << " session_id " << static_cast<int32_t>(session_id));
  LOG4CXX_TRACE_EXIT(logger_);
}

void ProtocolHandlerImpl::SendEndSession(int32_t connection_id,
                                         uint8_t session_id) {
  LOG4CXX_TRACE_ENTER(logger_);

  ProtocolFramePtr ptr(new protocol_handler::ProtocolPacket(connection_id,
      PROTOCOL_VERSION_3, PROTECTION_OFF, FRAME_TYPE_CONTROL,
      SERVICE_TYPE_RPC, FRAME_DATA_END_SERVICE, session_id, 0,
      session_observer_->KeyFromPair(connection_id, session_id)));

  raw_ford_messages_to_mobile_.PostMessage(
      impl::RawFordMessageToMobile(ptr, false));

  LOG4CXX_INFO(logger_, "SendEndSession() for connection " << connection_id
               << " for service_type " << static_cast<int32_t>(SERVICE_TYPE_RPC)
               << " session_id " << static_cast<int32_t>(session_id));
  LOG4CXX_TRACE_EXIT(logger_);
}

RESULT_CODE ProtocolHandlerImpl::SendHeartBeatAck(ConnectionID connection_id,
                                                  uint8_t session_id,
                                                  uint32_t message_id) {
  LOG4CXX_TRACE_ENTER(logger_);

  ProtocolFramePtr ptr(new protocol_handler::ProtocolPacket(connection_id,
      PROTOCOL_VERSION_3, PROTECTION_OFF, FRAME_TYPE_CONTROL,
      SERVICE_TYPE_CONTROL, FRAME_DATA_HEART_BEAT_ACK, session_id,
      0, message_id));

  raw_ford_messages_to_mobile_.PostMessage(
      impl::RawFordMessageToMobile(ptr, false));

  LOG4CXX_TRACE_EXIT(logger_);
  return RESULT_OK;
}

void ProtocolHandlerImpl::SendHeartBeat(int32_t connection_id,
                                        uint8_t session_id) {
  LOG4CXX_TRACE_ENTER(logger_);

  ProtocolFramePtr ptr(new protocol_handler::ProtocolPacket(connection_id,
      PROTOCOL_VERSION_3, PROTECTION_OFF, FRAME_TYPE_CONTROL,
      SERVICE_TYPE_CONTROL, FRAME_DATA_HEART_BEAT, session_id,
      0, 0));

  raw_ford_messages_to_mobile_.PostMessage(
      impl::RawFordMessageToMobile(ptr, false));

  LOG4CXX_TRACE_EXIT(logger_);
}

void ProtocolHandlerImpl::SendMessageToMobileApp(const RawMessagePtr message,
                                                 bool final_message) {
  LOG4CXX_TRACE_ENTER(logger_);
  if (!message) {
    LOG4CXX_ERROR(logger_,
        "Invalid message for sending to mobile app is received.");
    LOG4CXX_TRACE_EXIT(logger_);
    return;
  }

  if (!session_observer_) {
    LOG4CXX_ERROR(
        logger_,
        "Cannot handle message to mobile app:" <<
        " ISessionObserver doesn't exist.");
    return;
  }

  const uint32_t header_size = (PROTOCOL_VERSION_1 == message->protocol_version())
      ? PROTOCOL_HEADER_V1_SIZE : PROTOCOL_HEADER_V2_SIZE;
  uint32_t maxDataSize = MAXIMUM_FRAME_DATA_SIZE - header_size;
#ifdef ENABLE_SECURITY
  const security_manager::SSLContext *ssl_context = session_observer_->
      GetSSLContext(message->connection_key(), message->service_type());
  if (ssl_context && ssl_context->IsInitCompleted()) {
    maxDataSize = ssl_context->get_max_block_size(maxDataSize);
    DCHECK(maxDataSize);
  }
  LOG4CXX_DEBUG(logger_, "Optimal packet size is " << maxDataSize);
#endif  // ENABLE_SECURITY
  DCHECK(MAXIMUM_FRAME_DATA_SIZE > maxDataSize);

  uint32_t connection_handle = 0;
  uint8_t sessionID = 0;
  session_observer_->PairFromKey(message->connection_key(), &connection_handle,
                                 &sessionID);

  if (message->data_size() <= maxDataSize) {
    RESULT_CODE result = SendSingleFrameMessage(connection_handle, sessionID,
                                                message->protocol_version(),
                                                message->service_type(),
                                                message->data_size(),
                                                message->data(),
                                                final_message);
    if (result != RESULT_OK) {
      LOG4CXX_ERROR(logger_,
          "ProtocolHandler failed to send single frame message.");
    }
  } else {
    LOG4CXX_INFO_EXT(
        logger_,
        "Message will be sent in multiple frames; max size is " << maxDataSize);

    RESULT_CODE result = SendMultiFrameMessage(connection_handle, sessionID,
                                               message->protocol_version(),
                                               message->service_type(),
                                               message->data_size(),
                                               message->data(),
                                               maxDataSize, final_message);
    if (result != RESULT_OK) {
      LOG4CXX_ERROR(logger_,
          "ProtocolHandler failed to send multiframe messages.");
    }
  }
  LOG4CXX_TRACE_EXIT(logger_);
}

void ProtocolHandlerImpl::OnTMMessageReceived(const RawMessagePtr tm_message) {
  LOG4CXX_TRACE_ENTER(logger_);

  if (tm_message) {
    LOG4CXX_INFO(logger_,
      "Received data from TM  with connection id " << tm_message->connection_key() <<
      " msg data_size "      << tm_message->data_size());
  } else {
<<<<<<< HEAD
    LOG4CXX_ERROR(logger_,
      "Invalid incoming message received in ProtocolHandler from Transport Manager.");
=======
    LOG4CXX_ERROR(
        logger_,
        "Invalid incoming message received in"
        << " ProtocolHandler from Transport Manager.");
    LOG4CXX_TRACE_EXIT(logger_);
>>>>>>> 13ebad09
    return;
  }

  std::vector<ProtocolFramePtr> protocol_frames;
  const bool ok =
      incoming_data_handler_->ProcessData(tm_message, &protocol_frames);
  if (!ok) {
    LOG4CXX_ERROR(logger_,
                  "Incoming data processing failed. Terminating connection.");
    transport_manager_->DisconnectForce(tm_message->connection_key());
  }

  for (std::vector<ProtocolFramePtr>::const_iterator it =
       protocol_frames.begin(); it != protocol_frames.end(); ++it) {
#ifdef TIME_TESTER
    const TimevalStruct start_time = date_time::DateTime::getCurrentTime();
#endif  // TIME_TESTER
    ProtocolFramePtr frame = *it;
#ifdef ENABLE_SECURITY
    const RESULT_CODE result = DecryptFrame(frame);
    if (result != RESULT_OK) {
      LOG4CXX_WARN(logger_, "Error frame decryption. Frame skipped.");
      continue;
    }
#endif  // ENABLE_SECURITY
    impl::RawFordMessageFromMobile msg(frame);
#ifdef TIME_TESTER
    if (metric_observer_) {
      metric_observer_->StartMessageProcess(msg->message_id(), start_time);
    }
#endif  // TIME_TESTER

    raw_ford_messages_from_mobile_.PostMessage(msg);
  }
  LOG4CXX_TRACE_EXIT(logger_);
}

void ProtocolHandlerImpl::OnTMMessageReceiveFailed(
    const transport_manager::DataReceiveError &error) {
  // TODO(PV): implement
  LOG4CXX_ERROR(logger_, "Received error on attemping to recieve message.");
}

<<<<<<< HEAD
void ProtocolHandlerImpl::NotifySubscribers(const RawMessagePtr message) {
=======
void ProtocolHandlerImpl::NotifySubscribers(const RawMessagePtr& message) {
  LOG4CXX_ERROR(logger_, "ProtocolHandlerImpl::NotifySubscribers");
  sync_primitives::AutoLock lock(protocol_observers_lock_);
>>>>>>> 13ebad09
  for (ProtocolObservers::iterator it = protocol_observers_.begin();
      protocol_observers_.end() != it; ++it) {
    (*it)->OnMessageReceived(message);
  }
}

void ProtocolHandlerImpl::OnTMMessageSend(const RawMessagePtr message) {
  LOG4CXX_INFO(logger_, "Sending message finished successfully.");

  uint32_t connection_handle = 0;
  uint8_t sessionID = 0;
  const ProtocolPacket sent_message(message->connection_key(),
                                    message->data(),
                                    message->data_size());

  session_observer_->PairFromKey(message->connection_key(),
                                 &connection_handle,
                                 &sessionID);

  std::list<uint32_t>::iterator connection_it =
      std::find(ready_to_close_connections_.begin(),
                ready_to_close_connections_.end(), connection_handle);

  if (ready_to_close_connections_.end() != connection_it) {
    ready_to_close_connections_.erase(connection_it);
    transport_manager_->Disconnect(connection_handle);
    return;
  }

  std::map<uint8_t, uint32_t>::iterator it =
      sessions_last_message_id_.find(sent_message.session_id());

  if (sessions_last_message_id_.end() != it) {
    uint32_t last_message_id = it->second;
    sessions_last_message_id_.erase(it);
    if ((sent_message.message_id() ==  last_message_id) &&
        ((FRAME_TYPE_SINGLE == sent_message.frame_type()) ||
        ((FRAME_TYPE_CONSECUTIVE == sent_message.frame_type()) &&
         (0 == sent_message.frame_data())))) {
      ready_to_close_connections_.push_back(connection_handle);
      SendEndSession(connection_handle, sent_message.session_id());
    }
  }
  sync_primitives::AutoLock lock(protocol_observers_lock_);
  for (ProtocolObservers::iterator it = protocol_observers_.begin();
      protocol_observers_.end() != it; ++it) {
    (*it)->OnMobileMessageSent(message);
  }
}

void ProtocolHandlerImpl::OnTMMessageSendFailed(
    const transport_manager::DataSendError &error,
    const RawMessagePtr message) {
  // TODO(PV): implement
  LOG4CXX_ERROR(logger_, "Sending message " << message->data_size()
                << " bytes failed: " << error.text());
}

void ProtocolHandlerImpl::OnConnectionEstablished(
    const transport_manager::DeviceInfo &device_info,
    const transport_manager::ConnectionUID &connection_id) {
  incoming_data_handler_->AddConnection(connection_id);
}

void ProtocolHandlerImpl::OnConnectionClosed(
    const transport_manager::ConnectionUID &connection_id) {
  incoming_data_handler_->RemoveConnection(connection_id);
}

RESULT_CODE ProtocolHandlerImpl::SendFrame(const ProtocolFramePtr packet) {
  LOG4CXX_TRACE_ENTER(logger_);
  if (!packet) {
    LOG4CXX_ERROR(logger_, "Failed to send empty packet.");
    LOG4CXX_TRACE_EXIT(logger_);
    return RESULT_FAIL;
  }
#ifdef ENABLE_SECURITY
  // and return protect flag to Packet constructor for makeing design by Policy
  const RESULT_CODE result = EncryptFrame(packet);
  if (result != RESULT_OK) {
    LOG4CXX_WARN(logger_, "Error frame encryption. Frame droped.");
    LOG4CXX_TRACE_EXIT(logger_);
    return RESULT_FAIL;
  }
#endif  // ENABLE_SECURITY

  LOG4CXX_INFO_EXT(logger_, "Packet to be sent: " <<
                   ConvertPacketDataToString(packet->data(), packet->data_size()) <<
                   " of size: " << packet->data_size());
  const RawMessagePtr message_to_send = packet->serializePacket();
  if (!message_to_send) {
    LOG4CXX_ERROR(logger_, "Serialization error")
        return RESULT_FAIL;
  };
  LOG4CXX_INFO(logger_,
               "Message to send with connection id " <<
               static_cast<int>(packet->connection_id()));

  if (!transport_manager_) {
    LOG4CXX_WARN(logger_, "No Transport Manager found.");
    LOG4CXX_TRACE_EXIT(logger_);
    return RESULT_FAIL;
  }
  if (transport_manager::E_SUCCESS !=
      transport_manager_->SendMessageToDevice(message_to_send)) {
    LOG4CXX_WARN(logger_, "Can't send message to device");
    LOG4CXX_TRACE_EXIT(logger_);
    return RESULT_FAIL;
  };

  LOG4CXX_TRACE_EXIT(logger_);
  return RESULT_OK;
}

RESULT_CODE ProtocolHandlerImpl::SendSingleFrameMessage(
    ConnectionID connection_id, const uint8_t session_id,
    uint32_t protocol_version, const uint8_t service_type,
    size_t data_size, const uint8_t *data,
    const bool is_final_message) {
  LOG4CXX_TRACE_ENTER(logger_);

  ProtocolFramePtr ptr(new protocol_handler::ProtocolPacket(connection_id,
      protocol_version, PROTECTION_OFF, FRAME_TYPE_SINGLE, service_type, 0,
      session_id, data_size, message_counters_[session_id]++, data));

  raw_ford_messages_to_mobile_.PostMessage(
      impl::RawFordMessageToMobile(ptr, is_final_message));

  LOG4CXX_TRACE_EXIT(logger_);
  return RESULT_OK;
}

RESULT_CODE ProtocolHandlerImpl::SendMultiFrameMessage(
    ConnectionID connection_id, const uint8_t session_id,
    uint32_t protocol_version, const uint8_t service_type,
    const size_t data_size, const uint8_t *data,
    const size_t maxdata_size, const bool is_final_message) {
  LOG4CXX_TRACE_ENTER(logger_);

  LOG4CXX_INFO_EXT(
      logger_, " data size " << data_size << " maxdata_size " << maxdata_size);

  // remainder of last frame
  const size_t lastframe_remainder = data_size % maxdata_size;
  // size of last frame (full fill or not)
  const size_t lastframe_size =
      lastframe_remainder > 0 ? lastframe_remainder : maxdata_size;

  const size_t frames_count = data_size / maxdata_size +
      // add last frame if not empty
      (lastframe_remainder > 0 ? 1 : 0);

  LOG4CXX_INFO_EXT(
      logger_,
      "Data " << data_size << " bytes in " << frames_count <<
      " frames with last frame size " << lastframe_size);

  DCHECK(maxdata_size >= FIRST_FRAME_DATA_SIZE);
  DCHECK(FIRST_FRAME_DATA_SIZE >= 8);
  uint8_t out_data[FIRST_FRAME_DATA_SIZE];
  out_data[0] = data_size >> 24;
  out_data[1] = data_size >> 16;
  out_data[2] = data_size >> 8;
  out_data[3] = data_size;

  out_data[4] = frames_count >> 24;
  out_data[5] = frames_count >> 16;
  out_data[6] = frames_count >> 8;
  out_data[7] = frames_count;

  const uint8_t message_id = ++message_counters_[session_id];
  const ProtocolFramePtr firstPacket(
        new protocol_handler::ProtocolPacket(
          connection_id, protocol_version, PROTECTION_OFF, FRAME_TYPE_FIRST,
          service_type, 0, session_id, FIRST_FRAME_DATA_SIZE, message_id, out_data));

  raw_ford_messages_to_mobile_.PostMessage(
      impl::RawFordMessageToMobile(firstPacket, false));
  LOG4CXX_INFO_EXT(logger_, "First frame is sent.");

  for (uint32_t i = 0; i < frames_count; ++i) {
    const bool is_last_frame = (i == (frames_count - 1));
    const size_t frame_size = is_last_frame ? lastframe_size : maxdata_size;
    const uint8_t data_type = is_last_frame ? 0 : (i % FRAME_DATA_MAX_VALUE + 1);
    const bool is_final_packet = is_last_frame ? is_final_message : false;

    const ProtocolFramePtr ptr(new protocol_handler::ProtocolPacket(connection_id,
        protocol_version, PROTECTION_OFF, FRAME_TYPE_CONSECUTIVE,
        service_type, data_type, session_id, frame_size, message_id,
        data + maxdata_size * i));

    raw_ford_messages_to_mobile_.PostMessage(
          impl::RawFordMessageToMobile(ptr, is_final_packet));
  }
  LOG4CXX_TRACE_EXIT(logger_);
  return RESULT_OK;
}

RESULT_CODE ProtocolHandlerImpl::HandleMessage(ConnectionID connection_id,
                                               const ProtocolFramePtr packet) {
  LOG4CXX_TRACE_ENTER(logger_);
  switch (packet->frame_type()) {
    case FRAME_TYPE_CONTROL:
      LOG4CXX_TRACE(logger_, "handleMessage() - case FRAME_TYPE_CONTROL");
      LOG4CXX_TRACE_EXIT(logger_);
      return HandleControlMessage(connection_id, packet);
    case FRAME_TYPE_SINGLE:
      LOG4CXX_TRACE_EXIT(logger_);
      return HandleSingleFrameMessage(connection_id, packet);
    case FRAME_TYPE_FIRST:
    case FRAME_TYPE_CONSECUTIVE:
      LOG4CXX_TRACE(logger_, "handleMessage() - case FRAME_TYPE_CONSECUTIVE");
      LOG4CXX_TRACE_EXIT(logger_);
      return HandleMultiFrameMessage(connection_id, packet);
    default: {
      LOG4CXX_WARN(logger_, "handleMessage() - case unknown frame type"
                   << packet->frame_type());
      LOG4CXX_TRACE_EXIT(logger_);
      return RESULT_FAIL;
    }
  }

  LOG4CXX_TRACE_EXIT(logger_);
  return RESULT_OK;
}

RESULT_CODE ProtocolHandlerImpl::HandleSingleFrameMessage(
    ConnectionID connection_id, const ProtocolFramePtr packet) {
  LOG4CXX_TRACE_ENTER(logger_);

  LOG4CXX_INFO(logger_,
        "FRAME_TYPE_SINGLE message of size " << packet->data_size() << "; message "
        << ConvertPacketDataToString(packet->data(), packet->data_size()));

  if (!session_observer_) {
    LOG4CXX_ERROR(logger_,
                  "Cannot handle message from Transport"
                  << " Manager: ISessionObserver doesn't exist.");
    LOG4CXX_TRACE_EXIT(logger_);
    return RESULT_FAIL;
  }

  const uint32_t connection_key =
      session_observer_->KeyFromPair(connection_id, packet->session_id());

  const RawMessagePtr rawMessage(
        new RawMessage(connection_key, packet->protocol_version(), packet->data(),
                       packet->total_data_bytes(), packet->service_type()));
  if (!rawMessage) {
    LOG4CXX_TRACE_EXIT(logger_);
    return RESULT_FAIL;
  }
#ifdef TIME_TESTER
      if (metric_observer_) {
        PHMetricObserver::MessageMetric *metric
            = new PHMetricObserver::MessageMetric();
        metric->message_id = packet->message_id();
        metric->connection_key = connection_key;
        metric->raw_msg = rawMessage;
        metric_observer_->EndMessageProcess(metric);
      }
#endif

  NotifySubscribers(rawMessage);
  LOG4CXX_TRACE_EXIT(logger_);
  return RESULT_OK;
}

RESULT_CODE ProtocolHandlerImpl::HandleMultiFrameMessage(
    ConnectionID connection_id, const ProtocolFramePtr packet) {
  LOG4CXX_TRACE_ENTER(logger_);
  if (!session_observer_) {
    LOG4CXX_ERROR(logger_, "No ISessionObserver set.");
    LOG4CXX_TRACE_EXIT(logger_);
    return RESULT_FAIL;
  }

  const uint32_t key = session_observer_->KeyFromPair(connection_id,
                                                      packet->session_id());
  LOG4CXX_INFO_EXT(
      logger_,
      "Packet " << packet << "; session id " << static_cast<int32_t>(key));

  if (packet->frame_type() == FRAME_TYPE_FIRST) {
    LOG4CXX_INFO(logger_, "handleMultiFrameMessage() - FRAME_TYPE_FIRST "
                 << packet->data_size());
    incomplete_multi_frame_messages_[key] = packet;
  } else {
    LOG4CXX_INFO(logger_, "handleMultiFrameMessage() - Consecutive frame");

    std::map<int32_t, ProtocolFramePtr>::iterator it =
        incomplete_multi_frame_messages_.find(key);

    if (it == incomplete_multi_frame_messages_.end()) {
      LOG4CXX_ERROR(
          logger_, "Frame of multiframe message for non-existing session id");

      LOG4CXX_TRACE_EXIT(logger_);
      return RESULT_FAIL;
    }

    if (it->second->appendData(packet->data(), packet->data_size())
        != RESULT_OK) {
      LOG4CXX_ERROR(logger_,
          "Failed to append frame for multiframe message.");

      LOG4CXX_TRACE_EXIT(logger_);
      return RESULT_FAIL;
    }

    if (packet->frame_data() == FRAME_DATA_LAST_FRAME) {
      LOG4CXX_INFO(
          logger_,
          "Last frame of multiframe message size " << packet->data_size()
              << "; connection key " << key);
<<<<<<< HEAD

      if (protocol_observers_.empty()) {
        LOG4CXX_ERROR(
            logger_,
            "Cannot handle multiframe message: no IProtocolObserver is set.");
        LOG4CXX_TRACE_EXIT(logger_);
        return RESULT_FAIL;
      }

      ProtocolFramePtr completePacket = it->second;
      const uint32_t connection_key =
          session_observer_->KeyFromPair(connection_id,
                                         completePacket->session_id());
      const RawMessagePtr rawMessage(
            new RawMessage(connection_key,
                           completePacket->protocol_version(),
                           completePacket->data(),
                           completePacket->total_data_bytes(),
                           completePacket->service_type()));

      if (!rawMessage) {
        LOG4CXX_TRACE_EXIT(logger_);
        return RESULT_FAIL;
=======
      {
        sync_primitives::AutoLock lock(protocol_observers_lock_);
        if (protocol_observers_.empty()) {
          LOG4CXX_ERROR(
              logger_,
              "Cannot handle multiframe message: no IProtocolObserver is set.");

          LOG4CXX_TRACE_EXIT(logger_);
          return RESULT_FAIL;
        }
>>>>>>> 13ebad09
      }

#ifdef TIME_TESTER
      if (metric_observer_) {
        PHMetricObserver::MessageMetric *metric =
            new PHMetricObserver::MessageMetric();
        metric->raw_msg = rawMessage;
        metric_observer_->EndMessageProcess(metric);
      }
#endif  // TIME_TESTER
      NotifySubscribers(rawMessage);

      incomplete_multi_frame_messages_.erase(it);
    }
  }

  LOG4CXX_TRACE_EXIT(logger_);
  return RESULT_OK;
}

RESULT_CODE ProtocolHandlerImpl::HandleControlMessage(
<<<<<<< HEAD
    ConnectionID connection_id, const ProtocolFramePtr packet) {
  LOG4CXX_TRACE_ENTER(logger_);
=======
    ConnectionID connection_id, const ProtocolFramePtr& packet) {
  LOG4CXX_INFO(logger_,
               "ProtocolHandlerImpl::HandleControlMessage " << connection_id);
>>>>>>> 13ebad09
  if (!session_observer_) {
    LOG4CXX_ERROR(logger_, "ISessionObserver is not set.");
    LOG4CXX_TRACE_EXIT(logger_);
    return RESULT_FAIL;
  }

  switch (packet->frame_data()) {
    case FRAME_DATA_START_SERVICE:
      return HandleControlMessageStartSession(connection_id, *(packet.get()));
    case FRAME_DATA_END_SERVICE:
      return HandleControlMessageEndSession(connection_id, *(packet.get()));
    case FRAME_DATA_HEART_BEAT: {
      LOG4CXX_DEBUG(logger_,
                   "Received heart beat for connection " << connection_id);
      LOG4CXX_TRACE_EXIT(logger_);
      return HandleControlMessageHeartBeat(connection_id, *(packet.get()));
    }
    case FRAME_DATA_HEART_BEAT_ACK: {
      LOG4CXX_DEBUG(logger_, "Received heart beat ack from mobile app"
          " for connection " << connection_id);
      return RESULT_OK;
    }
    default:
      LOG4CXX_WARN(logger_,
          "Control message of type " <<  static_cast<int>(packet->frame_data())
              << " ignored");
      LOG4CXX_TRACE_EXIT(logger_);
      return RESULT_OK;
  }
  return RESULT_OK;
}

RESULT_CODE ProtocolHandlerImpl::HandleControlMessageEndSession(
    ConnectionID connection_id, const ProtocolPacket &packet) {
  LOG4CXX_INFO(logger_,
               "ProtocolHandlerImpl::HandleControlMessageEndSession()");

  uint8_t current_session_id = packet.session_id();

  uint32_t hash_code = 0;
  if (1 != packet.protocol_version()) {
    hash_code = packet.message_id();
  }

  const ServiceType service_type = ServiceTypeFromByte(packet.service_type());
  bool success = true;
  const uint32_t session_hash_code = session_observer_->OnSessionEndedCallback(
      connection_id, current_session_id, hash_code, service_type);

  if (0 != session_hash_code) {
    if (1 != packet.protocol_version()) {
      if (packet.message_id() != session_hash_code) {
        success = false;
      }
    }
  } else {
    success = false;
  }
  // TODO(EZamakhov): add clean up output queue (for removed service)
  if (success) {
    SendEndSessionAck(
        connection_id, current_session_id, packet.protocol_version(),
        session_observer_->KeyFromPair(connection_id, current_session_id),
        service_type);
    message_counters_.erase(current_session_id);
  } else {
    LOG4CXX_INFO_EXT(
        logger_,
        "Refused to end session " << static_cast<int>(service_type) << " type.");
    SendEndSessionNAck(connection_id, current_session_id, packet.protocol_version(),
                       service_type);
  }
  return RESULT_OK;
}
#ifdef ENABLE_SECURITY
namespace {
/**
 * \brief SecurityManagerListener for send Ack/NAck on success or fail
 * SSL handshake
 */
class StartSessionHandler : public security_manager::SecurityManagerListener {
 public:
  StartSessionHandler(
      uint32_t connection_key,
      ProtocolHandlerImpl *protocol_handler,
      SessionObserver *session_observer,
      ConnectionID connection_id,
      int32_t session_id,
      uint8_t protocol_version,
      uint32_t hash_code,
      ServiceType service_type)
    : connection_key_(connection_key),
      protocol_handler_(protocol_handler),
      session_observer_(session_observer),
      connection_id_(connection_id),
      session_id_(session_id),
      protocol_version_(protocol_version),
      hash_code_(hash_code),
      service_type_(service_type) {
  }
  bool OnHandshakeDone(const uint32_t connection_key, const bool success) OVERRIDE {
    if (connection_key != connection_key_) {
      return false;
    }
    // check current service protection
    const bool was_service_protection_enabled =
        session_observer_->GetSSLContext(connection_key_, service_type_) != NULL;
    if(was_service_protection_enabled) {
      // On Success handshake
      if(success) {
//        const std::string error_text("Connection is already protected");
//        LOG4CXX_WARN(logger_, error_text << ", key " << connection_key);
//        security_manager_->SendInternalError(
//              connection_key, security_manager::SecurityQuery::ERROR_SERVICE_ALREADY_PROTECTED, error_text);
        protocol_handler_->SendStartSessionNAck(connection_id_, session_id_,
                                                protocol_version_, service_type_);
      } else {
        // Could not be success handshake and not already protected service
        NOTREACHED();
      }
    } else {
      if(success) {
        session_observer_->SetProtectionFlag(connection_key_, service_type_);
      }
      protocol_handler_->SendStartSessionAck(connection_id_, session_id_,
                                             protocol_version_, hash_code_, service_type_, success);
    }
    delete this;
    return true;
  }
 private:
  const uint32_t connection_key_;
  ProtocolHandlerImpl *protocol_handler_;
  SessionObserver *session_observer_;

  const ConnectionID connection_id_;
  const int32_t session_id_;
  const uint8_t protocol_version_;
  const uint32_t hash_code_;
  const ServiceType service_type_;
};
}  // namespace
#endif  // ENABLE_SECURITY

RESULT_CODE ProtocolHandlerImpl::HandleControlMessageStartSession(
    ConnectionID connection_id, const ProtocolPacket &packet) {
  LOG4CXX_INFO_EXT(logger_,
                   "Protocol version: " <<
                   static_cast<int>(packet.protocol_version()));
  const ServiceType service_type = ServiceTypeFromByte(packet.service_type());

  DCHECK(session_observer_);
  const uint32_t session_id = session_observer_->OnSessionStartedCallback(
        connection_id, packet.session_id(), service_type,
        packet.protection_flag());

  if (0 == session_id) {
    LOG4CXX_WARN_EXT(logger_, "Refused to create service " <<
                     static_cast<int32_t>(service_type) << " type.");
    SendStartSessionNAck(connection_id, packet.session_id(),
                         packet.protocol_version(), packet.service_type());
    return RESULT_OK;
  }

  const uint32_t connection_key =
      session_observer_->KeyFromPair(connection_id, session_id);

#ifdef ENABLE_SECURITY
  // for packet is encrypted and security plugin is enable
  if (packet.protection_flag() && security_manager_) {
    security_manager::SSLContext *ssl_context =
        security_manager_->CreateSSLContext(connection_key);
    if (!ssl_context) {
      LOG4CXX_ERROR(logger_, "CreateSSLContext failed");
      // Start service without protection
      SendStartSessionAck(connection_id, session_id, packet.protocol_version(),
                          connection_key, packet.service_type(), PROTECTION_OFF);
      return RESULT_OK;
    }
    if (ssl_context->IsInitCompleted()) {
      // Start service as protected with current SSLContext
      SendStartSessionAck(connection_id, session_id, packet.protocol_version(),
                          connection_key, packet.service_type(), PROTECTION_ON);
    } else {
      security_manager_->AddListener(
            new StartSessionHandler(
              connection_key, this, session_observer_,
              connection_id, session_id, packet.protocol_version(),
              connection_key, service_type));
      if (!ssl_context->IsHandshakePending()) {
        // Start handshake process
        security_manager_->StartHandshake(connection_key);
      }
    }
    LOG4CXX_DEBUG(logger_, "Protection establishing for connection "
                  << connection_key << " is in progress");
    return RESULT_OK;
  }
#endif  // ENABLE_SECURITY
  // Start service without protection
  SendStartSessionAck(connection_id, session_id, packet.protocol_version(),
                      connection_key, packet.service_type(), PROTECTION_OFF);
  return RESULT_OK;
  }

RESULT_CODE ProtocolHandlerImpl::HandleControlMessageHeartBeat(
    ConnectionID connection_id, const ProtocolPacket &packet) {
  LOG4CXX_INFO(
      logger_,
      "Sending heart beat acknowledgment for connection " << connection_id);
  return SendHeartBeatAck(connection_id, packet.session_id(),
                          packet.message_id());
}

void ProtocolHandlerImpl::Handle(
    const impl::RawFordMessageFromMobile &message) {
  LOG4CXX_TRACE_ENTER(logger_);

  connection_handler::ConnectionHandlerImpl *connection_handler =
        connection_handler::ConnectionHandlerImpl::instance();
    connection_handler->KeepConnectionAlive(message->connection_id(),
                                            message->session_id());

  if (((0 != message->data()) && (0 != message->data_size())) ||
      FRAME_TYPE_CONTROL == message->frame_type() ||
      FRAME_TYPE_FIRST == message->frame_type()) {
      LOG4CXX_INFO_EXT(logger_, "Packet: dataSize " << message->data_size());
      HandleMessage(message->connection_id(), message);
  } else {
    LOG4CXX_WARN(logger_,
                 "handleMessagesFromMobileApp() - incorrect or NULL data");
  }
  LOG4CXX_TRACE_EXIT(logger_);
}

void ProtocolHandlerImpl::Handle(const impl::RawFordMessageToMobile &message) {
  LOG4CXX_INFO_EXT(
      logger_,
      "Message to mobile app: connection id " <<
        static_cast<int>(message->connection_id()) << ";"
      " dataSize: " << message->data_size() << " ;"
      " protocolVersion " << static_cast<int>(message->protocol_version()));

  if (message.is_final) {
    sessions_last_message_id_.insert(
        std::pair<uint8_t, uint32_t>(message->session_id(),
                                     message->message_id()));
  }

  SendFrame(message);
}

#ifdef ENABLE_SECURITY
void ProtocolHandlerImpl::set_security_manager(
    security_manager::SecurityManager *security_manager) {
  if (!security_manager) {
    LOG4CXX_ERROR(logger_, "Invalid (NULL) pointer to SecurityManager.");
    return;
  }
  security_manager_ = security_manager;
}

RESULT_CODE ProtocolHandlerImpl::EncryptFrame(ProtocolFramePtr packet) {
  DCHECK(packet);
  // Control frames and data over control service shall be unprotected
  if (packet->service_type() == kControl ||
     packet->frame_type() == FRAME_TYPE_CONTROL) {
    return RESULT_OK;
  }
  if (!session_observer_) {
    LOG4CXX_WARN(logger_, "No session_observer_ set.");
    return RESULT_FAIL;
  }
  if (!security_manager_) {
    LOG4CXX_WARN(logger_, "No security_manager_ set.");
    return RESULT_FAIL;
  }
  const uint32_t connection_key = session_observer_->KeyFromPair(
        packet->connection_id(), packet->session_id());
  security_manager::SSLContext *context = session_observer_->GetSSLContext(
        connection_key, ServiceTypeFromByte(packet->service_type()));
  if (!context || !context->IsInitCompleted()) {
    return RESULT_OK;
  }
  const uint8_t *out_data;
  size_t out_data_size;
  if (!context->Encrypt(packet->data(), packet->data_size(),
                       &out_data, &out_data_size)) {
    const std::string error_text(context->LastError());
    LOG4CXX_ERROR(logger_, "Enryption failed: " << error_text);
    security_manager_->SendInternalError(connection_key,
          security_manager::SecurityQuery::ERROR_ENCRYPTION_FAILED, error_text);
    return RESULT_OK;
  };
  LOG4CXX_DEBUG(logger_, "Encrypted " << packet->data_size() << " bytes to "
                << out_data_size << " bytes");
  DCHECK(out_data);
  DCHECK(out_data_size);
  packet->set_protection_flag(true);
  packet->set_data(out_data, out_data_size);
  return RESULT_OK;
}

RESULT_CODE ProtocolHandlerImpl::DecryptFrame(ProtocolFramePtr packet) {
  DCHECK(packet);
  if (!packet->protection_flag() ||
     // Control frames and data over control service shall be unprotected
     packet->service_type() == kControl ||
     packet->frame_type() == FRAME_TYPE_CONTROL) {
    return RESULT_OK;
  }
  if (!session_observer_) {
    LOG4CXX_WARN(logger_, "No session_observer_ set.");
    return RESULT_FAIL;
  }
  if (!security_manager_) {
    LOG4CXX_WARN(logger_, "No security_manager_ set.");
    return RESULT_FAIL;
  }
  const uint32_t connection_key = session_observer_->KeyFromPair(
        packet->connection_id(), packet->session_id());
  security_manager::SSLContext *context = session_observer_->GetSSLContext(
        connection_key, ServiceTypeFromByte(packet->service_type()));
  if (!context || !context->IsInitCompleted()) {
    const std::string error_text("Fail decryption for unprotected service ");
    LOG4CXX_ERROR(logger_, error_text << static_cast<int>(packet->service_type()));
    security_manager_->SendInternalError(connection_key,
          security_manager::SecurityQuery::ERROR_SERVICE_NOT_PROTECTED, error_text);
    return RESULT_ENCRYPTION_FAILED;
  }
  const uint8_t *out_data;
  size_t out_data_size;
  if (!context->Decrypt(packet->data(), packet->data_size(),
                       &out_data, &out_data_size)) {
    const std::string error_text(context->LastError());
    LOG4CXX_ERROR(logger_, "Decryption failed: " << error_text);
    security_manager_->SendInternalError(connection_key,
          security_manager::SecurityQuery::ERROR_DECRYPTION_FAILED, error_text);
    return RESULT_ENCRYPTION_FAILED;
  };
  LOG4CXX_DEBUG(logger_, "Decrypted " << packet->data_size() << " bytes to "
                << out_data_size << " bytes");
  DCHECK(out_data);
  DCHECK(out_data_size);
  packet->set_data(out_data, out_data_size);
  return RESULT_OK;
}
#endif  // ENABLE_SECURITY

void ProtocolHandlerImpl::SendFramesNumber(uint32_t connection_key,
                                           int32_t number_of_frames) {
  LOG4CXX_INFO(logger_,
               "SendFramesNumber MobileNaviAck for session " << connection_key);

  transport_manager::ConnectionUID   connection_id = 0;
  uint8_t session_id = 0;
  session_observer_->PairFromKey(connection_key, &connection_id, &session_id);
  ProtocolFramePtr ptr(new protocol_handler::ProtocolPacket(connection_id,
      PROTOCOL_VERSION_3, PROTECTION_OFF, FRAME_TYPE_CONTROL,
      SERVICE_TYPE_NAVI, FRAME_DATA_SERVICE_DATA_ACK,
      session_id, 0, number_of_frames));

  raw_ford_messages_to_mobile_.PostMessage(
        impl::RawFordMessageToMobile(ptr, false));
}

#ifdef TIME_TESTER
void ProtocolHandlerImpl::SetTimeMetricObserver(PHMetricObserver *observer) {
  metric_observer_ = observer;
}
#endif  // TIME_TESTER

std::string ConvertPacketDataToString(const uint8_t *data,
                                      const std::size_t data_size) {
  if (0 == data_size)
    return std::string();
  bool is_printable_array = true;
  std::locale loc;
  const char *text = reinterpret_cast<const char*>(data);
  // Check data for printability
  for (size_t i = 0; i < data_size; ++i) {
    if (!std::isprint(text[i], loc)) {
      is_printable_array = false;
      break;
    }
  }
  return is_printable_array ? std::string(text) : std::string("is raw data");
}
}  // namespace protocol_handler<|MERGE_RESOLUTION|>--- conflicted
+++ resolved
@@ -186,33 +186,22 @@
   protocol_observers_.insert(observer);
 }
 
-<<<<<<< HEAD
-void ProtocolHandlerImpl::RemoveProtocolObserver(ProtocolObserver *observer) {
-=======
 void ProtocolHandlerImpl::RemoveProtocolObserver(ProtocolObserver* observer) {
   LOG4CXX_TRACE_ENTER(logger_);
->>>>>>> 13ebad09
   if (!observer) {
     LOG4CXX_ERROR(logger_, "Invalid (NULL) pointer to IProtocolObserver.");
     LOG4CXX_TRACE_EXIT(logger_);
     return;
   }
-<<<<<<< HEAD
-=======
   sync_primitives::AutoLock lock(protocol_observers_lock_);
->>>>>>> 13ebad09
   protocol_observers_.erase(observer);
   LOG4CXX_TRACE_EXIT(logger_);
 }
 
 void ProtocolHandlerImpl::set_session_observer(SessionObserver *observer) {
   if (!observer) {
-<<<<<<< HEAD
-    LOG4CXX_WARN(logger_, "Invalid (NULL) pointer to ISessionObserver.");
-=======
     LOG4CXX_ERROR(logger_, "Invalid (NULL) pointer to ISessionObserver.");
-	// Do not return from here! 
->>>>>>> 13ebad09
+    // Do not return from here!
   }
   session_observer_ = observer;
 }
@@ -440,16 +429,11 @@
       "Received data from TM  with connection id " << tm_message->connection_key() <<
       " msg data_size "      << tm_message->data_size());
   } else {
-<<<<<<< HEAD
-    LOG4CXX_ERROR(logger_,
-      "Invalid incoming message received in ProtocolHandler from Transport Manager.");
-=======
     LOG4CXX_ERROR(
         logger_,
         "Invalid incoming message received in"
         << " ProtocolHandler from Transport Manager.");
     LOG4CXX_TRACE_EXIT(logger_);
->>>>>>> 13ebad09
     return;
   }
 
@@ -493,13 +477,9 @@
   LOG4CXX_ERROR(logger_, "Received error on attemping to recieve message.");
 }
 
-<<<<<<< HEAD
 void ProtocolHandlerImpl::NotifySubscribers(const RawMessagePtr message) {
-=======
-void ProtocolHandlerImpl::NotifySubscribers(const RawMessagePtr& message) {
   LOG4CXX_ERROR(logger_, "ProtocolHandlerImpl::NotifySubscribers");
   sync_primitives::AutoLock lock(protocol_observers_lock_);
->>>>>>> 13ebad09
   for (ProtocolObservers::iterator it = protocol_observers_.begin();
       protocol_observers_.end() != it; ++it) {
     (*it)->OnMessageReceived(message);
@@ -815,14 +795,16 @@
           logger_,
           "Last frame of multiframe message size " << packet->data_size()
               << "; connection key " << key);
-<<<<<<< HEAD
-
-      if (protocol_observers_.empty()) {
-        LOG4CXX_ERROR(
-            logger_,
-            "Cannot handle multiframe message: no IProtocolObserver is set.");
-        LOG4CXX_TRACE_EXIT(logger_);
-        return RESULT_FAIL;
+      {
+        sync_primitives::AutoLock lock(protocol_observers_lock_);
+        if (protocol_observers_.empty()) {
+          LOG4CXX_ERROR(
+              logger_,
+              "Cannot handle multiframe message: no IProtocolObserver is set.");
+
+          LOG4CXX_TRACE_EXIT(logger_);
+          return RESULT_FAIL;
+        }
       }
 
       ProtocolFramePtr completePacket = it->second;
@@ -839,18 +821,6 @@
       if (!rawMessage) {
         LOG4CXX_TRACE_EXIT(logger_);
         return RESULT_FAIL;
-=======
-      {
-        sync_primitives::AutoLock lock(protocol_observers_lock_);
-        if (protocol_observers_.empty()) {
-          LOG4CXX_ERROR(
-              logger_,
-              "Cannot handle multiframe message: no IProtocolObserver is set.");
-
-          LOG4CXX_TRACE_EXIT(logger_);
-          return RESULT_FAIL;
-        }
->>>>>>> 13ebad09
       }
 
 #ifdef TIME_TESTER
@@ -872,14 +842,8 @@
 }
 
 RESULT_CODE ProtocolHandlerImpl::HandleControlMessage(
-<<<<<<< HEAD
     ConnectionID connection_id, const ProtocolFramePtr packet) {
   LOG4CXX_TRACE_ENTER(logger_);
-=======
-    ConnectionID connection_id, const ProtocolFramePtr& packet) {
-  LOG4CXX_INFO(logger_,
-               "ProtocolHandlerImpl::HandleControlMessage " << connection_id);
->>>>>>> 13ebad09
   if (!session_observer_) {
     LOG4CXX_ERROR(logger_, "ISessionObserver is not set.");
     LOG4CXX_TRACE_EXIT(logger_);
