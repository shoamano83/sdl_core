--- conflicted
+++ resolved
@@ -509,16 +509,8 @@
         ((FRAME_TYPE_SINGLE == sent_message.frame_type()) ||
         ((FRAME_TYPE_CONSECUTIVE == sent_message.frame_type()) &&
          (0 == sent_message.frame_data())))) {
-<<<<<<< HEAD
-      session_observer_->PairFromKey(message->connection_key(),
-                                       &connection_handle,
-                                       &sessionID);
-      transport_manager_->Disconnect(connection_handle);
-=======
-
       ready_to_close_connections_.push_back(connection_handle);
       SendEndSession(connection_handle, sent_message.session_id());
->>>>>>> 1fc15fe9
     }
   }
 
@@ -1068,12 +1060,8 @@
       LOG4CXX_INFO_EXT(logger_, "Packet: dataSize " << message->data_size());
       HandleMessage(message->connection_id(), message);
   } else {
-<<<<<<< HEAD
-    LOG4CXX_WARN(logger_, "handleMessagesFromMobileApp() - incorrect or NULL data");
-=======
     LOG4CXX_WARN(logger_,
                  "handleMessagesFromMobileApp() - incorrect or NULL data");
->>>>>>> 1fc15fe9
   }
   LOG4CXX_TRACE_EXIT(logger_);
 }
