/*
 * Copyright (c) 2014, Ford Motor Company
 * All rights reserved.
 *
 * Redistribution and use in source and binary forms, with or without
 * modification, are permitted provided that the following conditions are met:
 *
 * Redistributions of source code must retain the above copyright notice, this
 * list of conditions and the following disclaimer.
 *
 * Redistributions in binary form must reproduce the above copyright notice,
 * this list of conditions and the following
 * disclaimer in the documentation and/or other materials provided with the
 * distribution.
 *
 * Neither the name of the Ford Motor Company nor the names of its contributors
 * may be used to endorse or promote products derived from this software
 * without specific prior written permission.
 *
 * THIS SOFTWARE IS PROVIDED BY THE COPYRIGHT HOLDERS AND CONTRIBUTORS "AS IS"
 * AND ANY EXPRESS OR IMPLIED WARRANTIES, INCLUDING, BUT NOT LIMITED TO, THE
 * IMPLIED WARRANTIES OF MERCHANTABILITY AND FITNESS FOR A PARTICULAR PURPOSE
 * ARE DISCLAIMED. IN NO EVENT SHALL THE COPYRIGHT HOLDER OR CONTRIBUTORS BE
 * LIABLE FOR ANY DIRECT, INDIRECT, INCIDENTAL, SPECIAL, EXEMPLARY, OR
 * CONSEQUENTIAL DAMAGES (INCLUDING, BUT NOT LIMITED TO, PROCUREMENT OF
 * SUBSTITUTE GOODS OR SERVICES; LOSS OF USE, DATA, OR PROFITS; OR BUSINESS
 * INTERRUPTION) HOWEVER CAUSED AND ON ANY THEORY OF LIABILITY, WHETHER IN
 * CONTRACT, STRICT LIABILITY, OR TORT (INCLUDING NEGLIGENCE OR OTHERWISE)
 * ARISING IN ANY WAY OUT OF THE USE OF THIS SOFTWARE, EVEN IF ADVISED OF THE
 * POSSIBILITY OF SUCH DAMAGE.
 */

#include "protocol_handler/protocol_handler_impl.h"
#include <memory.h>

#include "connection_handler/connection_handler_impl.h"
#include "config_profile/profile.h"

#ifdef ENABLE_SECURITY
#include "security_manager/ssl_context.h"
#include "security_manager/security_manager.h"
#endif  // ENABLE_SECURITY

namespace protocol_handler {

CREATE_LOGGERPTR_GLOBAL(logger_, "ProtocolHandler")

/**
 * Function return packet data as std::string.
 * If packet data is not printable return error message
 */
std::string ConvertPacketDataToString(const uint8_t *data,
                                      const std::size_t data_size);

const size_t kStackSize = 32768;

class ProtocolHandlerImpl::IncomingDataHandler {
 public:
  IncomingDataHandler() : connections_data_() {}

  bool ProcessData(const RawMessagePtr tm_message,
                   std::vector<ProtocolFramePtr> *out_frames) {
    DCHECK(tm_message);
    DCHECK(out_frames != NULL);
    const ConnectionID connection_id = tm_message->connection_key();
    const uint8_t *data = tm_message->data();
    const std::size_t size = tm_message->data_size();
    DCHECK(size > 0); DCHECK(data != NULL);
    LOG4CXX_TRACE(logger_, "Start of processing incoming data of size "
                               << size << " for connection " << connection_id);
    const uint32_t kBytesForSizeDetection = 8;
    ConnectionsData::iterator it = connections_data_.find(connection_id);
    if (connections_data_.end() == it) {
      LOG4CXX_ERROR(logger_, "ProcessData requested for unknown connection");
      return false;
    }
    std::vector<uint8_t> &connection_data = it->second;
    connection_data.insert(connection_data.end(), data, data + size);

    LOG4CXX_TRACE(logger_, "Total data size for connection "
                               << connection_id << " is "
                               << connection_data.size());
    while (connection_data.size() >= kBytesForSizeDetection) {
      const uint32_t packet_size = GetPacketSize(&connection_data[0]);
      if (0 == packet_size) {
        LOG4CXX_ERROR(logger_, "Failed to get packet size");
        return false;
      }
      LOG4CXX_TRACE(logger_, "Packet size " << packet_size);
      if (connection_data.size() >= packet_size) {
        ProtocolFramePtr frame(new protocol_handler::ProtocolPacket(
            connection_id, &connection_data[0], packet_size));
        out_frames->push_back(frame);
        connection_data.erase(connection_data.begin(),
                              connection_data.begin() + packet_size);
        LOG4CXX_TRACE(logger_,
                      "Packet created and passed, new data size for connection "
                          << connection_id << " is " << connection_data.size());
      } else {
        LOG4CXX_TRACE(logger_, "Packet data is not available yet");
        return true;
      }
    }
    return true;
  }

  void AddConnection(ConnectionID connection_id) {
    // Add empty list of session to new connection
    connections_data_[connection_id] = std::vector<uint8_t>();
  }

  void RemoveConnection(ConnectionID connection_id) {
    connections_data_.erase(connection_id);
  }

 private:
  /**
   * @brief Returns size of frame to be formed from raw bytes.
   * expects first bytes of message which will be treated as frame header.
   */
  uint32_t GetPacketSize(unsigned char *received_bytes) {
    DCHECK(received_bytes != NULL);
    unsigned char offset = sizeof(uint32_t);
    unsigned char version = received_bytes[0] >> 4u;
    uint32_t frame_body_size = received_bytes[offset++] << 24u;
    frame_body_size |= received_bytes[offset++] << 16u;
    frame_body_size |= received_bytes[offset++] << 8u;
    frame_body_size |= received_bytes[offset++];

    uint32_t required_size = frame_body_size;
    switch (version) {
      case PROTOCOL_VERSION_1:
        required_size += PROTOCOL_HEADER_V1_SIZE;
        break;
      case PROTOCOL_VERSION_3:
      case PROTOCOL_VERSION_2:
        required_size += PROTOCOL_HEADER_V2_SIZE;
        break;
      default:
        LOG4CXX_ERROR(logger_, "Unknown protocol version.");
        return 0;
    }
    return required_size;
  }

  typedef std::map<ConnectionID, std::vector<uint8_t> > ConnectionsData;
  ConnectionsData connections_data_;
};

ProtocolHandlerImpl::ProtocolHandlerImpl(
    transport_manager::TransportManager *transport_manager_param)
    : protocol_observers_(),
      session_observer_(0),
      transport_manager_(transport_manager_param),
      kPeriodForNaviAck(5),
      incoming_data_handler_(new IncomingDataHandler),
#ifdef ENABLE_SECURITY
      security_manager_(NULL),
#endif  // ENABLE_SECURITY
      raw_ford_messages_from_mobile_("MessagesFromMobileAppHandler", this,
                                     threads::ThreadOptions(kStackSize)),
      raw_ford_messages_to_mobile_("MessagesToMobileAppHandler", this,
                                   threads::ThreadOptions(kStackSize))
#ifdef TIME_TESTER
      , metric_observer_(NULL)
#endif  // TIME_TESTER

{
  LOG4CXX_TRACE_ENTER(logger_);

  LOG4CXX_TRACE_EXIT(logger_);
}

ProtocolHandlerImpl::~ProtocolHandlerImpl() {
  if (!protocol_observers_.empty()) {
    LOG4CXX_WARN(logger_, "Not all observers have unsubscribed"
                 " from ProtocolHandlerImpl");
  }
}

void ProtocolHandlerImpl::AddProtocolObserver(ProtocolObserver *observer) {
  if (!observer) {
    LOG4CXX_ERROR(logger_, "Invalid (NULL) pointer to IProtocolObserver.");
    return;
  }
  protocol_observers_.insert(observer);
}

void ProtocolHandlerImpl::RemoveProtocolObserver(ProtocolObserver* observer) {
  LOG4CXX_TRACE_ENTER(logger_);
  if (!observer) {
    LOG4CXX_ERROR(logger_, "Invalid (NULL) pointer to IProtocolObserver.");
    LOG4CXX_TRACE_EXIT(logger_);
    return;
  }
  sync_primitives::AutoLock lock(protocol_observers_lock_);
  protocol_observers_.erase(observer);
  LOG4CXX_TRACE_EXIT(logger_);
}

void ProtocolHandlerImpl::set_session_observer(SessionObserver *observer) {
  if (!observer) {
    LOG4CXX_ERROR(logger_, "Invalid (NULL) pointer to ISessionObserver.");
    // Do not return from here!
  }
  session_observer_ = observer;
}

void ProtocolHandlerImpl::SendStartSessionAck(ConnectionID connection_id,
                                              uint8_t session_id,
                                              uint8_t protocol_version,
                                              uint32_t hash_code,
                                              uint8_t service_type,
                                              bool protection) {
  LOG4CXX_TRACE_ENTER(logger_);

  // FIXME(EZamakhov): Heart beat is not all 3 version
  uint8_t protocolVersion;

  if (0 == profile::Profile::instance()->heart_beat_timeout()) {
    protocolVersion = PROTOCOL_VERSION_2;
    LOG4CXX_INFO(logger_, "Heart beat timeout == 0 => SET PROTOCOL_VERSION_2");
  } else {
    protocolVersion = PROTOCOL_VERSION_3;
    LOG4CXX_INFO(logger_, "Heart beat timeout != 0 => SET PROTOCOL_VERSION_3");
  }

  ProtocolFramePtr ptr(new protocol_handler::ProtocolPacket(connection_id,
    protocolVersion, protection, FRAME_TYPE_CONTROL,
    service_type, FRAME_DATA_START_SERVICE_ACK, session_id,
    0, hash_code));

  raw_ford_messages_to_mobile_.PostMessage(
      impl::RawFordMessageToMobile(ptr, false));

  LOG4CXX_INFO(logger_,
               "SendStartSessionAck() for connection " << connection_id
               << " for service_type " << static_cast<int32_t>(service_type)
               << " session_id " << static_cast<int32_t>(session_id)
               << " protection " << (protection ? "ON" : "OFF"));
  LOG4CXX_TRACE_EXIT(logger_);
}

void ProtocolHandlerImpl::SendStartSessionNAck(ConnectionID connection_id,
                                               uint8_t session_id,
                                               uint8_t protocol_version,
                                               uint8_t service_type) {
  LOG4CXX_TRACE_ENTER(logger_);

  ProtocolFramePtr ptr(new protocol_handler::ProtocolPacket(connection_id,
      protocol_version, PROTECTION_OFF, FRAME_TYPE_CONTROL,
      service_type, FRAME_DATA_START_SERVICE_NACK,
      session_id, 0, 0));

  raw_ford_messages_to_mobile_.PostMessage(
      impl::RawFordMessageToMobile(ptr, false));

  LOG4CXX_INFO(logger_,
               "SendStartSessionNAck() for connection " << connection_id
               << " for service_type " << static_cast<int32_t>(service_type)
               << " session_id " << static_cast<int32_t>(session_id));
  LOG4CXX_TRACE_EXIT(logger_);
}

void ProtocolHandlerImpl::SendEndSessionNAck(ConnectionID connection_id,
                                             uint32_t session_id,
                                             uint8_t protocol_version,
                                             uint8_t service_type) {
  LOG4CXX_TRACE_ENTER(logger_);

  ProtocolFramePtr ptr(new protocol_handler::ProtocolPacket(connection_id,
      protocol_version, PROTECTION_OFF, FRAME_TYPE_CONTROL,
      service_type, FRAME_DATA_END_SERVICE_NACK,
      session_id, 0, 0));

  raw_ford_messages_to_mobile_.PostMessage(
      impl::RawFordMessageToMobile(ptr, false));

  LOG4CXX_INFO(logger_, "SendEndSessionNAck() for connection " << connection_id
               << " for service_type " << static_cast<int32_t>(service_type)
               << " session_id " << static_cast<int32_t>(session_id));
  LOG4CXX_TRACE_EXIT(logger_);
}

void ProtocolHandlerImpl::SendEndSessionAck(ConnectionID connection_id,
                                            uint8_t session_id,
                                            uint8_t protocol_version,
                                            uint32_t hash_code,
                                            uint8_t service_type) {
  LOG4CXX_TRACE_ENTER(logger_);

  ProtocolFramePtr ptr(new protocol_handler::ProtocolPacket(connection_id,
      protocol_version, PROTECTION_OFF, FRAME_TYPE_CONTROL,
      service_type, FRAME_DATA_END_SERVICE_ACK, session_id, 0,
      hash_code));

  raw_ford_messages_to_mobile_.PostMessage(
      impl::RawFordMessageToMobile(ptr, false));

  LOG4CXX_INFO(logger_,
               "SendEndSessionAck() for connection " << connection_id
               << " for service_type " << static_cast<int32_t>(service_type)
               << " session_id " << static_cast<int32_t>(session_id));
  LOG4CXX_TRACE_EXIT(logger_);
}

void ProtocolHandlerImpl::SendEndSession(int32_t connection_id,
                                         uint8_t session_id) {
  LOG4CXX_TRACE_ENTER(logger_);

  ProtocolFramePtr ptr(new protocol_handler::ProtocolPacket(connection_id,
      PROTOCOL_VERSION_3, PROTECTION_OFF, FRAME_TYPE_CONTROL,
      SERVICE_TYPE_RPC, FRAME_DATA_END_SERVICE, session_id, 0,
      session_observer_->KeyFromPair(connection_id, session_id)));

  raw_ford_messages_to_mobile_.PostMessage(
      impl::RawFordMessageToMobile(ptr, false));

  LOG4CXX_INFO(logger_, "SendEndSession() for connection " << connection_id
               << " for service_type " << static_cast<int32_t>(SERVICE_TYPE_RPC)
               << " session_id " << static_cast<int32_t>(session_id));
  LOG4CXX_TRACE_EXIT(logger_);
}

RESULT_CODE ProtocolHandlerImpl::SendHeartBeatAck(ConnectionID connection_id,
                                                  uint8_t session_id,
                                                  uint32_t message_id) {
  LOG4CXX_TRACE_ENTER(logger_);

  ProtocolFramePtr ptr(new protocol_handler::ProtocolPacket(connection_id,
      PROTOCOL_VERSION_3, PROTECTION_OFF, FRAME_TYPE_CONTROL,
      SERVICE_TYPE_CONTROL, FRAME_DATA_HEART_BEAT_ACK, session_id,
      0, message_id));

  raw_ford_messages_to_mobile_.PostMessage(
      impl::RawFordMessageToMobile(ptr, false));

  LOG4CXX_TRACE_EXIT(logger_);
  return RESULT_OK;
}

void ProtocolHandlerImpl::SendHeartBeat(int32_t connection_id,
                                        uint8_t session_id) {
  LOG4CXX_TRACE_ENTER(logger_);

  ProtocolFramePtr ptr(new protocol_handler::ProtocolPacket(connection_id,
      PROTOCOL_VERSION_3, PROTECTION_OFF, FRAME_TYPE_CONTROL,
      SERVICE_TYPE_CONTROL, FRAME_DATA_HEART_BEAT, session_id,
      0, 0));

  raw_ford_messages_to_mobile_.PostMessage(
      impl::RawFordMessageToMobile(ptr, false));

  LOG4CXX_TRACE_EXIT(logger_);
}

void ProtocolHandlerImpl::SendMessageToMobileApp(const RawMessagePtr message,
                                                 bool final_message) {
  LOG4CXX_TRACE_ENTER(logger_);
  if (!message) {
    LOG4CXX_ERROR(logger_,
        "Invalid message for sending to mobile app is received.");
    LOG4CXX_TRACE_EXIT(logger_);
    return;
  }

  if (!session_observer_) {
    LOG4CXX_ERROR(
        logger_,
        "Cannot handle message to mobile app:" <<
        " ISessionObserver doesn't exist.");
    return;
  }

  const uint32_t header_size = (PROTOCOL_VERSION_1 == message->protocol_version())
      ? PROTOCOL_HEADER_V1_SIZE : PROTOCOL_HEADER_V2_SIZE;
  uint32_t maxDataSize = MAXIMUM_FRAME_DATA_SIZE - header_size;
#ifdef ENABLE_SECURITY
  const security_manager::SSLContext *ssl_context = session_observer_->
      GetSSLContext(message->connection_key(), message->service_type());
  if (ssl_context && ssl_context->IsInitCompleted()) {
    maxDataSize = ssl_context->get_max_block_size(maxDataSize);
    DCHECK(maxDataSize);
  }
  LOG4CXX_DEBUG(logger_, "Optimal packet size is " << maxDataSize);
#endif  // ENABLE_SECURITY
  DCHECK(MAXIMUM_FRAME_DATA_SIZE > maxDataSize);

  uint32_t connection_handle = 0;
  uint8_t sessionID = 0;
  session_observer_->PairFromKey(message->connection_key(), &connection_handle,
                                 &sessionID);

  if (message->data_size() <= maxDataSize) {
    RESULT_CODE result = SendSingleFrameMessage(connection_handle, sessionID,
                                                message->protocol_version(),
                                                message->service_type(),
                                                message->data_size(),
                                                message->data(),
                                                final_message);
    if (result != RESULT_OK) {
      LOG4CXX_ERROR(logger_,
          "ProtocolHandler failed to send single frame message.");
    }
  } else {
    LOG4CXX_INFO_EXT(
        logger_,
        "Message will be sent in multiple frames; max size is " << maxDataSize);

    RESULT_CODE result = SendMultiFrameMessage(connection_handle, sessionID,
                                               message->protocol_version(),
                                               message->service_type(),
                                               message->data_size(),
                                               message->data(),
                                               maxDataSize, final_message);
    if (result != RESULT_OK) {
      LOG4CXX_ERROR(logger_,
          "ProtocolHandler failed to send multiframe messages.");
    }
  }
  LOG4CXX_TRACE_EXIT(logger_);
}

void ProtocolHandlerImpl::OnTMMessageReceived(const RawMessagePtr tm_message) {
  LOG4CXX_TRACE_ENTER(logger_);

  if (tm_message) {
    LOG4CXX_INFO(logger_,
      "Received data from TM  with connection id " << tm_message->connection_key() <<
      " msg data_size "      << tm_message->data_size());
  } else {
    LOG4CXX_ERROR(
        logger_,
        "Invalid incoming message received in"
        << " ProtocolHandler from Transport Manager.");
    LOG4CXX_TRACE_EXIT(logger_);
    return;
  }

  std::vector<ProtocolFramePtr> protocol_frames;
  const bool ok =
      incoming_data_handler_->ProcessData(tm_message, &protocol_frames);
  if (!ok) {
    LOG4CXX_ERROR(logger_,
                  "Incoming data processing failed. Terminating connection.");
    transport_manager_->DisconnectForce(tm_message->connection_key());
  }

  for (std::vector<ProtocolFramePtr>::const_iterator it =
       protocol_frames.begin(); it != protocol_frames.end(); ++it) {
#ifdef TIME_TESTER
    const TimevalStruct start_time = date_time::DateTime::getCurrentTime();
#endif  // TIME_TESTER
    ProtocolFramePtr frame = *it;
#ifdef ENABLE_SECURITY
    const RESULT_CODE result = DecryptFrame(frame);
    if (result != RESULT_OK) {
      LOG4CXX_WARN(logger_, "Error frame decryption. Frame skipped.");
      continue;
    }
#endif  // ENABLE_SECURITY
    impl::RawFordMessageFromMobile msg(frame);
#ifdef TIME_TESTER
    if (metric_observer_) {
      metric_observer_->StartMessageProcess(msg->message_id(), start_time);
    }
#endif  // TIME_TESTER

    raw_ford_messages_from_mobile_.PostMessage(msg);
  }
  LOG4CXX_TRACE_EXIT(logger_);
}

void ProtocolHandlerImpl::OnTMMessageReceiveFailed(
    const transport_manager::DataReceiveError &error) {
  // TODO(PV): implement
  LOG4CXX_ERROR(logger_, "Received error on attemping to recieve message.");
}

void ProtocolHandlerImpl::NotifySubscribers(const RawMessagePtr message) {
  LOG4CXX_ERROR(logger_, "ProtocolHandlerImpl::NotifySubscribers");
  sync_primitives::AutoLock lock(protocol_observers_lock_);
  for (ProtocolObservers::iterator it = protocol_observers_.begin();
      protocol_observers_.end() != it; ++it) {
    (*it)->OnMessageReceived(message);
  }
}

void ProtocolHandlerImpl::OnTMMessageSend(const RawMessagePtr message) {
  LOG4CXX_INFO(logger_, "Sending message finished successfully.");

  uint32_t connection_handle = 0;
  uint8_t sessionID = 0;
  const ProtocolPacket sent_message(message->connection_key(),
                                    message->data(),
                                    message->data_size());

  session_observer_->PairFromKey(message->connection_key(),
                                 &connection_handle,
                                 &sessionID);

  std::list<uint32_t>::iterator connection_it =
      std::find(ready_to_close_connections_.begin(),
                ready_to_close_connections_.end(), connection_handle);

  if (ready_to_close_connections_.end() != connection_it) {
    ready_to_close_connections_.erase(connection_it);
    transport_manager_->Disconnect(connection_handle);
    return;
  }

  std::map<uint8_t, uint32_t>::iterator it =
      sessions_last_message_id_.find(sent_message.session_id());

  if (sessions_last_message_id_.end() != it) {
    uint32_t last_message_id = it->second;
    sessions_last_message_id_.erase(it);
    if ((sent_message.message_id() ==  last_message_id) &&
        ((FRAME_TYPE_SINGLE == sent_message.frame_type()) ||
        ((FRAME_TYPE_CONSECUTIVE == sent_message.frame_type()) &&
         (0 == sent_message.frame_data())))) {
      ready_to_close_connections_.push_back(connection_handle);
      SendEndSession(connection_handle, sent_message.session_id());
    }
  }
  sync_primitives::AutoLock lock(protocol_observers_lock_);
  for (ProtocolObservers::iterator it = protocol_observers_.begin();
      protocol_observers_.end() != it; ++it) {
    (*it)->OnMobileMessageSent(message);
  }
}

void ProtocolHandlerImpl::OnTMMessageSendFailed(
    const transport_manager::DataSendError &error,
    const RawMessagePtr message) {
  // TODO(PV): implement
  LOG4CXX_ERROR(logger_, "Sending message " << message->data_size()
                << " bytes failed: " << error.text());
}

void ProtocolHandlerImpl::OnConnectionEstablished(
    const transport_manager::DeviceInfo &device_info,
    const transport_manager::ConnectionUID &connection_id) {
  incoming_data_handler_->AddConnection(connection_id);
}

void ProtocolHandlerImpl::OnConnectionClosed(
    const transport_manager::ConnectionUID &connection_id) {
  incoming_data_handler_->RemoveConnection(connection_id);
}

RESULT_CODE ProtocolHandlerImpl::SendFrame(const ProtocolFramePtr packet) {
  LOG4CXX_TRACE_ENTER(logger_);
  if (!packet) {
    LOG4CXX_ERROR(logger_, "Failed to send empty packet.");
    LOG4CXX_TRACE_EXIT(logger_);
    return RESULT_FAIL;
  }
#ifdef ENABLE_SECURITY
  // and return protect flag to Packet constructor for makeing design by Policy
  const RESULT_CODE result = EncryptFrame(packet);
  if (result != RESULT_OK) {
    LOG4CXX_WARN(logger_, "Error frame encryption. Frame droped.");
    LOG4CXX_TRACE_EXIT(logger_);
    return RESULT_FAIL;
  }
#endif  // ENABLE_SECURITY

  LOG4CXX_INFO_EXT(logger_, "Packet to be sent: " <<
                   ConvertPacketDataToString(packet->data(), packet->data_size()) <<
                   " of size: " << packet->data_size());
  const RawMessagePtr message_to_send = packet->serializePacket();
  if (!message_to_send) {
    LOG4CXX_ERROR(logger_, "Serialization error")
        return RESULT_FAIL;
  };
  LOG4CXX_INFO(logger_,
               "Message to send with connection id " <<
               static_cast<int>(packet->connection_id()));

  if (!transport_manager_) {
    LOG4CXX_WARN(logger_, "No Transport Manager found.");
    LOG4CXX_TRACE_EXIT(logger_);
    return RESULT_FAIL;
  }
  if (transport_manager::E_SUCCESS !=
      transport_manager_->SendMessageToDevice(message_to_send)) {
    LOG4CXX_WARN(logger_, "Can't send message to device");
    LOG4CXX_TRACE_EXIT(logger_);
    return RESULT_FAIL;
  };

  LOG4CXX_TRACE_EXIT(logger_);
  return RESULT_OK;
}

RESULT_CODE ProtocolHandlerImpl::SendSingleFrameMessage(
    ConnectionID connection_id, const uint8_t session_id,
    uint32_t protocol_version, const uint8_t service_type,
    size_t data_size, const uint8_t *data,
    const bool is_final_message) {
  LOG4CXX_TRACE_ENTER(logger_);

  ProtocolFramePtr ptr(new protocol_handler::ProtocolPacket(connection_id,
      protocol_version, PROTECTION_OFF, FRAME_TYPE_SINGLE, service_type, 0,
      session_id, data_size, message_counters_[session_id]++, data));

  raw_ford_messages_to_mobile_.PostMessage(
      impl::RawFordMessageToMobile(ptr, is_final_message));

  LOG4CXX_TRACE_EXIT(logger_);
  return RESULT_OK;
}

RESULT_CODE ProtocolHandlerImpl::SendMultiFrameMessage(
    ConnectionID connection_id, const uint8_t session_id,
    uint32_t protocol_version, const uint8_t service_type,
    const size_t data_size, const uint8_t *data,
    const size_t maxdata_size, const bool is_final_message) {
  LOG4CXX_TRACE_ENTER(logger_);

  LOG4CXX_INFO_EXT(
      logger_, " data size " << data_size << " maxdata_size " << maxdata_size);

  // remainder of last frame
  const size_t lastframe_remainder = data_size % maxdata_size;
  // size of last frame (full fill or not)
  const size_t lastframe_size =
      lastframe_remainder > 0 ? lastframe_remainder : maxdata_size;

  const size_t frames_count = data_size / maxdata_size +
      // add last frame if not empty
      (lastframe_remainder > 0 ? 1 : 0);

  LOG4CXX_INFO_EXT(
      logger_,
      "Data " << data_size << " bytes in " << frames_count <<
      " frames with last frame size " << lastframe_size);

  DCHECK(maxdata_size >= FIRST_FRAME_DATA_SIZE);
  DCHECK(FIRST_FRAME_DATA_SIZE >= 8);
  uint8_t out_data[FIRST_FRAME_DATA_SIZE];
  out_data[0] = data_size >> 24;
  out_data[1] = data_size >> 16;
  out_data[2] = data_size >> 8;
  out_data[3] = data_size;

  out_data[4] = frames_count >> 24;
  out_data[5] = frames_count >> 16;
  out_data[6] = frames_count >> 8;
  out_data[7] = frames_count;

  const uint8_t message_id = ++message_counters_[session_id];
  const ProtocolFramePtr firstPacket(
        new protocol_handler::ProtocolPacket(
          connection_id, protocol_version, PROTECTION_OFF, FRAME_TYPE_FIRST,
          service_type, 0, session_id, FIRST_FRAME_DATA_SIZE, message_id, out_data));

  raw_ford_messages_to_mobile_.PostMessage(
      impl::RawFordMessageToMobile(firstPacket, false));
  LOG4CXX_INFO_EXT(logger_, "First frame is sent.");

  for (uint32_t i = 0; i < frames_count; ++i) {
    const bool is_last_frame = (i == (frames_count - 1));
    const size_t frame_size = is_last_frame ? lastframe_size : maxdata_size;
    const uint8_t data_type = is_last_frame ? 0 : (i % FRAME_DATA_MAX_VALUE + 1);
    const bool is_final_packet = is_last_frame ? is_final_message : false;

    const ProtocolFramePtr ptr(new protocol_handler::ProtocolPacket(connection_id,
        protocol_version, PROTECTION_OFF, FRAME_TYPE_CONSECUTIVE,
        service_type, data_type, session_id, frame_size, message_id,
        data + maxdata_size * i));

    raw_ford_messages_to_mobile_.PostMessage(
          impl::RawFordMessageToMobile(ptr, is_final_packet));
  }
  LOG4CXX_TRACE_EXIT(logger_);
  return RESULT_OK;
}

RESULT_CODE ProtocolHandlerImpl::HandleMessage(ConnectionID connection_id,
                                               const ProtocolFramePtr packet) {
  LOG4CXX_TRACE_ENTER(logger_);
  switch (packet->frame_type()) {
    case FRAME_TYPE_CONTROL:
      LOG4CXX_TRACE(logger_, "handleMessage() - case FRAME_TYPE_CONTROL");
      LOG4CXX_TRACE_EXIT(logger_);
      return HandleControlMessage(connection_id, packet);
    case FRAME_TYPE_SINGLE:
      LOG4CXX_TRACE_EXIT(logger_);
      return HandleSingleFrameMessage(connection_id, packet);
    case FRAME_TYPE_FIRST:
    case FRAME_TYPE_CONSECUTIVE:
      LOG4CXX_TRACE(logger_, "handleMessage() - case FRAME_TYPE_CONSECUTIVE");
      LOG4CXX_TRACE_EXIT(logger_);
      return HandleMultiFrameMessage(connection_id, packet);
    default: {
      LOG4CXX_WARN(logger_, "handleMessage() - case unknown frame type"
                   << packet->frame_type());
      LOG4CXX_TRACE_EXIT(logger_);
      return RESULT_FAIL;
    }
  }

  LOG4CXX_TRACE_EXIT(logger_);
  return RESULT_OK;
}

RESULT_CODE ProtocolHandlerImpl::HandleSingleFrameMessage(
    ConnectionID connection_id, const ProtocolFramePtr packet) {
  LOG4CXX_TRACE_ENTER(logger_);

  LOG4CXX_INFO(logger_,
        "FRAME_TYPE_SINGLE message of size " << packet->data_size() << "; message "
        << ConvertPacketDataToString(packet->data(), packet->data_size()));

  if (!session_observer_) {
    LOG4CXX_ERROR(logger_,
                  "Cannot handle message from Transport"
                  << " Manager: ISessionObserver doesn't exist.");
    LOG4CXX_TRACE_EXIT(logger_);
    return RESULT_FAIL;
  }

  const uint32_t connection_key =
      session_observer_->KeyFromPair(connection_id, packet->session_id());

  const RawMessagePtr rawMessage(
        new RawMessage(connection_key, packet->protocol_version(), packet->data(),
                       packet->total_data_bytes(), packet->service_type()));
  if (!rawMessage) {
    LOG4CXX_TRACE_EXIT(logger_);
    return RESULT_FAIL;
  }
#ifdef TIME_TESTER
      if (metric_observer_) {
        PHMetricObserver::MessageMetric *metric
            = new PHMetricObserver::MessageMetric();
        metric->message_id = packet->message_id();
        metric->connection_key = connection_key;
        metric->raw_msg = rawMessage;
        metric_observer_->EndMessageProcess(metric);
      }
#endif

  NotifySubscribers(rawMessage);
  LOG4CXX_TRACE_EXIT(logger_);
  return RESULT_OK;
}

RESULT_CODE ProtocolHandlerImpl::HandleMultiFrameMessage(
    ConnectionID connection_id, const ProtocolFramePtr packet) {
  LOG4CXX_TRACE_ENTER(logger_);
  if (!session_observer_) {
    LOG4CXX_ERROR(logger_, "No ISessionObserver set.");
    LOG4CXX_TRACE_EXIT(logger_);
    return RESULT_FAIL;
  }

  const uint32_t key = session_observer_->KeyFromPair(connection_id,
                                                      packet->session_id());
  LOG4CXX_INFO_EXT(
      logger_,
      "Packet " << packet << "; session id " << static_cast<int32_t>(key));

  if (packet->frame_type() == FRAME_TYPE_FIRST) {
    LOG4CXX_INFO(logger_, "handleMultiFrameMessage() - FRAME_TYPE_FIRST "
                 << packet->data_size());
    incomplete_multi_frame_messages_[key] = packet;
  } else {
    LOG4CXX_INFO(logger_, "handleMultiFrameMessage() - Consecutive frame");

    std::map<int32_t, ProtocolFramePtr>::iterator it =
        incomplete_multi_frame_messages_.find(key);

    if (it == incomplete_multi_frame_messages_.end()) {
      LOG4CXX_ERROR(
          logger_, "Frame of multiframe message for non-existing session id");

      LOG4CXX_TRACE_EXIT(logger_);
      return RESULT_FAIL;
    }

    if (it->second->appendData(packet->data(), packet->data_size())
        != RESULT_OK) {
      LOG4CXX_ERROR(logger_,
          "Failed to append frame for multiframe message.");

      LOG4CXX_TRACE_EXIT(logger_);
      return RESULT_FAIL;
    }

    if (packet->frame_data() == FRAME_DATA_LAST_FRAME) {
      LOG4CXX_INFO(
          logger_,
          "Last frame of multiframe message size " << packet->data_size()
              << "; connection key " << key);
      {
        sync_primitives::AutoLock lock(protocol_observers_lock_);
        if (protocol_observers_.empty()) {
          LOG4CXX_ERROR(
              logger_,
              "Cannot handle multiframe message: no IProtocolObserver is set.");

          LOG4CXX_TRACE_EXIT(logger_);
          return RESULT_FAIL;
        }
      }

      ProtocolFramePtr completePacket = it->second;
      const uint32_t connection_key =
          session_observer_->KeyFromPair(connection_id,
                                         completePacket->session_id());
      const RawMessagePtr rawMessage(
            new RawMessage(connection_key,
                           completePacket->protocol_version(),
                           completePacket->data(),
                           completePacket->total_data_bytes(),
                           completePacket->service_type()));

      if (!rawMessage) {
        LOG4CXX_TRACE_EXIT(logger_);
        return RESULT_FAIL;
      }

#ifdef TIME_TESTER
      if (metric_observer_) {
        PHMetricObserver::MessageMetric *metric =
            new PHMetricObserver::MessageMetric();
        metric->raw_msg = rawMessage;
        metric_observer_->EndMessageProcess(metric);
      }
#endif  // TIME_TESTER
      NotifySubscribers(rawMessage);

      incomplete_multi_frame_messages_.erase(it);
    }
  }

  LOG4CXX_TRACE_EXIT(logger_);
  return RESULT_OK;
}

RESULT_CODE ProtocolHandlerImpl::HandleControlMessage(
    ConnectionID connection_id, const ProtocolFramePtr packet) {
  LOG4CXX_TRACE_ENTER(logger_);
  if (!session_observer_) {
    LOG4CXX_ERROR(logger_, "ISessionObserver is not set.");
    LOG4CXX_TRACE_EXIT(logger_);
    return RESULT_FAIL;
  }

  switch (packet->frame_data()) {
    case FRAME_DATA_START_SERVICE:
      return HandleControlMessageStartSession(connection_id, *(packet.get()));
    case FRAME_DATA_END_SERVICE:
      return HandleControlMessageEndSession(connection_id, *(packet.get()));
    case FRAME_DATA_HEART_BEAT: {
      LOG4CXX_DEBUG(logger_,
                   "Received heart beat for connection " << connection_id);
      LOG4CXX_TRACE_EXIT(logger_);
      return HandleControlMessageHeartBeat(connection_id, *(packet.get()));
    }
    case FRAME_DATA_HEART_BEAT_ACK: {
      LOG4CXX_DEBUG(logger_, "Received heart beat ack from mobile app"
          " for connection " << connection_id);
      return RESULT_OK;
    }
    default:
      LOG4CXX_WARN(logger_,
          "Control message of type " <<  static_cast<int>(packet->frame_data())
              << " ignored");
      LOG4CXX_TRACE_EXIT(logger_);
      return RESULT_OK;
  }
  return RESULT_OK;
}

RESULT_CODE ProtocolHandlerImpl::HandleControlMessageEndSession(
    ConnectionID connection_id, const ProtocolPacket &packet) {
  LOG4CXX_INFO(logger_,
               "ProtocolHandlerImpl::HandleControlMessageEndSession()");

  uint8_t current_session_id = packet.session_id();

  uint32_t hash_code = 0;
  if (1 != packet.protocol_version()) {
    hash_code = packet.message_id();
  }

  const ServiceType service_type = ServiceTypeFromByte(packet.service_type());
  bool success = true;
  const uint32_t session_hash_code = session_observer_->OnSessionEndedCallback(
      connection_id, current_session_id, hash_code, service_type);

  if (0 != session_hash_code) {
    if (1 != packet.protocol_version()) {
      if (packet.message_id() != session_hash_code) {
        success = false;
      }
    }
  } else {
    success = false;
  }
  // TODO(EZamakhov): add clean up output queue (for removed service)
  if (success) {
    SendEndSessionAck(
        connection_id, current_session_id, packet.protocol_version(),
        session_observer_->KeyFromPair(connection_id, current_session_id),
        service_type);
    message_counters_.erase(current_session_id);
  } else {
    LOG4CXX_INFO_EXT(
        logger_,
        "Refused to end session " << static_cast<int>(service_type) << " type.");
    SendEndSessionNAck(connection_id, current_session_id, packet.protocol_version(),
                       service_type);
  }
  return RESULT_OK;
}
#ifdef ENABLE_SECURITY
namespace {
/**
 * \brief SecurityManagerListener for send Ack/NAck on success or fail
 * SSL handshake
 */
class StartSessionHandler : public security_manager::SecurityManagerListener {
 public:
  StartSessionHandler(
      uint32_t connection_key,
      ProtocolHandlerImpl *protocol_handler,
      SessionObserver *session_observer,
      ConnectionID connection_id,
      int32_t session_id,
      uint8_t protocol_version,
      uint32_t hash_code,
      ServiceType service_type)
    : connection_key_(connection_key),
      protocol_handler_(protocol_handler),
      session_observer_(session_observer),
      connection_id_(connection_id),
      session_id_(session_id),
      protocol_version_(protocol_version),
      hash_code_(hash_code),
      service_type_(service_type) {
  }
  bool OnHandshakeDone(const uint32_t connection_key, const bool success) OVERRIDE {
    if (connection_key != connection_key_) {
      return false;
    }
    // check current service protection
    const bool was_service_protection_enabled =
        session_observer_->GetSSLContext(connection_key_, service_type_) != NULL;
    if(was_service_protection_enabled) {
      // On Success handshake
      if(success) {
//        const std::string error_text("Connection is already protected");
//        LOG4CXX_WARN(logger_, error_text << ", key " << connection_key);
//        security_manager_->SendInternalError(
//              connection_key, security_manager::SecurityQuery::ERROR_SERVICE_ALREADY_PROTECTED, error_text);
        protocol_handler_->SendStartSessionNAck(connection_id_, session_id_,
                                                protocol_version_, service_type_);
      } else {
        // Could not be success handshake and not already protected service
        NOTREACHED();
      }
    } else {
      if(success) {
        session_observer_->SetProtectionFlag(connection_key_, service_type_);
      }
      protocol_handler_->SendStartSessionAck(connection_id_, session_id_,
                                             protocol_version_, hash_code_, service_type_, success);
    }
    delete this;
    return true;
  }
 private:
  const uint32_t connection_key_;
  ProtocolHandlerImpl *protocol_handler_;
  SessionObserver *session_observer_;

  const ConnectionID connection_id_;
  const int32_t session_id_;
  const uint8_t protocol_version_;
  const uint32_t hash_code_;
  const ServiceType service_type_;
};
}  // namespace
#endif  // ENABLE_SECURITY

RESULT_CODE ProtocolHandlerImpl::HandleControlMessageStartSession(
    ConnectionID connection_id, const ProtocolPacket &packet) {
  LOG4CXX_INFO_EXT(logger_,
                   "Protocol version: " <<
                   static_cast<int>(packet.protocol_version()));
  const ServiceType service_type = ServiceTypeFromByte(packet.service_type());
  const uint8_t protocol_version = packet.protocol_version();

#ifdef ENABLE_SECURITY
  const bool protection =
      // Protocolo version 1 is not support protection
      (protocol_version > PROTOCOL_VERSION_1) ? packet.protection_flag() : false;
#else
  const bool protection = false;
#endif  // ENABLE_SECURITY

  DCHECK(session_observer_);
  const uint32_t session_id = session_observer_->OnSessionStartedCallback(
        connection_id, packet.session_id(), service_type, protection);

  if (0 == session_id) {
    LOG4CXX_WARN_EXT(logger_, "Refused to create service " <<
                     static_cast<int32_t>(service_type) << " type.");
    SendStartSessionNAck(connection_id, packet.session_id(),
                         packet.protocol_version(), packet.service_type());
    return RESULT_OK;
  }
  const uint32_t connection_key =
      session_observer_->KeyFromPair(connection_id, session_id);

#ifdef ENABLE_SECURITY
  // for packet is encrypted and security plugin is enable
  if (protection && security_manager_) {
    security_manager::SSLContext *ssl_context =
        security_manager_->CreateSSLContext(connection_key);
    if (!ssl_context) {
      const std::string error("CreateSSLContext failed");
      LOG4CXX_ERROR(logger_, error);
      security_manager_->SendInternalError(
          connection_key, security_manager::SecurityQuery::ERROR_INTERNAL, error);
      // Start service without protection
      SendStartSessionAck(connection_id, session_id, packet.protocol_version(),
                          connection_key, packet.service_type(), PROTECTION_OFF);
      return RESULT_OK;
    }
    if (ssl_context->IsInitCompleted()) {
      // Start service as protected with current SSLContext
      SendStartSessionAck(connection_id, session_id, packet.protocol_version(),
                          connection_key, packet.service_type(), PROTECTION_ON);
    } else {
      security_manager_->AddListener(
            new StartSessionHandler(
              connection_key, this, session_observer_,
              connection_id, session_id, packet.protocol_version(),
              connection_key, service_type));
      if (!ssl_context->IsHandshakePending()) {
        // Start handshake process
        security_manager_->StartHandshake(connection_key);
      }
    }
    LOG4CXX_DEBUG(logger_, "Protection establishing for connection "
                  << connection_key << " is in progress");
    return RESULT_OK;
  }
#endif  // ENABLE_SECURITY
  // Start service without protection
  SendStartSessionAck(connection_id, session_id, packet.protocol_version(),
                      connection_key, packet.service_type(), PROTECTION_OFF);
  return RESULT_OK;
  }

RESULT_CODE ProtocolHandlerImpl::HandleControlMessageHeartBeat(
    ConnectionID connection_id, const ProtocolPacket &packet) {
  LOG4CXX_INFO(
      logger_,
      "Sending heart beat acknowledgment for connection " << connection_id);
  if (session_observer_->CheckSupportHeartBeat(
      connection_id, packet.session_id())) {
    return SendHeartBeatAck(connection_id, packet.session_id(),
                              packet.message_id());
  } else {
    return RESULT_HEARTBEAT_IS_NOT_SUPPORTED;
  }

}

void ProtocolHandlerImpl::Handle(
    const impl::RawFordMessageFromMobile &message) {
  LOG4CXX_TRACE_ENTER(logger_);

  connection_handler::ConnectionHandlerImpl *connection_handler =
        connection_handler::ConnectionHandlerImpl::instance();
<<<<<<< HEAD
    connection_handler->KeepConnectionAlive(message->connection_id(),
=======
  if (session_observer_->CheckSupportHeartBeat(
      message->connection_key(), message->session_id())) {
    connection_handler->KeepConnectionAlive(message->connection_key(),
>>>>>>> ac5eae64
                                            message->session_id());
  }

  if (((0 != message->data()) && (0 != message->data_size())) ||
      FRAME_TYPE_CONTROL == message->frame_type() ||
      FRAME_TYPE_FIRST == message->frame_type()) {
      LOG4CXX_INFO_EXT(logger_, "Packet: dataSize " << message->data_size());
      HandleMessage(message->connection_id(), message);
  } else {
    LOG4CXX_WARN(logger_,
                 "handleMessagesFromMobileApp() - incorrect or NULL data");
  }
  LOG4CXX_TRACE_EXIT(logger_);
}

void ProtocolHandlerImpl::Handle(const impl::RawFordMessageToMobile &message) {
  LOG4CXX_INFO_EXT(
      logger_,
      "Message to mobile app: connection id " <<
        static_cast<int>(message->connection_id()) << ";"
      " dataSize: " << message->data_size() << " ;"
      " protocolVersion " << static_cast<int>(message->protocol_version()));

  if (message.is_final) {
    sessions_last_message_id_.insert(
        std::pair<uint8_t, uint32_t>(message->session_id(),
                                     message->message_id()));
  }

  SendFrame(message);
}

#ifdef ENABLE_SECURITY
void ProtocolHandlerImpl::set_security_manager(
    security_manager::SecurityManager *security_manager) {
  if (!security_manager) {
    LOG4CXX_ERROR(logger_, "Invalid (NULL) pointer to SecurityManager.");
    return;
  }
  security_manager_ = security_manager;
}

RESULT_CODE ProtocolHandlerImpl::EncryptFrame(ProtocolFramePtr packet) {
  DCHECK(packet);
  // Control frames and data over control service shall be unprotected
  if (packet->service_type() == kControl ||
     packet->frame_type() == FRAME_TYPE_CONTROL) {
    return RESULT_OK;
  }
  if (!session_observer_) {
    LOG4CXX_WARN(logger_, "No session_observer_ set.");
    return RESULT_FAIL;
  }
  if (!security_manager_) {
    LOG4CXX_WARN(logger_, "No security_manager_ set.");
    return RESULT_FAIL;
  }
  const uint32_t connection_key = session_observer_->KeyFromPair(
        packet->connection_id(), packet->session_id());
  security_manager::SSLContext *context = session_observer_->GetSSLContext(
        connection_key, ServiceTypeFromByte(packet->service_type()));
  if (!context || !context->IsInitCompleted()) {
    return RESULT_OK;
  }
  const uint8_t *out_data;
  size_t out_data_size;
  if (!context->Encrypt(packet->data(), packet->data_size(),
                       &out_data, &out_data_size)) {
    const std::string error_text(context->LastError());
    LOG4CXX_ERROR(logger_, "Enryption failed: " << error_text);
    security_manager_->SendInternalError(connection_key,
          security_manager::SecurityQuery::ERROR_ENCRYPTION_FAILED, error_text);
    return RESULT_OK;
  };
  LOG4CXX_DEBUG(logger_, "Encrypted " << packet->data_size() << " bytes to "
                << out_data_size << " bytes");
  DCHECK(out_data);
  DCHECK(out_data_size);
  packet->set_protection_flag(true);
  packet->set_data(out_data, out_data_size);
  return RESULT_OK;
}

RESULT_CODE ProtocolHandlerImpl::DecryptFrame(ProtocolFramePtr packet) {
  DCHECK(packet);
  if (!packet->protection_flag() ||
     // Control frames and data over control service shall be unprotected
     packet->service_type() == kControl ||
     packet->frame_type() == FRAME_TYPE_CONTROL) {
    return RESULT_OK;
  }
  if (!session_observer_) {
    LOG4CXX_WARN(logger_, "No session_observer_ set.");
    return RESULT_FAIL;
  }
  if (!security_manager_) {
    LOG4CXX_WARN(logger_, "No security_manager_ set.");
    return RESULT_FAIL;
  }
  const uint32_t connection_key = session_observer_->KeyFromPair(
        packet->connection_id(), packet->session_id());
  security_manager::SSLContext *context = session_observer_->GetSSLContext(
        connection_key, ServiceTypeFromByte(packet->service_type()));
  if (!context || !context->IsInitCompleted()) {
    const std::string error_text("Fail decryption for unprotected service ");
    LOG4CXX_ERROR(logger_, error_text << static_cast<int>(packet->service_type()));
    security_manager_->SendInternalError(connection_key,
          security_manager::SecurityQuery::ERROR_SERVICE_NOT_PROTECTED, error_text);
    return RESULT_ENCRYPTION_FAILED;
  }
  const uint8_t *out_data;
  size_t out_data_size;
  if (!context->Decrypt(packet->data(), packet->data_size(),
                       &out_data, &out_data_size)) {
    const std::string error_text(context->LastError());
    LOG4CXX_ERROR(logger_, "Decryption failed: " << error_text);
    security_manager_->SendInternalError(connection_key,
          security_manager::SecurityQuery::ERROR_DECRYPTION_FAILED, error_text);
    return RESULT_ENCRYPTION_FAILED;
  };
  LOG4CXX_DEBUG(logger_, "Decrypted " << packet->data_size() << " bytes to "
                << out_data_size << " bytes");
  DCHECK(out_data);
  DCHECK(out_data_size);
  packet->set_data(out_data, out_data_size);
  return RESULT_OK;
}
#endif  // ENABLE_SECURITY

void ProtocolHandlerImpl::SendFramesNumber(uint32_t connection_key,
                                           int32_t number_of_frames) {
  LOG4CXX_INFO(logger_,
               "SendFramesNumber MobileNaviAck for session " << connection_key);

  transport_manager::ConnectionUID   connection_id = 0;
  uint8_t session_id = 0;
  session_observer_->PairFromKey(connection_key, &connection_id, &session_id);
  ProtocolFramePtr ptr(new protocol_handler::ProtocolPacket(connection_id,
      PROTOCOL_VERSION_3, PROTECTION_OFF, FRAME_TYPE_CONTROL,
      SERVICE_TYPE_NAVI, FRAME_DATA_SERVICE_DATA_ACK,
      session_id, 0, number_of_frames));

  raw_ford_messages_to_mobile_.PostMessage(
        impl::RawFordMessageToMobile(ptr, false));
}

#ifdef TIME_TESTER
void ProtocolHandlerImpl::SetTimeMetricObserver(PHMetricObserver *observer) {
  metric_observer_ = observer;
}
#endif  // TIME_TESTER

std::string ConvertPacketDataToString(const uint8_t *data,
                                      const std::size_t data_size) {
  if (0 == data_size)
    return std::string();
  bool is_printable_array = true;
  std::locale loc;
  const char *text = reinterpret_cast<const char*>(data);
  // Check data for printability
  for (size_t i = 0; i < data_size; ++i) {
    if (!std::isprint(text[i], loc)) {
      is_printable_array = false;
      break;
    }
  }
  return is_printable_array ? std::string(text) : std::string("is raw data");
}
}  // namespace protocol_handler<|MERGE_RESOLUTION|>--- conflicted
+++ resolved
@@ -1068,10 +1068,8 @@
       connection_id, packet.session_id())) {
     return SendHeartBeatAck(connection_id, packet.session_id(),
                               packet.message_id());
-  } else {
-    return RESULT_HEARTBEAT_IS_NOT_SUPPORTED;
-  }
-
+  }
+  return RESULT_HEARTBEAT_IS_NOT_SUPPORTED;
 }
 
 void ProtocolHandlerImpl::Handle(
@@ -1080,13 +1078,9 @@
 
   connection_handler::ConnectionHandlerImpl *connection_handler =
         connection_handler::ConnectionHandlerImpl::instance();
-<<<<<<< HEAD
+  if (session_observer_->CheckSupportHeartBeat(
+        message->connection_id(), message->session_id())) {
     connection_handler->KeepConnectionAlive(message->connection_id(),
-=======
-  if (session_observer_->CheckSupportHeartBeat(
-      message->connection_key(), message->session_id())) {
-    connection_handler->KeepConnectionAlive(message->connection_key(),
->>>>>>> ac5eae64
                                             message->session_id());
   }
 
