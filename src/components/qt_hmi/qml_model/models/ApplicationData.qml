/**
 * @file ApplicationData.qml
 * @brief Model for Application.
 * Copyright (c) 2013, Ford Motor Company
 * All rights reserved.
 *
 * Redistribution and use in source and binary forms, with or without
 * modification, are permitted provided that the following conditions are met:
 *
 * Redistributions of source code must retain the above copyright notice, this
 * list of conditions and the following disclaimer.
 *
 * Redistributions in binary form must reproduce the above copyright notice,
 * this list of conditions and the following
 * disclaimer in the documentation and/or other materials provided with the
 * distribution.
 *
 * Neither the name of the Ford Motor Company nor the names of its contributors
 * may be used to endorse or promote products derived from this software
 * without specific prior written permission.
 *
 * THIS SOFTWARE IS PROVIDED BY THE COPYRIGHT HOLDERS AND CONTRIBUTORS "AS IS"
 * AND ANY EXPRESS OR IMPLIED WARRANTIES, INCLUDING, BUT NOT LIMITED TO, THE
 * IMPLIED WARRANTIES OF MERCHANTABILITY AND FITNESS FOR A PARTICULAR PURPOSE
 * ARE DISCLAIMED. IN NO EVENT SHALL THE COPYRIGHT HOLDER OR CONTRIBUTORS BE
 * LIABLE FOR ANY DIRECT, INDIRECT, INCIDENTAL, SPECIAL, EXEMPLARY, OR
 * CONSEQUENTIAL DAMAGES (INCLUDING, BUT NOT LIMITED TO, PROCUREMENT OF
 * SUBSTITUTE GOODS OR SERVICES; LOSS OF USE, DATA, OR PROFITS; OR BUSINESS
 * INTERRUPTION) HOWEVER CAUSED AND ON ANY THEORY OF LIABILITY, WHETHER IN
 * CONTRACT, STRICT LIABILITY, OR TORT (INCLUDING NEGLIGENCE OR OTHERWISE)
 * ARISING IN ANY WAY OUT OF THE USE OF THIS SOFTWARE, EVEN IF ADVISED OF THE
 * POSSIBILITY OF SUCH DAMAGE.
 */

import QtQuick 2.0

QtObject {
    property string mainField1
    property string mainField2
    property string mainField3
    property string mainField4
    property string statusBar
<<<<<<< HEAD
    property string image
=======
    property string mediaTrack
    property string picture
>>>>>>> 0b255308
}<|MERGE_RESOLUTION|>--- conflicted
+++ resolved
@@ -40,10 +40,6 @@
     property string mainField3
     property string mainField4
     property string statusBar
-<<<<<<< HEAD
+    property string mediaTrack
     property string image
-=======
-    property string mediaTrack
-    property string picture
->>>>>>> 0b255308
 }