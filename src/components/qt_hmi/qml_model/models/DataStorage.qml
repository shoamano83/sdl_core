/**
 * @file DataStorage.qml
 * @brief Container for data.
 * Copyright (c) 2013, Ford Motor Company
 * All rights reserved.
 *
 * Redistribution and use in source and binary forms, with or without
 * modification, are permitted provided that the following conditions are met:
 *
 * Redistributions of source code must retain the above copyright notice, this
 * list of conditions and the following disclaimer.
 *
 * Redistributions in binary form must reproduce the above copyright notice,
 * this list of conditions and the following
 * disclaimer in the documentation and/or other materials provided with the
 * distribution.
 *
 * Neither the name of the Ford Motor Company nor the names of its contributors
 * may be used to endorse or promote products derived from this software
 * without specific prior written permission.
 *
 * THIS SOFTWARE IS PROVIDED BY THE COPYRIGHT HOLDERS AND CONTRIBUTORS "AS IS"
 * AND ANY EXPRESS OR IMPLIED WARRANTIES, INCLUDING, BUT NOT LIMITED TO, THE
 * IMPLIED WARRANTIES OF MERCHANTABILITY AND FITNESS FOR A PARTICULAR PURPOSE
 * ARE DISCLAIMED. IN NO EVENT SHALL THE COPYRIGHT HOLDER OR CONTRIBUTORS BE
 * LIABLE FOR ANY DIRECT, INDIRECT, INCIDENTAL, SPECIAL, EXEMPLARY, OR
 * CONSEQUENTIAL DAMAGES (INCLUDING, BUT NOT LIMITED TO, PROCUREMENT OF
 * SUBSTITUTE GOODS OR SERVICES; LOSS OF USE, DATA, OR PROFITS; OR BUSINESS
 * INTERRUPTION) HOWEVER CAUSED AND ON ANY THEORY OF LIABILITY, WHETHER IN
 * CONTRACT, STRICT LIABILITY, OR TORT (INCLUDING NEGLIGENCE OR OTHERWISE)
 * ARISING IN ANY WAY OUT OF THE USE OF THIS SOFTWARE, EVEN IF ADVISED OF THE
 * POSSIBILITY OF SUCH DAMAGE.
 */

import QtQuick 2.0
import "../hmi_api/Common.js" as Common

Item {

    property string contactsFirstLetter // first letter of contact's name that need to find at contact list
    property var currentApplication

    function getApplication(appId) {
        for(var i = 0; i < applicationList.count; i++) {
            if(applicationList.get(i).appId === appId) {
                return applicationList.get(i);
            }
        }
    }

    property int systemContext
    property bool applicationContext: false

    property int systemSavedContext
    property bool applicationSavedContext

    property string route_text: ""

    property PlayerState cdPlayerState: PlayerState {
        playPauseState: 'Pause'
        albumImage: "../res/album_art.png"
        trackNumber: "13/16"
        trackName: "The Dog Days Are Over"
        albumName: "Florence and the Machine"
    }
    property PlayerState ipodPlayerState: PlayerState {
        albumImage: "../res/album_art.png"
        trackNumber: "13/16"
        trackName: "The Dog Days Are Over"
        albumName: "Florence and the Machine"
        playPauseState: 'Pause'
    }
    property PlayerState usbPlayerState: PlayerState {
        playPauseState: 'Pause'
        albumImage: "../res/album_art.png"
        trackNumber: "13/16"
        trackName: "The Dog Days Are Over"
        albumName: "Florence and the Machine"
    }
    property PlayerState linePlayerState: PlayerState {
        playPauseState: 'Pause'
        albumImage: "../res/album_art.png"
        trackNumber: "13/16"
        trackName: "The Dog Days Are Over"
        albumName: "Florence and the Machine"
    }
    property PlayerState sdlPlayerState: PlayerState {
        playPauseState: 'Pause'
        albumImage: "../res/album_art.png"
        trackNumber: "13/16"
        trackName: "The Dog Days Are Over"
        albumName: "Florence and the Machine"
    }
    property PlayerState btPlayerState: PlayerState {
        playPauseState: 'Pause'
        albumImage: "../res/album_art.png"
        trackNumber: "13/16"
        trackName: "The Dog Days Are Over"
        albumName: "Florence and the Machine"
    }
    property PlayerState amPlayerState: PlayerState {
        songName: "So Far Around The Bend"
        albumName: "The National"
        presets: [ "1130", "950", "760", "1270", "1400", "2100", "940", "1001" ]
    }
    property PlayerState fmPlayerState: PlayerState {
        songName: "So Far Around The Bend"
        albumName: "The National"
        presets: ["96.3", "107.9", "104.3", "101.9", "105.3", "100.5", "107.9", "103.4"]
    }
    property PlayerState siriusPlayerState: PlayerState {
        songName: "So Far Around The Bend"
        albumName: "The National"
        presets: [ "Lithium", "Spectrum", "ESPN", "Alt Nation", "Lithium", "Spectrum", "ESPN", "Alt Nation" ]
    }

    property bool hmiVRAvailable: false
    property bool hmiTTSAvailable: false
    property bool hmiNavigationAvailable: false
    property bool hmiVehicleInfoAvailable: false
    property bool hmiUIAvailable: false

    property int hmiUILanguage: Common.Language.EN_US
    property int hmiTTSVRLanguage: Common.Language.EN_US

<<<<<<< HEAD
    property alias deviceList: deviceListModel
    property alias applicationList: applicationListModel
    property var hmiUIText: {
        "mainField1": "The Dog Days Are Over",
        "mainField2": "Florence and the Machine",
        "mainField3": "Track 13/16",
        "mainField4": "",
        "statusBar": "",
        "mediaClock": "02:36"
    }
    property int hmiUITextAlignment: Text.AlignLeft
=======
    property ListModel deviceList: ListModel {}
    property ListModel applicationList: ListModel {}
>>>>>>> d07cae79

    property var vrCommands: []

    property var globalProperties: {
        "helpPrompt": "",
        "timeoutPrompt": ""
    }

    property int uiSliderPosition: 1

    function reset () {
        route_text = ""
    }

    function changeRegistrationUI (language) {
        hmiUILanguage = language
    }

    function changeRegistrationTTSVR (language) {
        hmiTTSVRLanguage = language
    }

    NavigationModel {
        id: navigationModel
    }
    property alias navigationModel: navigationModel
}<|MERGE_RESOLUTION|>--- conflicted
+++ resolved
@@ -123,9 +123,6 @@
     property int hmiUILanguage: Common.Language.EN_US
     property int hmiTTSVRLanguage: Common.Language.EN_US
 
-<<<<<<< HEAD
-    property alias deviceList: deviceListModel
-    property alias applicationList: applicationListModel
     property var hmiUIText: {
         "mainField1": "The Dog Days Are Over",
         "mainField2": "Florence and the Machine",
@@ -135,10 +132,8 @@
         "mediaClock": "02:36"
     }
     property int hmiUITextAlignment: Text.AlignLeft
-=======
     property ListModel deviceList: ListModel {}
     property ListModel applicationList: ListModel {}
->>>>>>> d07cae79
 
     property var vrCommands: []
 
