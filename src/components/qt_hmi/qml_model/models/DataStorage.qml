--- conflicted
+++ resolved
@@ -380,13 +380,10 @@
     property NavigationModel navigationModel: NavigationModel { }
     property ScrollableMessageModel scrollableMessageModel: ScrollableMessageModel { }
     property bool activeVR: false
-<<<<<<< HEAD
 
     property int driverDistractionState: Common.DriverDistractionState.DD_OFF
     onDriverDistractionStateChanged: {
         sdlUI.onDriverDistraction(driverDistractionState);
     }
-=======
     property bool activeTTS: false
->>>>>>> 356b3364
 }