--- conflicted
+++ resolved
@@ -51,8 +51,8 @@
     }
 
     onApplicationListChanged: {
-        console.log("onApplicationListChanged()")
-        setCurrentApplication(appId)
+        console.log("onApplicationListChanged()");
+        setCurrentApplication(appId);
     }
 
     function setCurrentApplication(appId) {
@@ -65,30 +65,14 @@
                 currentApplication.appId = appId
                 currentApplication.appName = applicationList.get(i).appName
                 currentApplication.appType = applicationList.get(i).appType
-<<<<<<< HEAD
                 currentApplication.playPauseState = applicationList.get(i).playPauseState
-=======
                 currentApplication.options = applicationList.get(i).options
->>>>>>> 5464c65c
                 // ... etc
             }
         }
-    }
-
-<<<<<<< HEAD
         applicationContext = oldApplicationContext;
         currentApplicationChanged()
         console.log("Exit setCurrentApplication function")
-=======
-    function setApplicationProperties(appId, props) {
-        var app = getApplication(appId);
-        for (var p in props) {
-            app[p] = props[p];
-        }
-        if (currentApplication.appId === appId) {
-            setCurrentApplication(appId); // copy modified properties
-        }
->>>>>>> 5464c65c
     }
 
     function addApplication(app) {
@@ -105,12 +89,9 @@
             appType: app.appType,
             helpPrompt: "",
             timeoutPrompt: "",
-<<<<<<< HEAD
             playPauseState: 'Pause',
-            hmiUIText: app.hmiUIText
-=======
+            hmiUIText: app.hmiUIText,
             options: []
->>>>>>> 5464c65c
         })
         console.log("Exit addApplication function");
     }
@@ -207,15 +188,9 @@
     property int hmiTTSVRLanguage: Common.Language.EN_US
 
     property int hmiUITextAlignment: Text.AlignLeft
-<<<<<<< HEAD
 
     property ListModel deviceList: ListModel { }
     property ListModel applicationList: ListModel { }
-=======
-    property ListModel deviceList: ListModel {}
-    property ListModel applicationList: ListModel {
-    }
->>>>>>> 5464c65c
 
     property var vrCommands: []
 
