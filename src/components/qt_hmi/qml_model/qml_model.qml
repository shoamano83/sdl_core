import QtQuick 2.0
import com.ford.hmi_framework 1.0
import sdl.core.api 1.0
import "./controls"
import "./views"
<<<<<<< HEAD
import "./ford" as Ford
=======
import "./models"
>>>>>>> 65d3f668

Rectangle{
    width: 1600
    height: 768
    property string startQml: "./views/AMFMPlayerView.qml"
    property int margin: 20
    property int minWidth: 600
    property int minHieght: 400
    color: "black"

    DataStorage{
        id: dataContainer
    }

    Item {
        id: mainScreen
        width: parent.width * 0.62 < minWidth ? minWidth : parent.width * 0.62
        anchors.verticalCenter: parent.verticalCenter
        anchors.left: parent.left
        height: parent.height < minHieght ? minHieght : parent.height
        visible: false

        Item{
            height: parent.height * 0.25
            anchors.top: parent.top
            anchors.horizontalCenter: parent.horizontalCenter
            width: parent.width
            HeaderMenu{}
        }

        Item{
            anchors.leftMargin: 30
            anchors.rightMargin: 30
            anchors.bottomMargin: 30
            anchors.fill: parent
            Loader {
                id: contentLoader
                height: parent.height * 0.75
                anchors.bottom: parent.bottom
                anchors.horizontalCenter: parent.horizontalCenter
                width: parent.width
                source:startQml

                ListModel {
                    id: urlStack
                }

                function go(path) {
                    urlStack.append({ url: source.toString(), index: 10 })
                    source = path
                }

                function back() {
                    var item = urlStack.get(urlStack.count - 1)
                    source = item.url
                    urlStack.remove(item)
                }
            }
        }
    }

    Item {
        id: hwBtnScreen
        width: parent.width * 0.38
        anchors.verticalCenter: parent.verticalCenter
        anchors.left: mainScreen.right
        height: parent.height < minHieght ? minHieght : parent.height
        HardwareButtonsView {}
    }

    Api {
        Ford.Buttons {
            objectName: "buttons"
        }
    }
}
<|MERGE_RESOLUTION|>--- conflicted
+++ resolved
@@ -3,11 +3,8 @@
 import sdl.core.api 1.0
 import "./controls"
 import "./views"
-<<<<<<< HEAD
 import "./ford" as Ford
-=======
 import "./models"
->>>>>>> 65d3f668
 
 Rectangle{
     width: 1600
