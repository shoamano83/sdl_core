/**
 * @file ExitAllApplicationsPopup.qml
 * @brief Popup "Exit all applications"
 * Copyright (c) 2013, Ford Motor Company
 * All rights reserved.
 *
 * Redistribution and use in source and binary forms, with or without
 * modification, are permitted provided that the following conditions are met:
 *
 * Redistributions of source code must retain the above copyright notice, this
 * list of conditions and the following disclaimer.
 *
 * Redistributions in binary form must reproduce the above copyright notice,
 * this list of conditions and the following
 * disclaimer in the documentation and/or other materials provided with the
 * distribution.
 *
 * Neither the name of the Ford Motor Company nor the names of its contributors
 * may be used to endorse or promote products derived from this software
 * without specific prior written permission.
 *
 * THIS SOFTWARE IS PROVIDED BY THE COPYRIGHT HOLDERS AND CONTRIBUTORS "AS IS"
 * AND ANY EXPRESS OR IMPLIED WARRANTIES, INCLUDING, BUT NOT LIMITED TO, THE
 * IMPLIED WARRANTIES OF MERCHANTABILITY AND FITNESS FOR A PARTICULAR PURPOSE
 * ARE DISCLAIMED. IN NO EVENT SHALL THE COPYRIGHT HOLDER OR CONTRIBUTORS BE
 * LIABLE FOR ANY DIRECT, INDIRECT, INCIDENTAL, SPECIAL, EXEMPLARY, OR
 * CONSEQUENTIAL DAMAGES (INCLUDING, BUT NOT LIMITED TO, PROCUREMENT OF
 * SUBSTITUTE GOODS OR SERVICES; LOSS OF USE, DATA, OR PROFITS; OR BUSINESS
 * INTERRUPTION) HOWEVER CAUSED AND ON ANY THEORY OF LIABILITY, WHETHER IN
 * CONTRACT, STRICT LIABILITY, OR TORT (INCLUDING NEGLIGENCE OR OTHERWISE)
 * ARISING IN ANY WAY OUT OF THE USE OF THIS SOFTWARE, EVEN IF ADVISED OF THE
 * POSSIBILITY OF SUCH DAMAGE.
 */

import QtQuick 2.0
import QtQuick.Controls 1.0
import "../models/Constants.js" as Constants
import "../hmi_api/Common.js" as Common
import "../controls"

PopUp {
    width: Constants.popupWidth
    height: Constants.popupHeigth

    property var async
    property int position

    function showSlider(){
        console.debug("SliderPopup.showSlider entered")

        dataContainer.uiSlider.running = true
        dataContainer.systemSavedContext = dataContainer.systemContext
        dataContainer.systemContext = Common.SystemContext.SYSCTXT_HMI_OBSCURED
        dataContainer.applicationSavedContext = dataContainer.applicationContext

        show()
        timer.start()
        console.debug("SliderPopup.showSlider exited")
    }

    function complete(reason){
        console.debug("SliderPopup.complete entered isAbout = ", isAbort)
        timer.stop()
        dataContainer.systemContext = dataContainer.systemSavedContext
        dataContainer.applicationContext = dataContainer.applicationSavedContext
<<<<<<< HEAD
        visible = false
        dataContainer.uiSlider.running = false
        if(isAbort) {
=======
        dataContainer.uiSlider.running = false
        hide()
        switch(reason) {
        case Common.Result.ABORT:
>>>>>>> 4d1ab5cc
            console.debug("aborted position is", dataContainer.uiSlider.position)
            DBus.sendError(async, Common.Result.ABORT)//todo(ykzakov): send abort with slider position
            break;
        case Common.Result.SUCCESS:
            console.debug("send position", position)
            dataContainer.uiSlider.position = position
            DBus.sendReply(async, {sliderPosition:position})
            break
        default:
            break
        }
        console.debug("SliderPopup.complete exited")
    }


    Column
    {
        spacing: Constants.generalSpacing
        anchors.centerIn: parent
        Timer {
            id: timer
            interval: dataContainer.uiSlider.timeout
            onTriggered: {
                complete(false)
            }
        }

        Text {
            id: appNameText
            anchors.horizontalCenter: parent.horizontalCenter
            text: dataContainer.uiSlider.appName
            color: Constants.primaryColor
            font.pixelSize: Constants.fontSize * 2
        }

        Text {
            id: headerText
            anchors.horizontalCenter: parent.horizontalCenter
            text: dataContainer.uiSlider.header
            color: Constants.sliderTextColor
            font.pixelSize: Constants.fontSize * 2
        }

        Rectangle {
            id: borderRectangle
            width: Constants.sliderBarWidth
            height: Constants.sliderBarHeight
            anchors.horizontalCenter: parent.horizontalCenter
            border.color: Constants.sliderBarBorderColor
            border.width: Constants.sliderBarBorderWidth
            radius: Constants.sliderBarRadius
            color: "black"



            Rectangle {
                id: rectangle
                color: Constants.sliderBarFillColor
                height: parent.height
                border.color: parent.border.color
                border.width: parent.border.width
                radius: parent.radius

                onVisibleChanged: {
                        var tickWidth = borderRectangle.width / dataContainer.uiSlider.numTicks
                        rectangle.width = dataContainer.uiSlider.position * tickWidth;
                }
            }


            MouseArea{
                anchors.fill: parent
                onClicked: {
                    onPositionChanged(mouse)
                }

                onPositionChanged: {
                    if(mouseX <= 0){
                        rectangle.width  = borderRectangle.width / dataContainer.uiSlider.numTicks
                        position = 1
                    }

                    if(mouseX > borderRectangle.width) {
                        rectangle.width  = borderRectangle.width
                        position = dataContainer.uiSlider.numTicks
                    }

                    if(mouseX > 0 && mouseX < borderRectangle.width) {
                        var tickWidth = borderRectangle.width / dataContainer.uiSlider.numTicks
                        position = Math.ceil(mouseX / tickWidth)
                        rectangle.width = position * tickWidth;
                    }

                    if(dataContainer.uiSlider.footer.length > 1){
                        footerText.text = dataContainer.uiSlider.footer[position - 1]
                    }
                }
            }
        }

        Text {
            id:footerText
            anchors.horizontalCenter: parent.horizontalCenter
            text: {
                if(dataContainer.uiSlider.footer.length === 0 || dataContainer.uiSlider.position === 0 ) return "";
                return dataContainer.uiSlider.footer.length === 1 ? dataContainer.uiSlider.footer[0] : dataContainer.uiSlider.footer[dataContainer.uiSlider.position - 1]
            }
            color: Constants.sliderTextColor
            font.pixelSize: Constants.fontSize * 2
        }

        OvalButton {
            anchors.horizontalCenter: parent.horizontalCenter
            text: "Back"
            fontSize: Constants.fontSize
            onClicked: {
                complete(true)
            }
        }
    }

}<|MERGE_RESOLUTION|>--- conflicted
+++ resolved
@@ -63,16 +63,10 @@
         timer.stop()
         dataContainer.systemContext = dataContainer.systemSavedContext
         dataContainer.applicationContext = dataContainer.applicationSavedContext
-<<<<<<< HEAD
-        visible = false
-        dataContainer.uiSlider.running = false
-        if(isAbort) {
-=======
         dataContainer.uiSlider.running = false
         hide()
         switch(reason) {
         case Common.Result.ABORT:
->>>>>>> 4d1ab5cc
             console.debug("aborted position is", dataContainer.uiSlider.position)
             DBus.sendError(async, Common.Result.ABORT)//todo(ykzakov): send abort with slider position
             break;
