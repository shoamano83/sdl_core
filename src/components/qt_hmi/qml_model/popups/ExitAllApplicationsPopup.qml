--- conflicted
+++ resolved
@@ -39,12 +39,9 @@
 import "../controls"
 
 PopUp {
-<<<<<<< HEAD
-=======
     width: Constants.popupWidth
     height: Constants.popupHeigth
 
->>>>>>> a793c4f3
     Column
     {
         anchors.centerIn: parent
