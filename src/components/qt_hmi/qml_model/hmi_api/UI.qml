--- conflicted
+++ resolved
@@ -159,11 +159,7 @@
     }
 
     function slider (numTicks, position, sliderHeader, sliderFooter, timeout, appID) {
-<<<<<<< HEAD
-        console.debug("enter",numTicks, position, sliderHeader, sliderFooter, timeout, appID)
-=======
         console.debug("enter", numTicks, position, sliderHeader, sliderFooter, timeout, appID)
->>>>>>> 4d1ab5cc
         if (dataContainer.uiSlider.running) {
             console.debug("aborted")
             throw Common.Result.ABORTED
