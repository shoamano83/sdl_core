--- conflicted
+++ resolved
@@ -72,15 +72,12 @@
 
                 function back() {
                     source = viewTransitionStack.pop()
-<<<<<<< HEAD
-=======
                 }
 
                 onStatusChanged: {
                     if (status == Component.Ready) {
                         dataContainer.hmiContext = item.context
                     }
->>>>>>> 65ebb3c6
                 }
             }
         }
