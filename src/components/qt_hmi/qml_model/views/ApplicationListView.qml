/**
 * @file ApplicationListView.qml
<<<<<<< HEAD
 * @brief Application list view
=======
 * @brief View for list of applications
>>>>>>> f66eae2b
 * Copyright (c) 2013, Ford Motor Company
 * All rights reserved.
 *
 * Redistribution and use in source and binary forms, with or without
 * modification, are permitted provided that the following conditions are met:
 *
 * Redistributions of source code must retain the above copyright notice, this
 * list of conditions and the following disclaimer.
 *
 * Redistributions in binary form must reproduce the above copyright notice,
 * this list of conditions and the following
 * disclaimer in the documentation and/or other materials provided with the
 * distribution.
 *
 * Neither the name of the Ford Motor Company nor the names of its contributors
 * may be used to endorse or promote products derived from this software
 * without specific prior written permission.
 *
 * THIS SOFTWARE IS PROVIDED BY THE COPYRIGHT HOLDERS AND CONTRIBUTORS "AS IS"
 * AND ANY EXPRESS OR IMPLIED WARRANTIES, INCLUDING, BUT NOT LIMITED TO, THE
 * IMPLIED WARRANTIES OF MERCHANTABILITY AND FITNESS FOR A PARTICULAR PURPOSE
 * ARE DISCLAIMED. IN NO EVENT SHALL THE COPYRIGHT HOLDER OR CONTRIBUTORS BE
 * LIABLE FOR ANY DIRECT, INDIRECT, INCIDENTAL, SPECIAL, EXEMPLARY, OR
 * CONSEQUENTIAL DAMAGES (INCLUDING, BUT NOT LIMITED TO, PROCUREMENT OF
 * SUBSTITUTE GOODS OR SERVICES; LOSS OF USE, DATA, OR PROFITS; OR BUSINESS
 * INTERRUPTION) HOWEVER CAUSED AND ON ANY THEORY OF LIABILITY, WHETHER IN
 * CONTRACT, STRICT LIABILITY, OR TORT (INCLUDING NEGLIGENCE OR OTHERWISE)
 * ARISING IN ANY WAY OUT OF THE USE OF THIS SOFTWARE, EVEN IF ADVISED OF THE
 * POSSIBILITY OF SUCH DAMAGE.
 */
<<<<<<< HEAD

=======
>>>>>>> f66eae2b
import QtQuick 2.0
import "../controls"
import "../models"
import "../models/Constants.js" as Constants

GeneralView {
    Column {
        anchors.fill: parent
        Item {
            // top 1/4 of screen
            width: parent.width
            height: 1/4 * parent.height

            PagedFlickable {
                anchors.verticalCenter: parent.verticalCenter
                width: parent.width
                elementWidth: Constants.ovalButtonWidth
                snapTo: elementWidth + spacing
                spacing: (width - 4 * elementWidth) / 3

                OvalButton {
                    text: "Find New Apps"
                }

                OvalButton {
                    text: "Change device"
                    onReleased: contentLoader.go("./views/ChangeDeviceView.qml")
                }

                OvalButton {
                    text: "911 Assist"
                }

                OvalButton {
                    text: "Vehicle Health Report"
                }

                OvalButton {
                    text: "Install applications/Up"
                }
            }
        }

        Item {
            height: parent.height / 2
            width: parent.width

            ScrollableListView {
                id: applicationListView
                anchors.fill: parent
                model: dataContainer.applicationList

                delegate: Item {
                    width: parent.width
<<<<<<< HEAD
                    height: appName.height
                    Image { id: sdlIcon; source: icon }
                    ClickableText {
                        text: appName
                        defaultColor: Constants.primaryColor
                        pressedColor: Constants.primaryColorPressed
                        font.pixelSize: Constants.titleFontSize
                        anchors.verticalCenter: parent.verticalCenter
                        onClicked: {
                            dataContainer.setCurrentApplication(appId)
                            dataContainer.currentApplication.isMediaApplication ? contentLoader.go("./views/SDLPlayerView.qml", dataContainer.currentApplication.appId)
                                                                                : contentLoader.go("./views/SDLNonMediaView.qml", dataContainer.currentApplication.appId)
=======
                    height: Math.max(applicationName.height, appIcon.height)
                    Image {
                        id: appIcon
                        source: icon
                        height: Constants.appListIconSize
                        width: height
                    }
                    Text  {
                        id: applicationName
                        text: appName
                        color: Constants.primaryColor
                        font.pixelSize: Constants.appListFontSize
                        anchors.verticalCenter: parent.verticalCenter
                        anchors.left: appIcon.right
                        anchors.leftMargin: Constants.margin
                    }
                    MouseArea {
                      anchors.fill: parent
                      onClicked: {
                          dataContainer.setCurrentApplication(appId)
                          dataContainer.currentApplication.isMediaApplication
                                  ? contentLoader.go("./views/SDLPlayerView.qml",
                                                     dataContainer.currentApplication.appId)
                                  : contentLoader.go("./views/SDLNonMediaView.qml",
                                                     dataContainer.currentApplication.appId)
>>>>>>> f66eae2b
                        }
                    }
                }
            }
        }

        Item {
            // bottom 1/4 of screen
            width: parent.width
            height: 1/4 * parent.height

            BackButton { anchors.centerIn: parent }
        }
    }
}<|MERGE_RESOLUTION|>--- conflicted
+++ resolved
@@ -1,10 +1,6 @@
 /**
  * @file ApplicationListView.qml
-<<<<<<< HEAD
  * @brief Application list view
-=======
- * @brief View for list of applications
->>>>>>> f66eae2b
  * Copyright (c) 2013, Ford Motor Company
  * All rights reserved.
  *
@@ -35,10 +31,7 @@
  * ARISING IN ANY WAY OUT OF THE USE OF THIS SOFTWARE, EVEN IF ADVISED OF THE
  * POSSIBILITY OF SUCH DAMAGE.
  */
-<<<<<<< HEAD
 
-=======
->>>>>>> f66eae2b
 import QtQuick 2.0
 import "../controls"
 import "../models"
@@ -93,20 +86,6 @@
 
                 delegate: Item {
                     width: parent.width
-<<<<<<< HEAD
-                    height: appName.height
-                    Image { id: sdlIcon; source: icon }
-                    ClickableText {
-                        text: appName
-                        defaultColor: Constants.primaryColor
-                        pressedColor: Constants.primaryColorPressed
-                        font.pixelSize: Constants.titleFontSize
-                        anchors.verticalCenter: parent.verticalCenter
-                        onClicked: {
-                            dataContainer.setCurrentApplication(appId)
-                            dataContainer.currentApplication.isMediaApplication ? contentLoader.go("./views/SDLPlayerView.qml", dataContainer.currentApplication.appId)
-                                                                                : contentLoader.go("./views/SDLNonMediaView.qml", dataContainer.currentApplication.appId)
-=======
                     height: Math.max(applicationName.height, appIcon.height)
                     Image {
                         id: appIcon
@@ -114,25 +93,19 @@
                         height: Constants.appListIconSize
                         width: height
                     }
-                    Text  {
+                    ClickableText {
                         id: applicationName
                         text: appName
-                        color: Constants.primaryColor
+                        defaultColor: Constants.primaryColor
+                        pressedColor: Constants.primaryColorPressed
                         font.pixelSize: Constants.appListFontSize
                         anchors.verticalCenter: parent.verticalCenter
                         anchors.left: appIcon.right
                         anchors.leftMargin: Constants.margin
-                    }
-                    MouseArea {
-                      anchors.fill: parent
-                      onClicked: {
-                          dataContainer.setCurrentApplication(appId)
-                          dataContainer.currentApplication.isMediaApplication
-                                  ? contentLoader.go("./views/SDLPlayerView.qml",
-                                                     dataContainer.currentApplication.appId)
-                                  : contentLoader.go("./views/SDLNonMediaView.qml",
-                                                     dataContainer.currentApplication.appId)
->>>>>>> f66eae2b
+                        onClicked: {
+                            dataContainer.setCurrentApplication(appId)
+                            dataContainer.currentApplication.isMediaApplication ? contentLoader.go("./views/SDLPlayerView.qml", dataContainer.currentApplication.appId)
+                                                                                : contentLoader.go("./views/SDLNonMediaView.qml", dataContainer.currentApplication.appId)
                         }
                     }
                 }
