/**
 * @file NavigationMenuView.qml
 * @brief Navigation menu screen view.
 * Copyright (c) 2013, Ford Motor Company
 * All rights reserved.
 *
 * Redistribution and use in source and binary forms, with or without
 * modification, are permitted provided that the following conditions are met:
 *
 * Redistributions of source code must retain the above copyright notice, this
 * list of conditions and the following disclaimer.
 *
 * Redistributions in binary form must reproduce the above copyright notice,
 * this list of conditions and the following
 * disclaimer in the documentation and/or other materials provided with the
 * distribution.
 *
 * Neither the name of the Ford Motor Company nor the names of its contributors
 * may be used to endorse or promote products derived from this software
 * without specific prior written permission.
 *
 * THIS SOFTWARE IS PROVIDED BY THE COPYRIGHT HOLDERS AND CONTRIBUTORS "AS IS"
 * AND ANY EXPRESS OR IMPLIED WARRANTIES, INCLUDING, BUT NOT LIMITED TO, THE
 * IMPLIED WARRANTIES OF MERCHANTABILITY AND FITNESS FOR A PARTICULAR PURPOSE
 * ARE DISCLAIMED. IN NO EVENT SHALL THE COPYRIGHT HOLDER OR CONTRIBUTORS BE
 * LIABLE FOR ANY DIRECT, INDIRECT, INCIDENTAL, SPECIAL, EXEMPLARY, OR
 * CONSEQUENTIAL DAMAGES (INCLUDING, BUT NOT LIMITED TO, PROCUREMENT OF
 * SUBSTITUTE GOODS OR SERVICES; LOSS OF USE, DATA, OR PROFITS; OR BUSINESS
 * INTERRUPTION) HOWEVER CAUSED AND ON ANY THEORY OF LIABILITY, WHETHER IN
 * CONTRACT, STRICT LIABILITY, OR TORT (INCLUDING NEGLIGENCE OR OTHERWISE)
 * ARISING IN ANY WAY OUT OF THE USE OF THIS SOFTWARE, EVEN IF ADVISED OF THE
 * POSSIBILITY OF SUCH DAMAGE.
 */

import QtQuick 2.0
import "../models"
import "../controls"
import "../models/Constants.js" as Constants

GeneralView {
    Item {
        anchors.fill: parent
        GridMenu {
            id: menu
            model: NavigationMenuModel {}
            anchors.left: parent.left
            anchors.right: parent.right
            anchors.top: parent.top
            anchors.bottom: bottomPanel.top
            delegate: GridItem {
                width: menu.width / menu.columnsOnPage
                height: menu.height / menu.rows
                OvalButton {
                    text: title
                    onReleased: contentLoader.go(qml)
                    anchors.centerIn: parent
                    fontSize: Constants.fontSize
                }
            }
        }

<<<<<<< HEAD
    Item {
        id: bottomPanel
        // 1/4 bottom screen
        anchors.bottom: parent.bottom
        anchors.left: parent.left
        height: 1/4 * parent.height
        width: parent.width
=======
>>>>>>> 51c0fce5

        Item {
            id: bottomPanel
            // 1/4 bottom screen
            anchors.bottom: parent.bottom
            anchors.left: parent.left
            height: 1/4 * parent.height
            width: parent.width

            BackButton { anchors.centerIn: parent }
        }
    }
}

<|MERGE_RESOLUTION|>--- conflicted
+++ resolved
@@ -59,17 +59,6 @@
             }
         }
 
-<<<<<<< HEAD
-    Item {
-        id: bottomPanel
-        // 1/4 bottom screen
-        anchors.bottom: parent.bottom
-        anchors.left: parent.left
-        height: 1/4 * parent.height
-        width: parent.width
-=======
->>>>>>> 51c0fce5
-
         Item {
             id: bottomPanel
             // 1/4 bottom screen
