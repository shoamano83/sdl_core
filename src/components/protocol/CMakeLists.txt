# Copyright (c) 2014, Ford Motor Company
# All rights reserved.
#
# Redistribution and use in source and binary forms, with or without
# modification, are permitted provided that the following conditions are met:
#
# Redistributions of source code must retain the above copyright notice, this
# list of conditions and the following disclaimer.
#
# Redistributions in binary form must reproduce the above copyright notice,
# this list of conditions and the following
# disclaimer in the documentation and/or other materials provided with the
# distribution.
#
# Neither the name of the Ford Motor Company nor the names of its contributors
# may be used to endorse or promote products derived from this software
# without specific prior written permission.
#
# THIS SOFTWARE IS PROVIDED BY THE COPYRIGHT HOLDERS AND CONTRIBUTORS "AS IS"
# AND ANY EXPRESS OR IMPLIED WARRANTIES, INCLUDING, BUT NOT LIMITED TO, THE
# IMPLIED WARRANTIES OF MERCHANTABILITY AND FITNESS FOR A PARTICULAR PURPOSE
# ARE DISCLAIMED. IN NO EVENT SHALL THE COPYRIGHT HOLDER OR CONTRIBUTORS BE
# LIABLE FOR ANY DIRECT, INDIRECT, INCIDENTAL, SPECIAL, EXEMPLARY, OR
# CONSEQUENTIAL DAMAGES (INCLUDING, BUT NOT LIMITED TO, PROCUREMENT OF
# SUBSTITUTE GOODS OR SERVICES; LOSS OF USE, DATA, OR PROFITS; OR BUSINESS
# INTERRUPTION) HOWEVER CAUSED AND ON ANY THEORY OF LIABILITY, WHETHER IN
# CONTRACT, STRICT LIABILITY, OR TORT (INCLUDING NEGLIGENCE OR OTHERWISE)
# ARISING IN ANY WAY OUT OF THE USE OF THIS SOFTWARE, EVEN IF ADVISED OF THE
# POSSIBILITY OF SUCH DAMAGE.

include_directories(
<<<<<<< HEAD
  ${APR_INCLUDE_DIRECTORY}
=======
  ./include
  ${COMPONENTS_DIR}/utils/include/
>>>>>>> a9899206
)

set(SOURCES
  ${COMPONENTS_DIR}/protocol/src/raw_message.cc
  ${COMPONENTS_DIR}/protocol/src/service_type.cc
  ${COMPONENTS_DIR}/protocol/src/message_priority.cc
  ${COMPONENTS_DIR}/protocol/src/rpc_type.cc
)

add_library(ProtocolLibrary ${SOURCES})
target_link_libraries(ProtocolLibrary Utils)<|MERGE_RESOLUTION|>--- conflicted
+++ resolved
@@ -29,12 +29,8 @@
 # POSSIBILITY OF SUCH DAMAGE.
 
 include_directories(
-<<<<<<< HEAD
-  ${APR_INCLUDE_DIRECTORY}
-=======
   ./include
   ${COMPONENTS_DIR}/utils/include/
->>>>>>> a9899206
 )
 
 set(SOURCES
