--- conflicted
+++ resolved
@@ -30,12 +30,13 @@
  * POSSIBILITY OF SUCH DAMAGE.
  */
 
+
 #include "media_manager/media_manager_impl.h"
 #include "media_manager/audio/from_mic_recorder_listener.h"
 #include "media_manager/streamer_listener.h"
 #include "application_manager/message_helper.h"
 #include "application_manager/application.h"
-#include "application_manager/application_manager.h"
+#include "application_manager/application_manager_impl.h"
 #include "application_manager/application_impl.h"
 #include "protocol_handler/protocol_handler.h"
 #include "utils/file_system.h"
@@ -54,27 +55,22 @@
 
 namespace media_manager {
 
+
 CREATE_LOGGERPTR_GLOBAL(logger_, "MediaManager")
 
 MediaManagerImpl::MediaManagerImpl(
     application_manager::ApplicationManager& application_manager,
-<<<<<<< HEAD
-    const MediaManagerSettings& settings)
-    : settings_(settings)
-    , protocol_handler_(NULL)
-    , a2dp_player_(NULL)
-=======
     protocol_handler::ProtocolHandler& protocol_handler,
     const MediaManagerSettings& settings)
     : settings_(settings)
     , protocol_handler_(protocol_handler)
->>>>>>> 64ac11d0
     , from_mic_recorder_(NULL)
     , application_manager_(application_manager) {
   Init();
 }
 
 MediaManagerImpl::~MediaManagerImpl() {
+
   if (from_mic_recorder_) {
     delete from_mic_recorder_;
     from_mic_recorder_ = NULL;
@@ -82,55 +78,39 @@
 }
 
 #ifdef BUILD_TESTS
-<<<<<<< HEAD
-void MediaManagerImpl::set_mock_a2dp_player(MediaAdapter* media_adapter) {
-  a2dp_player_ = media_adapter;
-}
-
-=======
->>>>>>> 64ac11d0
-void MediaManagerImpl::set_mock_mic_listener(MediaListenerPtr media_listener) {
-  from_mic_listener_ = media_listener;
-}
+
+  void MediaManagerImpl::set_mock_mic_listener(MediaListenerPtr media_listener) {
+    from_mic_listener_ = media_listener;
+  }
 
 #ifdef EXTENDED_MEDIA_MODE
-void MediaManagerImpl::set_mock_mic_recorder(MediaAdapterImpl* media_adapter) {
-  from_mic_recorder_ = media_adapter;
-}
-
-#endif  // EXTENDED_MEDIA_MODE
-
-void MediaManagerImpl::set_mock_streamer(protocol_handler::ServiceType stype,
-                                         MediaAdapterImpl* mock_stream) {
-  streamer_[stype] = mock_stream;
-}
+  void MediaManagerImpl::set_mock_mic_recorder(MediaAdapterImpl* media_adapter) {
+    from_mic_recorder_ = media_adapter;
+  }
+
+#endif // EXTENDED_MEDIA_MODE
+
+  void MediaManagerImpl::set_mock_streamer(protocol_handler::ServiceType stype,
+                                           MediaAdapterImpl* mock_stream) {
+    streamer_[stype]=  mock_stream;
+  }
 
 void MediaManagerImpl::set_mock_streamer_listener(
     protocol_handler::ServiceType stype, MediaAdapterListener* mock_stream) {
-  streamer_listener_[stype] = mock_stream;
-}
-
-#endif  // BUILD_TESTS
+    streamer_listener_[stype]=  mock_stream;
+  }
+
+#endif // BUILD_TESTS
 
 void MediaManagerImpl::Init() {
   using namespace protocol_handler;
   LOGGER_INFO(logger_, "MediaManagerImpl::Init()");
-<<<<<<< HEAD
-
-#if defined(EXTENDED_MEDIA_MODE)
-  LOGGER_INFO(logger_, "Called Init with default configuration.");
-  a2dp_player_ =
-      new A2DPSourcePlayerAdapter(protocol_handler_->get_session_observer());
-  from_mic_recorder_ = new FromMicRecorderAdapter();
-#endif
-=======
->>>>>>> 64ac11d0
 
   if ("socket" == settings().video_server_type()) {
     streamer_[ServiceType::kMobileNav] = new SocketVideoStreamerAdapter(
         settings().server_address(), settings().video_streaming_port());
   } else if ("pipe" == settings().video_server_type()) {
-    streamer_[ServiceType::kMobileNav] = new PipeVideoStreamerAdapter(
+    streamer_[ServiceType::kMobileNav]= new PipeVideoStreamerAdapter(
         settings().named_video_pipe_path(), settings().app_storage_folder());
   } else if ("file" == settings().video_server_type()) {
     streamer_[ServiceType::kMobileNav] = new FileVideoStreamerAdapter(
@@ -162,26 +142,9 @@
   }
 }
 
-<<<<<<< HEAD
-void MediaManagerImpl::PlayA2DPSource(int32_t application_key) {
-  LOGGER_AUTO_TRACE(logger_);
-  if (a2dp_player_) {
-    a2dp_player_->StartActivity(application_key);
-  }
-}
-
-void MediaManagerImpl::StopA2DPSource(int32_t application_key) {
-  LOGGER_AUTO_TRACE(logger_);
-  if (a2dp_player_) {
-    a2dp_player_->StopActivity(application_key);
-  }
-}
-
-=======
->>>>>>> 64ac11d0
 void MediaManagerImpl::StartMicrophoneRecording(int32_t application_key,
-                                                const std::string& output_file,
-                                                int32_t duration) {
+  const std::string& output_file,
+  int32_t duration) {
   LOGGER_INFO(logger_,
               "MediaManagerImpl::StartMicrophoneRecording to " << output_file);
   application_manager::ApplicationSharedPtr app =
@@ -195,9 +158,9 @@
   if (from_mic_recorder_) {
     from_mic_recorder_->AddListener(from_mic_listener_);
     (static_cast<FromMicRecorderAdapter*>(from_mic_recorder_))
-        ->set_output_file(file_path);
+    ->set_output_file(file_path);
     (static_cast<FromMicRecorderAdapter*>(from_mic_recorder_))
-        ->set_duration(duration);
+    ->set_duration(duration);
     from_mic_recorder_->StartActivity(application_key);
   }
 #else
@@ -208,10 +171,10 @@
     } else {
       LOGGER_WARN(logger_, "Could not remove file " << output_file);
     }
-  }
+    }
   const std::string record_file_source = settings().app_resource_folder() +
                                          "/" +
-                                         settings().recording_file_source();
+      settings().recording_file_source();
   std::vector<uint8_t> buf;
   if (file_system::ReadBinaryFile(record_file_source, buf)) {
     if (file_system::Write(file_path, buf)) {
@@ -263,14 +226,7 @@
   }
 }
 
-<<<<<<< HEAD
-void MediaManagerImpl::SetProtocolHandler(
-    protocol_handler::ProtocolHandler* protocol_handler) {
-  protocol_handler_ = protocol_handler;
-}
-
-=======
->>>>>>> 64ac11d0
+
 void MediaManagerImpl::OnMessageReceived(
     const ::protocol_handler::RawMessagePtr message) {
   using namespace protocol_handler;
@@ -282,7 +238,7 @@
   const ServiceType service_type = message->service_type();
 
   if (Compare<ServiceType, NEQ, ALL>(
-          service_type, ServiceType::kMobileNav, ServiceType::kAudio)) {
+        service_type, ServiceType::kMobileNav, ServiceType::kAudio)) {
     LOGGER_DEBUG(logger_, "Unsupported service type in MediaManager");
     return;
   }
@@ -306,13 +262,7 @@
 
 void MediaManagerImpl::FramesProcessed(int32_t application_key,
                                        int32_t frame_number) {
-<<<<<<< HEAD
-  if (protocol_handler_) {
-    protocol_handler_->SendFramesNumber(application_key, frame_number);
-  }
-=======
   protocol_handler_.SendFramesNumber(application_key, frame_number);
->>>>>>> 64ac11d0
 }
 
 const MediaManagerSettings& MediaManagerImpl::settings() const {
