# Copyright (c) 2014, Ford Motor Company
# All rights reserved.
#
# Redistribution and use in source and binary forms, with or without
# modification, are permitted provided that the following conditions are met:
#
# Redistributions of source code must retain the above copyright notice, this
# list of conditions and the following disclaimer.
#
# Redistributions in binary form must reproduce the above copyright notice,
# this list of conditions and the following
# disclaimer in the documentation and/or other materials provided with the
# distribution.
#
# Neither the name of the Ford Motor Company nor the names of its contributors
# may be used to endorse or promote products derived from this software
# without specific prior written permission.
#
# THIS SOFTWARE IS PROVIDED BY THE COPYRIGHT HOLDERS AND CONTRIBUTORS "AS IS"
# AND ANY EXPRESS OR IMPLIED WARRANTIES, INCLUDING, BUT NOT LIMITED TO, THE
# IMPLIED WARRANTIES OF MERCHANTABILITY AND FITNESS FOR A PARTICULAR PURPOSE
# ARE DISCLAIMED. IN NO EVENT SHALL THE COPYRIGHT HOLDER OR CONTRIBUTORS BE
# LIABLE FOR ANY DIRECT, INDIRECT, INCIDENTAL, SPECIAL, EXEMPLARY, OR
# CONSEQUENTIAL DAMAGES (INCLUDING, BUT NOT LIMITED TO, PROCUREMENT OF
# SUBSTITUTE GOODS OR SERVICES; LOSS OF USE, DATA, OR PROFITS; OR BUSINESS
# INTERRUPTION) HOWEVER CAUSED AND ON ANY THEORY OF LIABILITY, WHETHER IN
# CONTRACT, STRICT LIABILITY, OR TORT (INCLUDING NEGLIGENCE OR OTHERWISE)
# ARISING IN ANY WAY OUT OF THE USE OF THIS SOFTWARE, EVEN IF ADVISED OF THE
# POSSIBILITY OF SUCH DAMAGE.

if (${CMAKE_SYSTEM_NAME} MATCHES "Windows")
  find_package(WinOpenSSL REQUIRED)
endif()

if (VERBOSE)
    message ("Generating project ${PROJECT_NAME} in ${CMAKE_CURRENT_BINARY_DIR}")
endif()


set (AM_SOURCE_DIR ${COMPONENTS_DIR}/application_manager)
set (AM_TEST_DIR ${AM_SOURCE_DIR}/test)
set (AM_MOCK_DIR ${AM_TEST_DIR}/mock)
include_directories (
    include/
    ${COMPONENTS_DIR}
    ${COMPONENTS_DIR}/utils/include/
    ${COMPONENTS_DIR}/formatters/include/
    ${COMPONENTS_DIR}/protocol_handler/include/
    ${COMPONENTS_DIR}/smart_objects/include/
    ${COMPONENTS_DIR}/hmi_message_handler/include
    ${COMPONENTS_DIR}/media_manager/include/
    ${COMPONENTS_DIR}/connection_handler/include/
    ${COMPONENTS_DIR}/config_profile/include/
    ${COMPONENTS_DIR}/request_watchdog/include/
    ${COMPONENTS_DIR}/resumption/include/
    ${COMPONENTS_DIR}/rpc_base/include/
    ${COMPONENTS_DIR}/interfaces
    ${CMAKE_BINARY_DIR}/src/components/
    ${COMPONENTS_DIR}/include/
    ${COMPONENTS_DIR}/policy/src/policy/include/
    ${COMPONENTS_DIR}/policy/src/policy/usage_statistics/include/
    ${COMPONENTS_DIR}/application_manager/include/
    ${JSONCPP_INCLUDE_DIRECTORY}
    ${ENCRYPTION_INCLUDE_DIRECTORY}
    ${MESSAGE_BROKER_INCLUDE_DIRECTORY}
    ${LOG4CXX_INCLUDE_DIRECTORY}
    ${OPENSSL_INCLUDE_DIRECTORY}
  )

  include_directories(
    ${COMPONENTS_DIR}/policy/src/policy/policy_table/table_struct
  )

if (${CMAKE_SYSTEM_NAME} MATCHES "Windows")
    file (GLOB_RECURSE inc RELATIVE ${CMAKE_CURRENT_SOURCE_DIR} include/application_manager/*.h)
  
    file( GLOB_RECURSE src RELATIVE ${CMAKE_CURRENT_SOURCE_DIR} src/*.cc )
    foreach( file ${inc};${src} )
         get_filename_component( path ${file} PATH )
         string( REPLACE / \\ group ${path} )
         source_group( ${group} FILES ${file} )
     endforeach()
    add_library("ApplicationManager" ${inc} 
                                     ${src} )    
  
    set(LIBRARIES HMI_API 
                  Utils
                  MOBILE_API
                  v4_protocol_v1_2_no_extra
                  ProtocolLibrary
                  SmartObjects
                  UsageStatistics
                  formatters
                  dbms)
    if (${HMI_JSON_API})
      message ("Generating project ${PROJECT_NAME} in ${CMAKE_CURRENT_BINARY_DIR} set ${HMI_JSON_API}")
      set (HMI_COMMANDS_SOURCES ${HMI_COMMANDS_SOURCES} ${HMI_COMMANDS_SOURCES_JSON})
    endif (${HMI_JSON_API})
    message ("Generating project ${PROJECT_NAME} in ${CMAKE_CURRENT_BINARY_DIR} set HMI_DBUS_API: ${HMI_DBUS_API}")        
    if (${HMI_DBUS_API})
        set (HMI_COMMANDS_SOURCES ${HMI_COMMANDS_SOURCES} ${HMI_COMMANDS_SOURCES_DBUS})
    endif (${HMI_DBUS_API})

    target_link_libraries("ApplicationManager" ${LIBRARIES})
else ()

  if (${CMAKE_SYSTEM_NAME} MATCHES "Linux")
  include_directories(
    ${COMPONENTS_DIR}/utils/include/utils/sqlite_wrapper/
  )
  endif ()

  if (${CMAKE_SYSTEM_NAME} MATCHES "QNX")
    include_directories(
    ${COMPONENTS_DIR}/utils/include/utils/qdb_wrapper/
  )
  endif()

  file (GLOB SOURCES
  ${AM_SOURCE_DIR}/src/*
  )
set (MESSAGE_HELPER_SOURCES
  ${AM_SOURCE_DIR}/src/message_helper.cc
)
<<<<<<< HEAD

set (POLICIES_MANAGER
${AM_SOURCE_DIR}/src/policies/policy_handler.cc
${AM_SOURCE_DIR}/src/usage_statistics.cc
${AM_SOURCE_DIR}/src/policies/policy_event_observer.cc
${AM_SOURCE_DIR}/src/policies/delegates/app_permission_delegate.cc
${AM_SOURCE_DIR}/src/policies/delegates/statistics_delegate.cc
=======
  set (POLICIES_MANAGER
    ${AM_SOURCE_DIR}/src/policies/policy_handler.cc
    ${AM_SOURCE_DIR}/src/policies/policy_event_observer.cc
    ${AM_SOURCE_DIR}/src/policies/delegates/app_permission_delegate.cc
    ${AM_SOURCE_DIR}/src/policies/delegates/statistics_delegate.cc
>>>>>>> 64ac11d0
)

  include_directories(
    ${COMPONENTS_DIR}/policy/src/policy/policy_table/table_struct
  )
  file (GLOB EVENT_ENGINE
    ${AM_SOURCE_DIR}/src/event_engine/*
  )

  file (GLOB RESUMPTION
    ${AM_SOURCE_DIR}/src/resumption/*
  )

  file (GLOB MOBILE_COMMANDS_SOURCES
    ${AM_SOURCE_DIR}/src/commands/*
    ${AM_SOURCE_DIR}/src/commands/mobile/*
  )
 
  set (HMI_COMMANDS_SOURCES
  ${AM_SOURCE_DIR}/src/commands/hmi/request_to_hmi.cc
  ${AM_SOURCE_DIR}/src/commands/hmi/response_from_hmi.cc
  ${AM_SOURCE_DIR}/src/commands/hmi/request_from_hmi.cc
  ${AM_SOURCE_DIR}/src/commands/hmi/response_to_hmi.cc
  ${AM_SOURCE_DIR}/src/commands/hmi/notification_to_hmi.cc
  ${AM_SOURCE_DIR}/src/commands/hmi/notification_from_hmi.cc
  ${AM_SOURCE_DIR}/src/commands/hmi/allow_all_apps_request.cc
  ${AM_SOURCE_DIR}/src/commands/hmi/allow_all_apps_response.cc
  ${AM_SOURCE_DIR}/src/commands/hmi/allow_app_request.cc
  ${AM_SOURCE_DIR}/src/commands/hmi/allow_app_response.cc
  ${AM_SOURCE_DIR}/src/commands/hmi/update_sdl_request.cc
  ${AM_SOURCE_DIR}/src/commands/hmi/update_sdl_response.cc
  ${AM_SOURCE_DIR}/src/commands/hmi/activate_app_request.cc
  ${AM_SOURCE_DIR}/src/commands/hmi/activate_app_response.cc
  ${AM_SOURCE_DIR}/src/commands/hmi/get_system_info_request.cc
  ${AM_SOURCE_DIR}/src/commands/hmi/get_system_info_response.cc
  ${AM_SOURCE_DIR}/src/commands/hmi/sdl_get_list_of_permissions_request.cc
  ${AM_SOURCE_DIR}/src/commands/hmi/sdl_get_list_of_permissions_response.cc
  ${AM_SOURCE_DIR}/src/commands/hmi/sdl_get_user_friendly_message_request.cc
  ${AM_SOURCE_DIR}/src/commands/hmi/sdl_get_user_friendly_message_response.cc
  ${AM_SOURCE_DIR}/src/commands/hmi/sdl_get_status_update_request.cc
  ${AM_SOURCE_DIR}/src/commands/hmi/sdl_get_status_update_response.cc
  ${AM_SOURCE_DIR}/src/commands/hmi/on_status_update_notification.cc
  ${AM_SOURCE_DIR}/src/commands/hmi/sdl_activate_app_response.cc
  ${AM_SOURCE_DIR}/src/commands/hmi/sdl_activate_app_request.cc
  ${AM_SOURCE_DIR}/src/commands/hmi/mixing_audio_supported_request.cc
  ${AM_SOURCE_DIR}/src/commands/hmi/mixing_audio_supported_response.cc
  ${AM_SOURCE_DIR}/src/commands/hmi/update_app_list_request.cc
  ${AM_SOURCE_DIR}/src/commands/hmi/update_app_list_response.cc
  ${AM_SOURCE_DIR}/src/commands/hmi/on_update_device_list.cc
  ${AM_SOURCE_DIR}/src/commands/hmi/update_device_list_request.cc
  ${AM_SOURCE_DIR}/src/commands/hmi/update_device_list_response.cc
  ${AM_SOURCE_DIR}/src/commands/hmi/on_audio_data_streaming_notification.cc
  ${AM_SOURCE_DIR}/src/commands/hmi/on_video_data_streaming_notification.cc
  ${AM_SOURCE_DIR}/src/commands/hmi/on_sdl_consent_needed_notification.cc
  ${AM_SOURCE_DIR}/src/commands/hmi/on_sdl_persistence_complete_notification.cc
  ${AM_SOURCE_DIR}/src/commands/hmi/on_exit_all_applications_notification.cc
  ${AM_SOURCE_DIR}/src/commands/hmi/on_exit_application_notification.cc
  ${AM_SOURCE_DIR}/src/commands/hmi/on_navi_way_point_change_notification.cc
  ${AM_SOURCE_DIR}/src/commands/hmi/on_start_device_discovery.cc
  ${AM_SOURCE_DIR}/src/commands/hmi/close_popup_request.cc
  ${AM_SOURCE_DIR}/src/commands/hmi/close_popup_response.cc
  ${AM_SOURCE_DIR}/src/commands/hmi/on_app_activated_notification.cc
  ${AM_SOURCE_DIR}/src/commands/hmi/button_get_capabilities_request.cc
  ${AM_SOURCE_DIR}/src/commands/hmi/button_get_capabilities_response.cc
  ${AM_SOURCE_DIR}/src/commands/hmi/vr_is_ready_request.cc
  ${AM_SOURCE_DIR}/src/commands/hmi/vr_is_ready_response.cc
  ${AM_SOURCE_DIR}/src/commands/hmi/vr_add_command_request.cc
  ${AM_SOURCE_DIR}/src/commands/hmi/vr_add_command_response.cc
  ${AM_SOURCE_DIR}/src/commands/hmi/vr_delete_command_request.cc
  ${AM_SOURCE_DIR}/src/commands/hmi/vr_delete_command_response.cc
  ${AM_SOURCE_DIR}/src/commands/hmi/vr_change_registration_request.cc
  ${AM_SOURCE_DIR}/src/commands/hmi/vr_change_registration_response.cc
  ${AM_SOURCE_DIR}/src/commands/hmi/vr_get_supported_languages_request.cc
  ${AM_SOURCE_DIR}/src/commands/hmi/vr_get_supported_languages_response.cc
  ${AM_SOURCE_DIR}/src/commands/hmi/vr_get_language_request.cc
  ${AM_SOURCE_DIR}/src/commands/hmi/vr_get_language_response.cc
  ${AM_SOURCE_DIR}/src/commands/hmi/vr_get_capabilities_request.cc
  ${AM_SOURCE_DIR}/src/commands/hmi/vr_get_capabilities_response.cc
  ${AM_SOURCE_DIR}/src/commands/hmi/tts_is_ready_request.cc
  ${AM_SOURCE_DIR}/src/commands/hmi/tts_is_ready_response.cc
  ${AM_SOURCE_DIR}/src/commands/hmi/tts_change_registration_request.cc
  ${AM_SOURCE_DIR}/src/commands/hmi/tts_change_registration_response.cc
  ${AM_SOURCE_DIR}/src/commands/hmi/tts_get_language_request.cc
  ${AM_SOURCE_DIR}/src/commands/hmi/tts_get_language_response.cc
  ${AM_SOURCE_DIR}/src/commands/hmi/tts_get_supported_languages_request.cc
  ${AM_SOURCE_DIR}/src/commands/hmi/tts_get_supported_languages_response.cc
  ${AM_SOURCE_DIR}/src/commands/hmi/tts_stop_speaking_request.cc
  ${AM_SOURCE_DIR}/src/commands/hmi/tts_stop_speaking_response.cc
  ${AM_SOURCE_DIR}/src/commands/hmi/tts_speak_request.cc
  ${AM_SOURCE_DIR}/src/commands/hmi/tts_speak_response.cc
  ${AM_SOURCE_DIR}/src/commands/hmi/tts_set_global_properties_request.cc
  ${AM_SOURCE_DIR}/src/commands/hmi/tts_set_global_properties_response.cc
  ${AM_SOURCE_DIR}/src/commands/hmi/tts_get_capabilities_request.cc
  ${AM_SOURCE_DIR}/src/commands/hmi/tts_get_capabilities_response.cc
  ${AM_SOURCE_DIR}/src/commands/hmi/vr_perform_interaction_request.cc
  ${AM_SOURCE_DIR}/src/commands/hmi/vr_perform_interaction_response.cc
  ${AM_SOURCE_DIR}/src/commands/hmi/ui_add_command_request.cc
  ${AM_SOURCE_DIR}/src/commands/hmi/ui_add_command_response.cc
  ${AM_SOURCE_DIR}/src/commands/hmi/ui_delete_command_request.cc
  ${AM_SOURCE_DIR}/src/commands/hmi/ui_delete_command_response.cc
  ${AM_SOURCE_DIR}/src/commands/hmi/ui_add_submenu_request.cc
  ${AM_SOURCE_DIR}/src/commands/hmi/ui_add_submenu_response.cc
  ${AM_SOURCE_DIR}/src/commands/hmi/ui_delete_submenu_request.cc
  ${AM_SOURCE_DIR}/src/commands/hmi/ui_delete_submenu_response.cc
  ${AM_SOURCE_DIR}/src/commands/hmi/ui_get_supported_languages_request.cc
  ${AM_SOURCE_DIR}/src/commands/hmi/ui_get_supported_languages_response.cc
  ${AM_SOURCE_DIR}/src/commands/hmi/ui_get_language_request.cc
  ${AM_SOURCE_DIR}/src/commands/hmi/ui_get_language_response.cc
  ${AM_SOURCE_DIR}/src/commands/hmi/ui_get_capabilities_request.cc
  ${AM_SOURCE_DIR}/src/commands/hmi/ui_get_capabilities_response.cc
  ${AM_SOURCE_DIR}/src/commands/hmi/ui_change_registration_request.cc
  ${AM_SOURCE_DIR}/src/commands/hmi/ui_change_registration_response.cc
  ${AM_SOURCE_DIR}/src/commands/hmi/ui_show_request.cc
  ${AM_SOURCE_DIR}/src/commands/hmi/ui_show_response.cc
  ${AM_SOURCE_DIR}/src/commands/hmi/ui_alert_request.cc
  ${AM_SOURCE_DIR}/src/commands/hmi/ui_alert_response.cc
  ${AM_SOURCE_DIR}/src/commands/hmi/ui_slider_request.cc
  ${AM_SOURCE_DIR}/src/commands/hmi/ui_scrollable_message_request.cc
  ${AM_SOURCE_DIR}/src/commands/hmi/ui_scrollable_message_response.cc
  ${AM_SOURCE_DIR}/src/commands/hmi/ui_set_global_properties_request.cc
  ${AM_SOURCE_DIR}/src/commands/hmi/ui_set_global_properties_response.cc
  ${AM_SOURCE_DIR}/src/commands/hmi/ui_slider_response.cc
  ${AM_SOURCE_DIR}/src/commands/hmi/ui_is_ready_request.cc
  ${AM_SOURCE_DIR}/src/commands/hmi/ui_is_ready_response.cc
  ${AM_SOURCE_DIR}/src/commands/hmi/ui_perform_audio_pass_thru_request.cc
  ${AM_SOURCE_DIR}/src/commands/hmi/ui_perform_audio_pass_thru_response.cc
  ${AM_SOURCE_DIR}/src/commands/hmi/ui_end_audio_pass_thru_request.cc
  ${AM_SOURCE_DIR}/src/commands/hmi/ui_end_audio_pass_thru_response.cc
  ${AM_SOURCE_DIR}/src/commands/hmi/ui_perform_interaction_request.cc
  ${AM_SOURCE_DIR}/src/commands/hmi/ui_perform_interaction_response.cc
  ${AM_SOURCE_DIR}/src/commands/hmi/ui_set_app_icon_request.cc
  ${AM_SOURCE_DIR}/src/commands/hmi/ui_set_app_icon_response.cc
  ${AM_SOURCE_DIR}/src/commands/hmi/ui_set_media_clock_timer_request.cc
  ${AM_SOURCE_DIR}/src/commands/hmi/ui_set_media_clock_timer_response.cc
  ${AM_SOURCE_DIR}/src/commands/hmi/ui_show_request.cc
  ${AM_SOURCE_DIR}/src/commands/hmi/ui_show_response.cc
  ${AM_SOURCE_DIR}/src/commands/hmi/vi_is_ready_request.cc
  ${AM_SOURCE_DIR}/src/commands/hmi/vi_is_ready_response.cc
  ${AM_SOURCE_DIR}/src/commands/hmi/vi_read_did_request.cc
  ${AM_SOURCE_DIR}/src/commands/hmi/vi_read_did_response.cc
  ${AM_SOURCE_DIR}/src/commands/hmi/vi_get_dtcs_request.cc
  ${AM_SOURCE_DIR}/src/commands/hmi/vi_get_dtcs_response.cc
  ${AM_SOURCE_DIR}/src/commands/hmi/vi_diagnostic_message_request.cc
  ${AM_SOURCE_DIR}/src/commands/hmi/vi_diagnostic_message_response.cc
  ${AM_SOURCE_DIR}/src/commands/hmi/vi_get_vehicle_type_request.cc
  ${AM_SOURCE_DIR}/src/commands/hmi/vi_get_vehicle_type_response.cc
  ${AM_SOURCE_DIR}/src/commands/hmi/navi_is_ready_request.cc
  ${AM_SOURCE_DIR}/src/commands/hmi/navi_is_ready_response.cc
  ${AM_SOURCE_DIR}/src/commands/hmi/navi_alert_maneuver_request.cc
  ${AM_SOURCE_DIR}/src/commands/hmi/navi_alert_maneuver_response.cc
  ${AM_SOURCE_DIR}/src/commands/hmi/navi_update_turn_list_request.cc
  ${AM_SOURCE_DIR}/src/commands/hmi/navi_update_turn_list_response.cc
  ${AM_SOURCE_DIR}/src/commands/hmi/navi_show_constant_tbt_request.cc
  ${AM_SOURCE_DIR}/src/commands/hmi/navi_show_constant_tbt_response.cc
  ${AM_SOURCE_DIR}/src/commands/hmi/navi_send_location_request.cc
  ${AM_SOURCE_DIR}/src/commands/hmi/navi_send_location_response.cc
  ${AM_SOURCE_DIR}/src/commands/hmi/navi_subscribe_way_points_request.cc
  ${AM_SOURCE_DIR}/src/commands/hmi/navi_subscribe_way_points_response.cc
  ${AM_SOURCE_DIR}/src/commands/hmi/navi_unsubscribe_way_points_request.cc
  ${AM_SOURCE_DIR}/src/commands/hmi/navi_unsubscribe_way_points_response.cc
  ${AM_SOURCE_DIR}/src/commands/hmi/on_ready_notification.cc
  ${AM_SOURCE_DIR}/src/commands/hmi/on_system_context_notification.cc
  ${AM_SOURCE_DIR}/src/commands/hmi/on_device_chosen_notification.cc
  ${AM_SOURCE_DIR}/src/commands/hmi/on_allow_sdl_functionality_notification.cc
  ${AM_SOURCE_DIR}/src/commands/hmi/on_app_permission_consent_notification.cc
  ${AM_SOURCE_DIR}/src/commands/hmi/on_app_registered_notification.cc
  ${AM_SOURCE_DIR}/src/commands/hmi/on_app_permission_changed_notification.cc
  ${AM_SOURCE_DIR}/src/commands/hmi/on_app_unregistered_notification.cc
  ${AM_SOURCE_DIR}/src/commands/hmi/on_driver_distraction_notification.cc
  ${AM_SOURCE_DIR}/src/commands/hmi/on_ignition_cycle_over_notification.cc
  ${AM_SOURCE_DIR}/src/commands/hmi/on_system_info_changed_notification.cc
  ${AM_SOURCE_DIR}/src/commands/hmi/on_file_removed_notification.cc
  ${AM_SOURCE_DIR}/src/commands/hmi/on_tts_started_notification.cc
  ${AM_SOURCE_DIR}/src/commands/hmi/on_tts_stopped_notification.cc
  ${AM_SOURCE_DIR}/src/commands/hmi/on_vr_started_notification.cc
  ${AM_SOURCE_DIR}/src/commands/hmi/on_vr_stopped_notification.cc
  ${AM_SOURCE_DIR}/src/commands/hmi/on_vr_command_notification.cc
  ${AM_SOURCE_DIR}/src/commands/hmi/on_ui_command_notification.cc
  ${AM_SOURCE_DIR}/src/commands/hmi/on_navi_tbt_client_state_notification.cc
  ${AM_SOURCE_DIR}/src/commands/hmi/on_app_deactivated_notification.cc
  ${AM_SOURCE_DIR}/src/commands/hmi/on_tts_language_change_notification.cc
  ${AM_SOURCE_DIR}/src/commands/hmi/on_vr_language_change_notification.cc
  ${AM_SOURCE_DIR}/src/commands/hmi/on_ui_language_change_notification.cc
  ${AM_SOURCE_DIR}/src/commands/hmi/on_button_event_notification.cc
  ${AM_SOURCE_DIR}/src/commands/hmi/on_button_press_notification.cc
  ${AM_SOURCE_DIR}/src/commands/hmi/on_button_subscription_notification.cc
  ${AM_SOURCE_DIR}/src/commands/hmi/on_find_applications.cc
  ${AM_SOURCE_DIR}/src/commands/hmi/on_ui_keyboard_input_notification.cc
  ${AM_SOURCE_DIR}/src/commands/hmi/on_ui_touch_event_notification.cc
  ${AM_SOURCE_DIR}/src/commands/hmi/on_ui_reset_timeout_notification.cc
  ${AM_SOURCE_DIR}/src/commands/hmi/navi_start_stream_request.cc
  ${AM_SOURCE_DIR}/src/commands/hmi/navi_start_stream_response.cc
  ${AM_SOURCE_DIR}/src/commands/hmi/navi_stop_stream_request.cc
  ${AM_SOURCE_DIR}/src/commands/hmi/navi_stop_stream_response.cc
  ${AM_SOURCE_DIR}/src/commands/hmi/navi_audio_start_stream_request.cc
  ${AM_SOURCE_DIR}/src/commands/hmi/navi_audio_start_stream_response.cc
  ${AM_SOURCE_DIR}/src/commands/hmi/navi_audio_stop_stream_request.cc
  ${AM_SOURCE_DIR}/src/commands/hmi/navi_audio_stop_stream_response.cc
  ${AM_SOURCE_DIR}/src/commands/hmi/navi_get_way_points_request.cc
  ${AM_SOURCE_DIR}/src/commands/hmi/navi_get_way_points_response.cc
  ${AM_SOURCE_DIR}/src/commands/hmi/on_system_request_notification.cc
  ${AM_SOURCE_DIR}/src/commands/hmi/on_put_file_notification.cc
  ${AM_SOURCE_DIR}/src/commands/hmi/on_resume_audio_source_notification.cc
  ${AM_SOURCE_DIR}/src/commands/hmi/on_sdl_close_notification.cc
  ${AM_SOURCE_DIR}/src/commands/hmi/ui_set_display_layout_request.cc
  ${AM_SOURCE_DIR}/src/commands/hmi/ui_set_display_layout_response.cc
  ${AM_SOURCE_DIR}/src/commands/hmi/on_record_start_notification.cc
  ${AM_SOURCE_DIR}/src/commands/hmi/add_statistics_info_notification.cc
  ${AM_SOURCE_DIR}/src/commands/hmi/on_system_error_notification.cc
  ${AM_SOURCE_DIR}/src/commands/hmi/basic_communication_system_request.cc
  ${AM_SOURCE_DIR}/src/commands/hmi/basic_communication_system_response.cc
  ${AM_SOURCE_DIR}/src/commands/hmi/sdl_policy_update.cc
  ${AM_SOURCE_DIR}/src/commands/hmi/sdl_policy_update_response.cc
  ${AM_SOURCE_DIR}/src/commands/hmi/on_received_policy_update.cc
  ${AM_SOURCE_DIR}/src/commands/hmi/on_policy_update.cc
  ${AM_SOURCE_DIR}/src/commands/hmi/get_urls.cc
  ${AM_SOURCE_DIR}/src/commands/hmi/get_urls_response.cc
  ${AM_SOURCE_DIR}/src/commands/hmi/on_device_state_changed_notification.cc
  ${AM_SOURCE_DIR}/src/commands/hmi/on_tts_reset_timeout_notification.cc
  ${AM_SOURCE_DIR}/src/commands/hmi/dial_number_request.cc
  ${AM_SOURCE_DIR}/src/commands/hmi/dial_number_response.cc
  ${AM_SOURCE_DIR}/src/commands/hmi/on_event_changed_notification.cc
)

  set (HMI_COMMANDS_SOURCES_JSON
    ${AM_SOURCE_DIR}/src/commands/hmi/vi_get_vehicle_data_request.cc
    ${AM_SOURCE_DIR}/src/commands/hmi/vi_get_vehicle_data_response.cc
    ${AM_SOURCE_DIR}/src/commands/hmi/vi_subscribe_vehicle_data_request.cc
    ${AM_SOURCE_DIR}/src/commands/hmi/vi_subscribe_vehicle_data_response.cc
    ${AM_SOURCE_DIR}/src/commands/hmi/vi_unsubscribe_vehicle_data_request.cc
    ${AM_SOURCE_DIR}/src/commands/hmi/vi_unsubscribe_vehicle_data_response.cc
    ${AM_SOURCE_DIR}/src/commands/hmi/on_vi_vehicle_data_notification.cc
  )

  set (HMI_COMMANDS_SOURCES_DBUS
    ${AM_SOURCE_DIR}/src/commands/hmi/on_vi_gps_data_notification.cc
    ${AM_SOURCE_DIR}/src/commands/hmi/on_vi_speed_notification.cc
    ${AM_SOURCE_DIR}/src/commands/hmi/on_vi_rpm_notification.cc
    ${AM_SOURCE_DIR}/src/commands/hmi/on_vi_fuel_level_notification.cc
    ${AM_SOURCE_DIR}/src/commands/hmi/on_vi_fuel_level_state_notification.cc
    ${AM_SOURCE_DIR}/src/commands/hmi/on_vi_instant_fuel_consumption_notification.cc
    ${AM_SOURCE_DIR}/src/commands/hmi/on_vi_external_temperature_notification.cc
    ${AM_SOURCE_DIR}/src/commands/hmi/on_vi_vin_notification.cc
    ${AM_SOURCE_DIR}/src/commands/hmi/on_vi_prndl_notification.cc
    ${AM_SOURCE_DIR}/src/commands/hmi/on_vi_tire_pressure_notification.cc
    ${AM_SOURCE_DIR}/src/commands/hmi/on_vi_odometer_notification.cc
    ${AM_SOURCE_DIR}/src/commands/hmi/on_vi_belt_status_notification.cc
    ${AM_SOURCE_DIR}/src/commands/hmi/on_vi_body_information_notification.cc
    ${AM_SOURCE_DIR}/src/commands/hmi/on_vi_device_status_notification.cc
    ${AM_SOURCE_DIR}/src/commands/hmi/on_vi_driver_braking_notification.cc
    ${AM_SOURCE_DIR}/src/commands/hmi/on_vi_wiper_status_notification.cc
    ${AM_SOURCE_DIR}/src/commands/hmi/on_vi_head_lamp_status_notification.cc
    ${AM_SOURCE_DIR}/src/commands/hmi/on_vi_engine_torque_notification.cc
    ${AM_SOURCE_DIR}/src/commands/hmi/on_vi_acc_pedal_position_notification.cc
    ${AM_SOURCE_DIR}/src/commands/hmi/on_vi_steering_wheel_angle_notification.cc
    ${AM_SOURCE_DIR}/src/commands/hmi/on_vi_my_key_notification.cc
  )

  if (${HMI_JSON_API})
    set (HMI_COMMANDS_SOURCES ${HMI_COMMANDS_SOURCES} ${HMI_COMMANDS_SOURCES_JSON})
  endif (${HMI_JSON_API})
  if (${HMI_DBUS_API})
      set (HMI_COMMANDS_SOURCES ${HMI_COMMANDS_SOURCES} ${HMI_COMMANDS_SOURCES_DBUS})
  endif (${HMI_DBUS_API})

  SET (LIBRARIES
    HMI_API
    MOBILE_API
    v4_protocol_v1_2_no_extra
    ProtocolLibrary
    SmartObjects
    UsageStatistics
    dl
    formatters
    dbms
  )

  if (CMAKE_SYSTEM_NAME STREQUAL "Linux")
    list(APPEND LIBRARIES sqlite3)
  endif ()

  IF(${CMAKE_SYSTEM_NAME} MATCHES "QNX")
    list(REMOVE_ITEM LIBRARIES dl)
  endif()

  add_library("AMEventEngine" ${EVENT_ENGINE})
  target_link_libraries("AMEventEngine" ${LIBRARIES})

  add_library("AMPolicyLibrary" ${POLICIES_MANAGER} )
  target_link_libraries("AMPolicyLibrary" ${LIBRARIES} AMEventEngine)

  add_library("AMHMICommandsLibrary" ${HMI_COMMANDS_SOURCES})
  target_link_libraries("AMHMICommandsLibrary" ${LIBRARIES} AMEventEngine)

  add_library("MessageHelper" ${MESSAGE_HELPER_SOURCES})
  add_library("AMMobileCommandsLibrary" ${MOBILE_COMMANDS_SOURCES} )
  target_link_libraries("AMMobileCommandsLibrary" ${LIBRARIES} AMEventEngine)

  add_library("ApplicationManager" ${SOURCES} ${RESUMPTION})
  target_link_libraries("ApplicationManager" ${LIBRARIES} AMHMICommandsLibrary
                                                         AMMobileCommandsLibrary
                                                         AMEventEngine
                                                         AMPolicyLibrary)
  if(ENABLE_LOG)
    target_link_libraries("ApplicationManager" log4cxx -L${LOG4CXX_LIBS_DIRECTORY})
  endif()

endif()

if(BUILD_TESTS)
  add_subdirectory(test)
endif()<|MERGE_RESOLUTION|>--- conflicted
+++ resolved
@@ -36,37 +36,36 @@
     message ("Generating project ${PROJECT_NAME} in ${CMAKE_CURRENT_BINARY_DIR}")
 endif()
 
-
 set (AM_SOURCE_DIR ${COMPONENTS_DIR}/application_manager)
 set (AM_TEST_DIR ${AM_SOURCE_DIR}/test)
 set (AM_MOCK_DIR ${AM_TEST_DIR}/mock)
+
 include_directories (
-    include/
-    ${COMPONENTS_DIR}
-    ${COMPONENTS_DIR}/utils/include/
-    ${COMPONENTS_DIR}/formatters/include/
-    ${COMPONENTS_DIR}/protocol_handler/include/
-    ${COMPONENTS_DIR}/smart_objects/include/
-    ${COMPONENTS_DIR}/hmi_message_handler/include
-    ${COMPONENTS_DIR}/media_manager/include/
-    ${COMPONENTS_DIR}/connection_handler/include/
-    ${COMPONENTS_DIR}/config_profile/include/
-    ${COMPONENTS_DIR}/request_watchdog/include/
-    ${COMPONENTS_DIR}/resumption/include/
-    ${COMPONENTS_DIR}/rpc_base/include/
-    ${COMPONENTS_DIR}/interfaces
-    ${CMAKE_BINARY_DIR}/src/components/
-    ${COMPONENTS_DIR}/include/
-    ${COMPONENTS_DIR}/policy/src/policy/include/
-    ${COMPONENTS_DIR}/policy/src/policy/usage_statistics/include/
-    ${COMPONENTS_DIR}/application_manager/include/
-    ${JSONCPP_INCLUDE_DIRECTORY}
-    ${ENCRYPTION_INCLUDE_DIRECTORY}
-    ${MESSAGE_BROKER_INCLUDE_DIRECTORY}
-    ${LOG4CXX_INCLUDE_DIRECTORY}
-    ${OPENSSL_INCLUDE_DIRECTORY}
-  )
-
+  include/
+  ${COMPONENTS_DIR}
+  ${COMPONENTS_DIR}/utils/include/
+  ${COMPONENTS_DIR}/formatters/include/
+  ${COMPONENTS_DIR}/protocol_handler/include/
+  ${COMPONENTS_DIR}/smart_objects/include/
+  ${COMPONENTS_DIR}/hmi_message_handler/include
+  ${COMPONENTS_DIR}/media_manager/include/
+  ${COMPONENTS_DIR}/connection_handler/include/
+  ${COMPONENTS_DIR}/config_profile/include/
+  ${COMPONENTS_DIR}/request_watchdog/include/
+  ${COMPONENTS_DIR}/resumption/include/
+  ${COMPONENTS_DIR}/rpc_base/include/
+  ${COMPONENTS_DIR}/interfaces
+  ${CMAKE_BINARY_DIR}/src/components/
+  ${COMPONENTS_DIR}/include/
+  ${COMPONENTS_DIR}/policy/src/policy/include/
+  ${COMPONENTS_DIR}/policy/src/policy/usage_statistics/include/
+  ${COMPONENTS_DIR}/application_manager/include/
+  ${JSONCPP_INCLUDE_DIRECTORY}
+  ${ENCRYPTION_INCLUDE_DIRECTORY}
+  ${MESSAGE_BROKER_INCLUDE_DIRECTORY}
+  ${LOG4CXX_INCLUDE_DIRECTORY}
+  ${OPENSSL_INCLUDE_DIRECTORY}
+)
   include_directories(
     ${COMPONENTS_DIR}/policy/src/policy/policy_table/table_struct
   )
@@ -104,25 +103,25 @@
     target_link_libraries("ApplicationManager" ${LIBRARIES})
 else ()
 
-  if (${CMAKE_SYSTEM_NAME} MATCHES "Linux")
+if (${CMAKE_SYSTEM_NAME} MATCHES "Linux")
   include_directories(
     ${COMPONENTS_DIR}/utils/include/utils/sqlite_wrapper/
   )
-  endif ()
-
-  if (${CMAKE_SYSTEM_NAME} MATCHES "QNX")
-    include_directories(
+endif ()
+
+if (${CMAKE_SYSTEM_NAME} MATCHES "QNX")
+  include_directories(
     ${COMPONENTS_DIR}/utils/include/utils/qdb_wrapper/
   )
-  endif()
-
-  file (GLOB SOURCES
+endif()
+
+file (GLOB SOURCES
   ${AM_SOURCE_DIR}/src/*
-  )
+)
+
 set (MESSAGE_HELPER_SOURCES
-  ${AM_SOURCE_DIR}/src/message_helper.cc
-)
-<<<<<<< HEAD
+  ${AM_SOURCE_DIR}/src/message_helper/message_helper.cc
+)
 
 set (POLICIES_MANAGER
 ${AM_SOURCE_DIR}/src/policies/policy_handler.cc
@@ -130,31 +129,24 @@
 ${AM_SOURCE_DIR}/src/policies/policy_event_observer.cc
 ${AM_SOURCE_DIR}/src/policies/delegates/app_permission_delegate.cc
 ${AM_SOURCE_DIR}/src/policies/delegates/statistics_delegate.cc
-=======
-  set (POLICIES_MANAGER
-    ${AM_SOURCE_DIR}/src/policies/policy_handler.cc
-    ${AM_SOURCE_DIR}/src/policies/policy_event_observer.cc
-    ${AM_SOURCE_DIR}/src/policies/delegates/app_permission_delegate.cc
-    ${AM_SOURCE_DIR}/src/policies/delegates/statistics_delegate.cc
->>>>>>> 64ac11d0
 )
 
   include_directories(
     ${COMPONENTS_DIR}/policy/src/policy/policy_table/table_struct
   )
-  file (GLOB EVENT_ENGINE
-    ${AM_SOURCE_DIR}/src/event_engine/*
-  )
-
-  file (GLOB RESUMPTION
-    ${AM_SOURCE_DIR}/src/resumption/*
-  )
-
-  file (GLOB MOBILE_COMMANDS_SOURCES
-    ${AM_SOURCE_DIR}/src/commands/*
-    ${AM_SOURCE_DIR}/src/commands/mobile/*
-  )
- 
+file (GLOB EVENT_ENGINE
+  ${AM_SOURCE_DIR}/src/event_engine/*
+)
+
+file (GLOB RESUMPTION
+  ${AM_SOURCE_DIR}/src/resumption/*
+)
+
+file (GLOB MOBILE_COMMANDS_SOURCES
+  ${AM_SOURCE_DIR}/src/commands/*
+  ${AM_SOURCE_DIR}/src/commands/mobile/*
+)
+
   set (HMI_COMMANDS_SOURCES
   ${AM_SOURCE_DIR}/src/commands/hmi/request_to_hmi.cc
   ${AM_SOURCE_DIR}/src/commands/hmi/response_from_hmi.cc
@@ -361,91 +353,94 @@
   ${AM_SOURCE_DIR}/src/commands/hmi/on_event_changed_notification.cc
 )
 
-  set (HMI_COMMANDS_SOURCES_JSON
-    ${AM_SOURCE_DIR}/src/commands/hmi/vi_get_vehicle_data_request.cc
-    ${AM_SOURCE_DIR}/src/commands/hmi/vi_get_vehicle_data_response.cc
-    ${AM_SOURCE_DIR}/src/commands/hmi/vi_subscribe_vehicle_data_request.cc
-    ${AM_SOURCE_DIR}/src/commands/hmi/vi_subscribe_vehicle_data_response.cc
-    ${AM_SOURCE_DIR}/src/commands/hmi/vi_unsubscribe_vehicle_data_request.cc
-    ${AM_SOURCE_DIR}/src/commands/hmi/vi_unsubscribe_vehicle_data_response.cc
-    ${AM_SOURCE_DIR}/src/commands/hmi/on_vi_vehicle_data_notification.cc
-  )
-
-  set (HMI_COMMANDS_SOURCES_DBUS
-    ${AM_SOURCE_DIR}/src/commands/hmi/on_vi_gps_data_notification.cc
-    ${AM_SOURCE_DIR}/src/commands/hmi/on_vi_speed_notification.cc
-    ${AM_SOURCE_DIR}/src/commands/hmi/on_vi_rpm_notification.cc
-    ${AM_SOURCE_DIR}/src/commands/hmi/on_vi_fuel_level_notification.cc
-    ${AM_SOURCE_DIR}/src/commands/hmi/on_vi_fuel_level_state_notification.cc
-    ${AM_SOURCE_DIR}/src/commands/hmi/on_vi_instant_fuel_consumption_notification.cc
-    ${AM_SOURCE_DIR}/src/commands/hmi/on_vi_external_temperature_notification.cc
-    ${AM_SOURCE_DIR}/src/commands/hmi/on_vi_vin_notification.cc
-    ${AM_SOURCE_DIR}/src/commands/hmi/on_vi_prndl_notification.cc
-    ${AM_SOURCE_DIR}/src/commands/hmi/on_vi_tire_pressure_notification.cc
-    ${AM_SOURCE_DIR}/src/commands/hmi/on_vi_odometer_notification.cc
-    ${AM_SOURCE_DIR}/src/commands/hmi/on_vi_belt_status_notification.cc
-    ${AM_SOURCE_DIR}/src/commands/hmi/on_vi_body_information_notification.cc
-    ${AM_SOURCE_DIR}/src/commands/hmi/on_vi_device_status_notification.cc
-    ${AM_SOURCE_DIR}/src/commands/hmi/on_vi_driver_braking_notification.cc
-    ${AM_SOURCE_DIR}/src/commands/hmi/on_vi_wiper_status_notification.cc
-    ${AM_SOURCE_DIR}/src/commands/hmi/on_vi_head_lamp_status_notification.cc
-    ${AM_SOURCE_DIR}/src/commands/hmi/on_vi_engine_torque_notification.cc
-    ${AM_SOURCE_DIR}/src/commands/hmi/on_vi_acc_pedal_position_notification.cc
-    ${AM_SOURCE_DIR}/src/commands/hmi/on_vi_steering_wheel_angle_notification.cc
-    ${AM_SOURCE_DIR}/src/commands/hmi/on_vi_my_key_notification.cc
-  )
-
-  if (${HMI_JSON_API})
+set (HMI_COMMANDS_SOURCES_JSON
+  ${AM_SOURCE_DIR}/src/commands/hmi/vi_get_vehicle_data_request.cc
+  ${AM_SOURCE_DIR}/src/commands/hmi/vi_get_vehicle_data_response.cc
+  ${AM_SOURCE_DIR}/src/commands/hmi/vi_subscribe_vehicle_data_request.cc
+  ${AM_SOURCE_DIR}/src/commands/hmi/vi_subscribe_vehicle_data_response.cc
+  ${AM_SOURCE_DIR}/src/commands/hmi/vi_unsubscribe_vehicle_data_request.cc
+  ${AM_SOURCE_DIR}/src/commands/hmi/vi_unsubscribe_vehicle_data_response.cc
+  ${AM_SOURCE_DIR}/src/commands/hmi/on_vi_vehicle_data_notification.cc
+)
+
+set (HMI_COMMANDS_SOURCES_DBUS
+  ${AM_SOURCE_DIR}/src/commands/hmi/on_vi_gps_data_notification.cc
+  ${AM_SOURCE_DIR}/src/commands/hmi/on_vi_speed_notification.cc
+  ${AM_SOURCE_DIR}/src/commands/hmi/on_vi_rpm_notification.cc
+  ${AM_SOURCE_DIR}/src/commands/hmi/on_vi_fuel_level_notification.cc
+  ${AM_SOURCE_DIR}/src/commands/hmi/on_vi_fuel_level_state_notification.cc
+  ${AM_SOURCE_DIR}/src/commands/hmi/on_vi_instant_fuel_consumption_notification.cc
+  ${AM_SOURCE_DIR}/src/commands/hmi/on_vi_external_temperature_notification.cc
+  ${AM_SOURCE_DIR}/src/commands/hmi/on_vi_vin_notification.cc
+  ${AM_SOURCE_DIR}/src/commands/hmi/on_vi_prndl_notification.cc
+  ${AM_SOURCE_DIR}/src/commands/hmi/on_vi_tire_pressure_notification.cc
+  ${AM_SOURCE_DIR}/src/commands/hmi/on_vi_odometer_notification.cc
+  ${AM_SOURCE_DIR}/src/commands/hmi/on_vi_belt_status_notification.cc
+  ${AM_SOURCE_DIR}/src/commands/hmi/on_vi_body_information_notification.cc
+  ${AM_SOURCE_DIR}/src/commands/hmi/on_vi_device_status_notification.cc
+  ${AM_SOURCE_DIR}/src/commands/hmi/on_vi_driver_braking_notification.cc
+  ${AM_SOURCE_DIR}/src/commands/hmi/on_vi_wiper_status_notification.cc
+  ${AM_SOURCE_DIR}/src/commands/hmi/on_vi_head_lamp_status_notification.cc
+  ${AM_SOURCE_DIR}/src/commands/hmi/on_vi_engine_torque_notification.cc
+  ${AM_SOURCE_DIR}/src/commands/hmi/on_vi_acc_pedal_position_notification.cc
+  ${AM_SOURCE_DIR}/src/commands/hmi/on_vi_steering_wheel_angle_notification.cc
+  ${AM_SOURCE_DIR}/src/commands/hmi/on_vi_my_key_notification.cc
+)
+
+if (${HMI_JSON_API})
     set (HMI_COMMANDS_SOURCES ${HMI_COMMANDS_SOURCES} ${HMI_COMMANDS_SOURCES_JSON})
-  endif (${HMI_JSON_API})
-  if (${HMI_DBUS_API})
-      set (HMI_COMMANDS_SOURCES ${HMI_COMMANDS_SOURCES} ${HMI_COMMANDS_SOURCES_DBUS})
-  endif (${HMI_DBUS_API})
-
-  SET (LIBRARIES
-    HMI_API
-    MOBILE_API
-    v4_protocol_v1_2_no_extra
-    ProtocolLibrary
-    SmartObjects
-    UsageStatistics
-    dl
-    formatters
-    dbms
-  )
-
-  if (CMAKE_SYSTEM_NAME STREQUAL "Linux")
-    list(APPEND LIBRARIES sqlite3)
-  endif ()
-
-  IF(${CMAKE_SYSTEM_NAME} MATCHES "QNX")
-    list(REMOVE_ITEM LIBRARIES dl)
-  endif()
-
-  add_library("AMEventEngine" ${EVENT_ENGINE})
-  target_link_libraries("AMEventEngine" ${LIBRARIES})
-
-  add_library("AMPolicyLibrary" ${POLICIES_MANAGER} )
-  target_link_libraries("AMPolicyLibrary" ${LIBRARIES} AMEventEngine)
-
-  add_library("AMHMICommandsLibrary" ${HMI_COMMANDS_SOURCES})
-  target_link_libraries("AMHMICommandsLibrary" ${LIBRARIES} AMEventEngine)
-
-  add_library("MessageHelper" ${MESSAGE_HELPER_SOURCES})
-  add_library("AMMobileCommandsLibrary" ${MOBILE_COMMANDS_SOURCES} )
-  target_link_libraries("AMMobileCommandsLibrary" ${LIBRARIES} AMEventEngine)
-
-  add_library("ApplicationManager" ${SOURCES} ${RESUMPTION})
-  target_link_libraries("ApplicationManager" ${LIBRARIES} AMHMICommandsLibrary
-                                                         AMMobileCommandsLibrary
-                                                         AMEventEngine
-                                                         AMPolicyLibrary)
-  if(ENABLE_LOG)
-    target_link_libraries("ApplicationManager" log4cxx -L${LOG4CXX_LIBS_DIRECTORY})
-  endif()
-
-endif()
-
+endif (${HMI_JSON_API})
+if (${HMI_DBUS_API})
+    set (HMI_COMMANDS_SOURCES ${HMI_COMMANDS_SOURCES} ${HMI_COMMANDS_SOURCES_DBUS})
+endif (${HMI_DBUS_API})
+
+SET (LIBRARIES
+  HMI_API
+  MOBILE_API
+  v4_protocol_v1_2_no_extra
+  ProtocolLibrary
+  SmartObjects
+  UsageStatistics
+  dl
+  formatters
+  dbms
+)
+
+if (CMAKE_SYSTEM_NAME STREQUAL "Linux")
+  list(APPEND LIBRARIES sqlite3)
+endif ()
+
+IF(${CMAKE_SYSTEM_NAME} MATCHES "QNX")
+  list(REMOVE_ITEM LIBRARIES dl)
+endif()
+
+add_library("AMEventEngine" ${EVENT_ENGINE})
+target_link_libraries("AMEventEngine" ${LIBRARIES})
+
+
+add_library("AMPolicyLibrary" ${POLICIES_MANAGER} )
+target_link_libraries("AMPolicyLibrary" ${LIBRARIES} AMEventEngine)
+
+add_library("AMHMICommandsLibrary" ${HMI_COMMANDS_SOURCES})
+target_link_libraries("AMHMICommandsLibrary" ${LIBRARIES} AMEventEngine)
+
+add_library("MessageHelper" ${MESSAGE_HELPER_SOURCES})
+
+add_library("AMMobileCommandsLibrary" ${MOBILE_COMMANDS_SOURCES} )
+target_link_libraries("AMMobileCommandsLibrary" ${LIBRARIES} AMEventEngine)
+
+add_library("ApplicationManager" ${SOURCES} ${RESUMPTION})
+target_link_libraries("ApplicationManager" ${LIBRARIES} AMHMICommandsLibrary
+                                                        AMMobileCommandsLibrary
+                                                        AMEventEngine
+                                                        AMPolicyLibrary)
+
+if(ENABLE_LOG)
+  target_link_libraries("ApplicationManager" log4cxx -L${LOG4CXX_LIBS_DIRECTORY})
+endif()
+
+endif()
 if(BUILD_TESTS)
   add_subdirectory(test)
+  add_subdirectory(test/message_helper)
 endif()