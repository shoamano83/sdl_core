--- conflicted
+++ resolved
@@ -60,16 +60,11 @@
 using ::testing::Eq;
 using ::testing::Mock;
 using ::testing::NiceMock;
-<<<<<<< HEAD
-using ::testing::AtLeast;
-using ::testing::Eq;
-using ::testing::ReturnPointee;
-using ::testing::SaveArg;
-=======
 using ::testing::Return;
 using ::testing::ReturnRef;
 using ::testing::SetArgReferee;
->>>>>>> cf64d962
+using ::testing::ReturnPointee;
+using ::testing::SaveArg;
 using namespace application_manager_test;
 
 using namespace resumption;
@@ -88,14 +83,11 @@
       , kHash_("saved_hash")
       , kAppResumingTimeout_(30000u)  // miliseconds
       , kTestTimeStamp_(1452074434u)
-<<<<<<< HEAD
+      , app_set_lock_ptr_(std::make_shared<sync_primitives::Lock>())
       , kDefaultDeferredTestLevel_(eType::INVALID_ENUM)
       , kNaviLowbandwidthLevel_("LIMITED")
       , kProjectionLowbandwidthLevel_("NONE")
       , kMediaLowbandwidthLevel_("NONE") {}
-=======
-      , app_set_lock_ptr_(std::make_shared<sync_primitives::Lock>()) {}
->>>>>>> cf64d962
 
   virtual void SetUp() OVERRIDE {
     Mock::VerifyAndClearExpectations(&app_mngr_);
@@ -165,15 +157,12 @@
   const std::string kHash_;
   const uint32_t kAppResumingTimeout_;
   const uint32_t kTestTimeStamp_;
-<<<<<<< HEAD
+  std::shared_ptr<sync_primitives::Lock> app_set_lock_ptr_;
   sync_primitives::Lock app_set_lock_;
   const mobile_apis::HMILevel::eType kDefaultDeferredTestLevel_;
   const std::string kNaviLowbandwidthLevel_;
   const std::string kProjectionLowbandwidthLevel_;
   const std::string kMediaLowbandwidthLevel_;
-=======
-  std::shared_ptr<sync_primitives::Lock> app_set_lock_ptr_;
->>>>>>> cf64d962
 };
 
 /**
