--- conflicted
+++ resolved
@@ -27,147 +27,6 @@
 # CONTRACT, STRICT LIABILITY, OR TORT (INCLUDING NEGLIGENCE OR OTHERWISE)
 # ARISING IN ANY WAY OUT OF THE USE OF THIS SOFTWARE, EVEN IF ADVISED OF THE
 # POSSIBILITY OF SUCH DAMAGE.
-
-if (BUILD_TESTS)
-<<<<<<< HEAD
- 
-  include_directories(
-    ${GMOCK_INCLUDE_DIRECTORY}
-    ${CMAKE_BINARY_DIR}/src/components/
-    ${COMPONENTS_DIR}/application_manager/include/
-    ${COMPONENTS_DIR}/utils/include/
-    ${COMPONENTS_DIR}/resumption/include/
-    ${COMPONENTS_DIR}/utils/include/
-    ${COMPONENTS_DIR}/policy/include/
-    ${COMPONENTS_DIR}/media_manager/include/
-    ${COMPONENTS_DIR}/security_manager/include/
-    ${COMPONENTS_DIR}/policy/test/include/
-    ${COMPONENTS_DIR}/application_manager/test/include/
-    )
-
-  set(testSources
-    ${AM_TEST_DIR}/mobile_message_handler_test.cc
-    ${AM_TEST_DIR}/mobile_message_handler_v1_test.cc
-    ${AM_TEST_DIR}/request_info_test.cc
-    ${AM_TEST_DIR}/resumption_sql_queries_test.cc
-    ${AM_TEST_DIR}/event_engine_test.cc
-    ${AM_TEST_DIR}/policy_event_observer_test.cc
-    ${AM_TEST_DIR}/application_impl_test.cc
-    ${AM_TEST_DIR}/hmi_capabilities_test.cc
-    ${AM_TEST_DIR}/application_state_test.cc
-    ${AM_TEST_DIR}/usage_statistics_test.cc
-    ${AM_TEST_DIR}/policy_handler_test.cc
-    ${AM_TEST_DIR}/mock_message_helper.cc
-  )
-  set (request_controller_SOURCES
-    ${AM_TEST_DIR}/request_controller/request_controller_test.cc
-  )
-
-set(testLibraries
-  ApplicationManager
-  Utils
-  dbms
-  jsoncpp
-  Policy
-  connectionHandler
-  HMI_API
-  MOBILE_API
-  v4_protocol_v1_2_no_extra
-  SmartObjects
-  formatters
-  gmock_main
-  UsageStatistics
-  dl
-  ProtocolLibrary
-  ConfigProfile
-  MediaManager
-  Resumption
-  ProtocolHandler
-  SecurityManager
-)
-
-set(test_exec_libraries
-  HMI_API
-  MOBILE_API
-  v4_protocol_v1_2_no_extra
-  SmartObjects
-  formatters
-  ProtocolHandler
-  connectionHandler
-  HMIMessageHandler
-  Utils
-  jsoncpp
-  ConfigProfile
-  MediaManager
-  Resumption
-)
-
-IF(${CMAKE_SYSTEM_NAME} MATCHES "QNX")
-  list(REMOVE_ITEM test_exec_libraries dl)
-endif()
-
-  set(testLibraries
-    Utils
-    ApplicationManager
-    jsoncpp
-    Policy
-    connectionHandler
-    HMI_API
-    MOBILE_API
-    v4_protocol_v1_2_no_extra
-    SmartObjects
-    formatters
-    gmock_main
-    UsageStatistics
-    dl
-    ProtocolLibrary
-    ConfigProfile
-    MediaManager
-    Resumption
-    ProtocolHandler
-    SecurityManager
-  )
-
-  if (${CMAKE_SYSTEM_NAME} MATCHES "QNX")
-    list(REMOVE_ITEM test_exec_libraries dl)
-  endif()
-
-  if (ENABLE_LOG)
-    list(APPEND LIBRARIES log4cxx -L${LOG4CXX_LIBS_DIRECTORY})
-    list(APPEND LIBRARIES apr-1 -L${APR_LIBS_DIRECTORY})
-    list(APPEND LIBRARIES aprutil-1 -L${APR_UTIL_LIBS_DIRECTORY})
-    list(APPEND LIBRARIES expat -L${EXPAT_LIBS_DIRECTORY})
-  endif()
-
-  file(COPY smartDeviceLink_test2.ini DESTINATION ${CMAKE_CURRENT_BINARY_DIR})
-  file(COPY sdl_preloaded_pt.json DESTINATION ${CMAKE_CURRENT_BINARY_DIR})
-  file(COPY sdl_pt_update.json DESTINATION ${CMAKE_CURRENT_BINARY_DIR})
-
-add_custom_command(
-OUTPUT ${CMAKE_CURRENT_BINARY_DIR}/libPolicy.so
-                     COMMAND ${CMAKE_COMMAND} -E
-                     copy  ${COMPONENTS_DIR}/policy/libPolicy.so ${CMAKE_CURRENT_BINARY_DIR})
-  set(CMAKE_EXE_LINKER_FLAGS
-    "${CMAKE_EXE_LINKER_FLAGS} -Wl,-rpath=${CMAKE_CURRENT_BINARY_DIR}")
-  create_test("application_manager_test" "${testSources}" "${testLibraries}" )
-
- set(ResumptionData_SOURCES
-    ${AM_TEST_DIR}/resumption/resumption_data_test.cc
-    ${AM_TEST_DIR}/resumption/resumption_data_db_test.cc
-    ${AM_TEST_DIR}/resumption/resumption_data_json_test.cc
-    ${AM_TEST_DIR}/resumption/resume_ctrl_test.cc
-    ${AM_TEST_DIR}/mock_message_helper.cc
-  )
-
-  file(COPY hmi_capabilities.json DESTINATION ${CMAKE_CURRENT_BINARY_DIR})
-  file(COPY smartDeviceLink_test.ini DESTINATION ${CMAKE_CURRENT_BINARY_DIR})
-
-  file(MAKE_DIRECTORY ${CMAKE_CURRENT_BINARY_DIR}/resumption)
-  file(COPY smartDeviceLink_test.ini DESTINATION ${CMAKE_CURRENT_BINARY_DIR}/resumption)
-  create_test("resumption/data_resumption_test" "${ResumptionData_SOURCES}" "${testLibraries}")
-
-  add_subdirectory(state_controller)
-=======
 
     include_directories(
         include
@@ -340,6 +199,4 @@
     file(COPY smartDeviceLink_test.ini DESTINATION ${CMAKE_CURRENT_BINARY_DIR}/resumption)
     create_test("data_resumption_test" "${ResumptionData_SOURCES}" "${testLibraries}")
 
-    #  add_subdirectory(state_controller)
->>>>>>> a9899206
-endif()+    #  add_subdirectory(state_controller)