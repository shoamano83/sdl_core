--- conflicted
+++ resolved
@@ -121,13 +121,10 @@
             std::make_shared<NiceMock<resumption_test::MockResumptionData> >(
                 mock_app_mngr_))
       , mock_rpc_service_(new MockRPCService)
-<<<<<<< HEAD
       , mock_policy_handler_(
             new test::components::policy_test::MockPolicyHandlerInterface)
-=======
       , mock_app_service_manager_(
             new MockAppServiceManager(mock_app_mngr_, mock_last_state_))
->>>>>>> 6c6e363d
       , mock_message_helper_(
             application_manager::MockMessageHelper::message_helper_mock())
 
