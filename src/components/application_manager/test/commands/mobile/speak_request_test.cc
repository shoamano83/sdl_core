/*

 Copyright (c) 2016, Ford Motor Company
 All rights reserved.

 Redistribution and use in source and binary forms, with or without
 modification, are permitted provided that the following conditions are met:

 Redistributions of source code must retain the above copyright notice, this
 list of conditions and the following disclaimer.

 Redistributions in binary form must reproduce the above copyright notice,
 this list of conditions and the following
 disclaimer in the documentation and/or other materials provided with the
 distribution.

 Neither the name of the Ford Motor Company nor the names of its contributors
 may be used to endorse or promote products derived from this software
 without specific prior written permission.

 THIS SOFTWARE IS PROVIDED BY THE COPYRIGHT HOLDERS AND CONTRIBUTORS "AS IS"
 AND ANY EXPRESS OR IMPLIED WARRANTIES, INCLUDING, BUT NOT LIMITED TO, THE
 IMPLIED WARRANTIES OF MERCHANTABILITY AND FITNESS FOR A PARTICULAR PURPOSE
 ARE DISCLAIMED. IN NO EVENT SHALL THE COPYRIGHT HOLDER OR CONTRIBUTORS BE
 LIABLE FOR ANY DIRECT, INDIRECT, INCIDENTAL, SPECIAL, EXEMPLARY, OR
 CONSEQUENTIAL DAMAGES (INCLUDING, BUT NOT LIMITED TO, PROCUREMENT OF
 SUBSTITUTE GOODS OR SERVICES; LOSS OF USE, DATA, OR PROFITS; OR BUSINESS
 INTERRUPTION) HOWEVER CAUSED AND ON ANY THEORY OF LIABILITY, WHETHER IN
 CONTRACT, STRICT LIABILITY, OR TORT (INCLUDING NEGLIGENCE OR OTHERWISE)
 ARISING IN ANY WAY OUT OF THE USE OF THIS SOFTWARE, EVEN IF ADVISED OF THE
 POSSIBILITY OF SUCH DAMAGE.
 */

#include <string>
#include "gtest/gtest.h"
#include "mobile/speak_request.h"
#include "application_manager/commands/commands_test.h"
#include "application_manager/commands/command_request_test.h"
#include "interfaces/HMI_API.h"
#include "interfaces/MOBILE_API.h"
#include "utils/shared_ptr.h"
#include "utils/helpers.h"
#include "utils/make_shared.h"
#include "smart_objects/smart_object.h"
#include "utils/custom_string.h"
#include "application_manager/smart_object_keys.h"
#include "application_manager/mock_application.h"
#include "application_manager/mock_application_manager.h"
#include "application_manager/mock_message_helper.h"
#include "application_manager/event_engine/event.h"
#include "application_manager/mock_hmi_interface.h"

namespace test {
namespace components {
namespace commands_test {
namespace mobile_commands_test {
namespace speak_request {

namespace am = application_manager;
namespace hmi_response = ::application_manager::hmi_response;
namespace strings = ::application_manager::strings;
using am::commands::CommandImpl;
using am::ApplicationManager;
using am::commands::MessageSharedPtr;
using am::ApplicationSharedPtr;
using am::MockMessageHelper;
using am::MockHmiInterfaces;
using ::testing::_;
using ::testing::Mock;
using ::testing::Return;
using ::testing::ReturnRef;
using ::utils::SharedPtr;
using am::commands::SpeakRequest;
using ::test::components::application_manager_test::MockApplication;

class SpeakRequestTest : public CommandRequestTest<CommandsTestMocks::kIsNice> {
 public:
  SpeakRequestTest()
<<<<<<< HEAD
      : mock_message_helper_(*MockMessageHelper::message_helper_mock())
      , request_(CreateMessage(smart_objects::SmartType_Map))
      , response_(CreateMessage(smart_objects::SmartType_Map)) {}
=======
      : mock_message_helper_(*am::MockMessageHelper::message_helper_mock())
      , request_(CreateMessage(smart_objects::SmartType_Map))
      , response_(CreateMessage(smart_objects::SmartType_Map)) {
    testing::Mock::VerifyAndClearExpectations(&mock_message_helper_);
  }

  ~SpeakRequestTest() {
    testing::Mock::VerifyAndClearExpectations(&mock_message_helper_);
  }
>>>>>>> f2175942

  void SetUp() OVERRIDE {
    Mock::VerifyAndClearExpectations(&mock_message_helper_);
  }

  void TearDown() OVERRIDE {
    Mock::VerifyAndClearExpectations(&mock_message_helper_);
  }

  MessageSharedPtr ManageResponse() {
    return response_;
  }
  MessageSharedPtr ManageRequest() {
    return request_;
  }

  void CheckExpectations(const hmi_apis::Common_Result::eType hmi_response,
                         const mobile_apis::Result::eType mobile_response,
                         const am::HmiInterfaces::InterfaceState state,
                         const bool success) {
    utils::SharedPtr<SpeakRequest> command =
        CreateCommand<SpeakRequest>(ManageRequest());

    (*ManageResponse())[strings::params][hmi_response::code] = hmi_response;
    (*ManageResponse())[strings::msg_params] = 0;

    am::event_engine::Event event_tts(hmi_apis::FunctionID::TTS_Speak);
    event_tts.set_smart_object(*ManageResponse());

    MockAppPtr mock_app(CreateMockApp());
    ON_CALL(app_mngr_, application(_)).WillByDefault(Return(mock_app));

    MessageSharedPtr response_to_mobile;
    MockHmiInterfaces hmi_interfaces;
    EXPECT_CALL(app_mngr_, hmi_interfaces())
        .WillOnce(ReturnRef(hmi_interfaces));
    EXPECT_CALL(hmi_interfaces, GetInterfaceState(_)).WillOnce(Return(state));
    EXPECT_CALL(mock_message_helper_, HMIToMobileResult(_))
        .WillOnce(Return(mobile_response));

    EXPECT_CALL(app_mngr_,
                ManageMobileCommand(
                    _, am::commands::Command::CommandOrigin::ORIGIN_SDL))
        .WillOnce(DoAll(SaveArg<0>(&response_to_mobile), Return(true)));

    command->on_event(event_tts);

    EXPECT_EQ(
        (*response_to_mobile)[strings::msg_params][strings::success].asBool(),
        success);
    EXPECT_EQ((*response_to_mobile)[strings::msg_params][strings::result_code]
                  .asInt(),
              static_cast<int32_t>(mobile_response));
  }

<<<<<<< HEAD
 protected:
  MockMessageHelper& mock_message_helper_;
=======
  am::MockMessageHelper& mock_message_helper_;
>>>>>>> f2175942

 private:
  MessageSharedPtr request_;
  MessageSharedPtr response_;
};

TEST_F(SpeakRequestTest, OnEvent_SUCCESS_Expect_true) {
  utils::SharedPtr<SpeakRequest> command =
      CreateCommand<SpeakRequest>(ManageRequest());

  (*ManageResponse())[strings::params][hmi_response::code] =
      hmi_apis::Common_Result::SUCCESS;
  (*ManageResponse())[strings::msg_params] = 0;

  am::event_engine::Event event_tts(hmi_apis::FunctionID::TTS_Speak);
  event_tts.set_smart_object(*ManageResponse());

  MockAppPtr mock_app(CreateMockApp());
  ON_CALL(app_mngr_, application(_)).WillByDefault(Return(mock_app));

  MessageSharedPtr response_to_mobile;

<<<<<<< HEAD
  EXPECT_CALL(mock_message_helper_, HMIToMobileResult(_))
      .WillOnce(Return(mobile_apis::Result::SUCCESS));

=======
  EXPECT_CALL(mock_message_helper_,
              HMIToMobileResult(hmi_apis::Common_Result::SUCCESS))
      .WillOnce(Return(mobile_apis::Result::SUCCESS));
>>>>>>> f2175942
  EXPECT_CALL(
      app_mngr_,
      ManageMobileCommand(_, am::commands::Command::CommandOrigin::ORIGIN_SDL))
      .WillOnce(DoAll(SaveArg<0>(&response_to_mobile), Return(true)));

  command->on_event(event_tts);

  EXPECT_EQ(
      (*response_to_mobile)[strings::msg_params][strings::success].asBool(),
      true);
  EXPECT_EQ(
      (*response_to_mobile)[strings::msg_params][strings::result_code].asInt(),
      static_cast<int32_t>(mobile_apis::Result::SUCCESS));
}

TEST_F(SpeakRequestTest,
       OnEvent_UNSUPPORTED_RESOURCE_STATE_AVAILABLE_Expect_true) {
  CheckExpectations(hmi_apis::Common_Result::UNSUPPORTED_RESOURCE,
                    mobile_apis::Result::UNSUPPORTED_RESOURCE,
                    am::HmiInterfaces::STATE_AVAILABLE,
                    true);
}

TEST_F(SpeakRequestTest,
       OnEvent_UNSUPPORTED_RESOURCE_STATE_NOT_AVAILABLE_Expect_false) {
  CheckExpectations(hmi_apis::Common_Result::UNSUPPORTED_RESOURCE,
                    mobile_apis::Result::UNSUPPORTED_RESOURCE,
                    am::HmiInterfaces::STATE_NOT_AVAILABLE,
                    false);
}

TEST_F(SpeakRequestTest,
       OnEvent_UNSUPPORTED_RESOURCE_STATE_NOT_RESPONSE_Expect_true) {
  CheckExpectations(hmi_apis::Common_Result::UNSUPPORTED_RESOURCE,
                    mobile_apis::Result::UNSUPPORTED_RESOURCE,
                    am::HmiInterfaces::STATE_NOT_RESPONSE,
                    true);
}

}  // namespace speak_request
}  // namespace mobile_commands_test
}  // namespace commands_test
}  // namespace component
}  // namespace test<|MERGE_RESOLUTION|>--- conflicted
+++ resolved
@@ -76,11 +76,6 @@
 class SpeakRequestTest : public CommandRequestTest<CommandsTestMocks::kIsNice> {
  public:
   SpeakRequestTest()
-<<<<<<< HEAD
-      : mock_message_helper_(*MockMessageHelper::message_helper_mock())
-      , request_(CreateMessage(smart_objects::SmartType_Map))
-      , response_(CreateMessage(smart_objects::SmartType_Map)) {}
-=======
       : mock_message_helper_(*am::MockMessageHelper::message_helper_mock())
       , request_(CreateMessage(smart_objects::SmartType_Map))
       , response_(CreateMessage(smart_objects::SmartType_Map)) {
@@ -89,15 +84,6 @@
 
   ~SpeakRequestTest() {
     testing::Mock::VerifyAndClearExpectations(&mock_message_helper_);
-  }
->>>>>>> f2175942
-
-  void SetUp() OVERRIDE {
-    Mock::VerifyAndClearExpectations(&mock_message_helper_);
-  }
-
-  void TearDown() OVERRIDE {
-    Mock::VerifyAndClearExpectations(&mock_message_helper_);
   }
 
   MessageSharedPtr ManageResponse() {
@@ -146,12 +132,7 @@
               static_cast<int32_t>(mobile_response));
   }
 
-<<<<<<< HEAD
- protected:
-  MockMessageHelper& mock_message_helper_;
-=======
   am::MockMessageHelper& mock_message_helper_;
->>>>>>> f2175942
 
  private:
   MessageSharedPtr request_;
@@ -174,15 +155,9 @@
 
   MessageSharedPtr response_to_mobile;
 
-<<<<<<< HEAD
-  EXPECT_CALL(mock_message_helper_, HMIToMobileResult(_))
-      .WillOnce(Return(mobile_apis::Result::SUCCESS));
-
-=======
   EXPECT_CALL(mock_message_helper_,
               HMIToMobileResult(hmi_apis::Common_Result::SUCCESS))
       .WillOnce(Return(mobile_apis::Result::SUCCESS));
->>>>>>> f2175942
   EXPECT_CALL(
       app_mngr_,
       ManageMobileCommand(_, am::commands::Command::CommandOrigin::ORIGIN_SDL))
