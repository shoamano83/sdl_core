--- conflicted
+++ resolved
@@ -82,18 +82,10 @@
   info.wers_country_code =
       (*message_)[strings::msg_params]["wersCountryCode"].asString();
 
-<<<<<<< HEAD
   const uint32_t lang_code =
       (*message_)[strings::msg_params]["language"].asUInt();
   info.language = application_manager::EnumToString(
       static_cast<hmi_apis::Common_Language::eType>(lang_code));
-
-  hmi_capabilities_.set_ccpu_version(info.ccpu_version);
-=======
-  const auto lang_code = static_cast<hmi_apis::Common_Language::eType>(
-      (*message_)[strings::msg_params]["language"].asUInt());
-  info.language = MessageHelper::CommonLanguageToString(lang_code);
->>>>>>> 4c9f873f
 
   return info;
 }
