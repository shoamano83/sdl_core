/*

 Copyright (c) 2018, Ford Motor Company
 All rights reserved.

 Redistribution and use in source and binary forms, with or without
 modification, are permitted provided that the following conditions are met:

 Redistributions of source code must retain the above copyright notice, this
 list of conditions and the following disclaimer.

 Redistributions in binary form must reproduce the above copyright notice,
 this list of conditions and the following
 disclaimer in the documentation and/or other materials provided with the
 distribution.

 Neither the name of the Ford Motor Company nor the names of its contributors
 may be used to endorse or promote products derived from this software
 without specific prior written permission.

 THIS SOFTWARE IS PROVIDED BY THE COPYRIGHT HOLDERS AND CONTRIBUTORS "AS IS"
 AND ANY EXPRESS OR IMPLIED WARRANTIES, INCLUDING, BUT NOT LIMITED TO, THE
 IMPLIED WARRANTIES OF MERCHANTABILITY AND FITNESS FOR A PARTICULAR PURPOSE
 ARE DISCLAIMED. IN NO EVENT SHALL THE COPYRIGHT HOLDER OR CONTRIBUTORS BE
 LIABLE FOR ANY DIRECT, INDIRECT, INCIDENTAL, SPECIAL, EXEMPLARY, OR
 CONSEQUENTIAL DAMAGES (INCLUDING, BUT NOT LIMITED TO, PROCUREMENT OF
 SUBSTITUTE GOODS OR SERVICES; LOSS OF USE, DATA, OR PROFITS; OR BUSINESS
 INTERRUPTION) HOWEVER CAUSED AND ON ANY THEORY OF LIABILITY, WHETHER IN
 CONTRACT, STRICT LIABILITY, OR TORT (INCLUDING NEGLIGENCE OR OTHERWISE)
 ARISING IN ANY WAY OUT OF THE USE OF THIS SOFTWARE, EVEN IF ADVISED OF THE
 POSSIBILITY OF SUCH DAMAGE.
 */

#include <numeric>
#include <string.h>
#include <string>
#include "sdl_rpc_plugin/commands/mobile/perform_interaction_request.h"

#include "application_manager/application_impl.h"
#include "application_manager/message_helper.h"

#include "interfaces/MOBILE_API.h"
#include "interfaces/HMI_API.h"
#include "utils/file_system.h"
#include "utils/helpers.h"
#include "utils/custom_string.h"
#include "utils/gen_hash.h"

namespace sdl_rpc_plugin {
using namespace application_manager;

namespace commands {

namespace custom_str = utils::custom_string;

uint32_t PerformInteractionRequest::pi_requests_count_ = 0;

PerformInteractionRequest::PerformInteractionRequest(
    const application_manager::commands::MessageSharedPtr& message,
    ApplicationManager& application_manager,
    app_mngr::rpc_service::RPCService& rpc_service,
    app_mngr::HMICapabilities& hmi_capabilities,
    policy::PolicyHandlerInterface& policy_handler)
    : CommandRequestImpl(message,
                         application_manager,
                         rpc_service,
                         hmi_capabilities,
                         policy_handler)
    , interaction_mode_(mobile_apis::InteractionMode::INVALID_ENUM)
    , ui_response_received_(false)
    , vr_response_received_(false)
    , app_pi_was_active_before_(false)
    , vr_result_code_(hmi_apis::Common_Result::INVALID_ENUM)
    , ui_result_code_(hmi_apis::Common_Result::INVALID_ENUM) {
  subscribe_on_event(hmi_apis::FunctionID::UI_OnResetTimeout);
  subscribe_on_event(hmi_apis::FunctionID::VR_OnCommand);
  subscribe_on_event(hmi_apis::FunctionID::Buttons_OnButtonPress);
}

PerformInteractionRequest::~PerformInteractionRequest() {}

bool PerformInteractionRequest::Init() {
  /* Timeout in milliseconds.
     If omitted a standard value of 10000 milliseconds is used.*/
  if ((*message_)[strings::msg_params].keyExists(strings::timeout)) {
    default_timeout_ =
        (*message_)[strings::msg_params][strings::timeout].asUInt();
  }

  interaction_mode_ = static_cast<mobile_apis::InteractionMode::eType>(
      (*message_)[strings::msg_params][strings::interaction_mode].asInt());

  if (mobile_apis::InteractionMode::BOTH == interaction_mode_ ||
      mobile_apis::InteractionMode::MANUAL_ONLY == interaction_mode_) {
    default_timeout_ *= 2;
  }
  return true;
}

void PerformInteractionRequest::Run() {
  LOG4CXX_AUTO_TRACE(logger_);

  ApplicationSharedPtr app = application_manager_.application(connection_key());

  if (!app) {
    LOG4CXX_ERROR(logger_, "Application is not registered");
    SendResponse(false, mobile_apis::Result::APPLICATION_NOT_REGISTERED);
    return;
  }

  if (app->is_perform_interaction_active()) {
    LOG4CXX_DEBUG(logger_, "Application has active PerformInteraction");
    app_pi_was_active_before_ = true;
  }

  smart_objects::SmartObject& msg_params = (*message_)[strings::msg_params];
  mobile_apis::LayoutMode::eType interaction_layout =
      mobile_apis::LayoutMode::INVALID_ENUM;

  if (msg_params.keyExists(hmi_request::interaction_layout)) {
    interaction_layout = static_cast<mobile_apis::LayoutMode::eType>(
        msg_params[hmi_request::interaction_layout].asInt());
  }

  if ((mobile_apis::InteractionMode::VR_ONLY == interaction_mode_) &&
      (mobile_apis::LayoutMode::KEYBOARD == interaction_layout)) {
    LOG4CXX_ERROR(logger_,
                  "PerformInteraction contains InteractionMode"
                  "=VR_ONLY and interactionLayout=KEYBOARD");
    SendResponse(false, mobile_apis::Result::INVALID_DATA);
    return;
  }

  const size_t choice_set_id_list_length =
      msg_params[strings::interaction_choice_set_id_list].length();

  if (0 == choice_set_id_list_length) {
    if (mobile_apis::LayoutMode::KEYBOARD == interaction_layout) {
      if (mobile_apis::InteractionMode::BOTH == interaction_mode_) {
        LOG4CXX_ERROR(logger_,
                      "interactionChoiceSetIDList is empty,"
                      " InteractionMode=BOTH and"
                      " interactionLayout=KEYBOARD");
        SendResponse(false, mobile_apis::Result::INVALID_DATA);
        return;
      }
    } else {
      LOG4CXX_ERROR(logger_,
                    "interactionChoiceSetIDList is empty"
                    " and interactionLayout!=KEYBOARD");
      SendResponse(false, mobile_apis::Result::INVALID_DATA);
      return;
    }
  }

  if (!CheckChoiceIDFromRequest(
          app,
          choice_set_id_list_length,
          msg_params[strings::interaction_choice_set_id_list])) {
    LOG4CXX_ERROR(logger_,
                  "PerformInteraction has choice sets with "
                  "duplicated IDs or application does not have choice sets");
    SendResponse(false, mobile_apis::Result::INVALID_ID);
    return;
  }
  if (msg_params.keyExists(strings::vr_help)) {
    if (mobile_apis::Result::INVALID_DATA ==
        MessageHelper::VerifyImageVrHelpItems(
            msg_params[strings::vr_help], app, application_manager_)) {
      LOG4CXX_ERROR(logger_,
                    "Verification of " << strings::vr_help << " failed.");
      SendResponse(false, mobile_apis::Result::INVALID_DATA);
      return;
    }
  }

  if (IsWhiteSpaceExist()) {
    LOG4CXX_ERROR(logger_,
                  "Incoming perform interaction has contains \t\n \\t \\n");
    SendResponse(false, mobile_apis::Result::INVALID_DATA);
    return;
  }

  switch (interaction_mode_) {
    case mobile_apis::InteractionMode::BOTH: {
      LOG4CXX_DEBUG(logger_, "Interaction Mode: BOTH");
      if (!CheckChoiceSetVRSynonyms(app) || !CheckChoiceSetMenuNames(app) ||
          !CheckVrHelpItemPositions(app) ||
          !CheckChoiceSetListVRCommands(app)) {
        return;
      }
      break;
    }
    case mobile_apis::InteractionMode::MANUAL_ONLY: {
      LOG4CXX_DEBUG(logger_, "Interaction Mode: MANUAL_ONLY");
      if (!CheckChoiceSetVRSynonyms(app) || !CheckChoiceSetMenuNames(app) ||
          !CheckVrHelpItemPositions(app)) {
        return;
      }
      break;
    }
    case mobile_apis::InteractionMode::VR_ONLY: {
      LOG4CXX_DEBUG(logger_, "Interaction Mode: VR_ONLY");
      if (!CheckChoiceSetVRSynonyms(app) || !CheckVrHelpItemPositions(app) ||
          !CheckChoiceSetListVRCommands(app)) {
        return;
      }
      break;
    }
    default: {
      LOG4CXX_ERROR(logger_, "Unknown interaction mode");
      return;
    }
  }

  app->set_perform_interaction_mode(static_cast<int32_t>(interaction_mode_));
  app->set_perform_interaction_active(true);
  app->set_perform_interaction_layout(interaction_layout);
  // increment amount of active requests
  ++pi_requests_count_;
  SendVRPerformInteractionRequest(app);
  SendUIPerformInteractionRequest(app);
}

void PerformInteractionRequest::on_event(const event_engine::Event& event) {
  LOG4CXX_AUTO_TRACE(logger_);
  const smart_objects::SmartObject& message = event.smart_object();
  smart_objects::SmartObject msg_param =
      smart_objects::SmartObject(smart_objects::SmartType_Map);

  switch (event.id()) {
    case hmi_apis::FunctionID::UI_OnResetTimeout: {
      LOG4CXX_DEBUG(logger_, "Received UI_OnResetTimeout event");
      application_manager_.updateRequestTimeout(
          connection_key(), correlation_id(), default_timeout());
      break;
    }
    case hmi_apis::FunctionID::UI_PerformInteraction: {
      LOG4CXX_DEBUG(logger_, "Received UI_PerformInteraction event");
      EndAwaitForInterface(HmiInterfaces::HMI_INTERFACE_UI);
      ui_response_received_ = true;
      unsubscribe_from_event(hmi_apis::FunctionID::UI_PerformInteraction);
      ui_result_code_ = static_cast<hmi_apis::Common_Result::eType>(
          message[strings::params][hmi_response::code].asUInt());
      GetInfo(message, ui_info_);
      ProcessUIResponse(event.smart_object(), msg_param);
      break;
    }
    case hmi_apis::FunctionID::VR_PerformInteraction: {
      LOG4CXX_DEBUG(logger_, "Received VR_PerformInteraction");
      EndAwaitForInterface(HmiInterfaces::HMI_INTERFACE_VR);
      vr_response_received_ = true;
      unsubscribe_from_event(hmi_apis::FunctionID::VR_PerformInteraction);
      vr_result_code_ = static_cast<hmi_apis::Common_Result::eType>(
          message[strings::params][hmi_response::code].asUInt());
      GetInfo(message, vr_info_);
      if (ProcessVRResponse(event.smart_object(), msg_param)) {
        return;
      }
      break;
    }
    default: {
      LOG4CXX_ERROR(logger_, "Received unknown event" << event.id());
      break;
    }
  }

  if (!HasHMIResponsesToWait()) {
    LOG4CXX_DEBUG(logger_, "Send response in BOTH iteraction mode");
    SendBothModeResponse(msg_param);
  }
}

void PerformInteractionRequest::onTimeOut() {
  LOG4CXX_AUTO_TRACE(logger_);

  switch (interaction_mode_) {
    case mobile_apis::InteractionMode::BOTH: {
      LOG4CXX_DEBUG(logger_, "Interaction Mode: BOTH");
      if (true == vr_response_received_) {
        unsubscribe_from_event(hmi_apis::FunctionID::UI_PerformInteraction);
        DisablePerformInteraction();
        CommandRequestImpl::onTimeOut();
      } else {
        application_manager_.updateRequestTimeout(
            connection_key(), correlation_id(), default_timeout());
      }
      break;
    }
    case mobile_apis::InteractionMode::VR_ONLY: {
      LOG4CXX_DEBUG(logger_, "Interaction Mode: VR_ONLY");
      unsubscribe_from_event(hmi_apis::FunctionID::UI_PerformInteraction);
      DisablePerformInteraction();
      CommandRequestImpl::onTimeOut();
      break;
    }
    case mobile_apis::InteractionMode::MANUAL_ONLY: {
      LOG4CXX_DEBUG(logger_, "InteractionMode: MANUAL_ONLY");
      unsubscribe_from_event(hmi_apis::FunctionID::UI_PerformInteraction);
      DisablePerformInteraction();
      CommandRequestImpl::onTimeOut();
      break;
    }
    default: {
      LOG4CXX_ERROR(logger_, "INVALID ENUM");
      return;
    }
  };
}

bool PerformInteractionRequest::ProcessVRResponse(
    const smart_objects::SmartObject& message,
    smart_objects::SmartObject& msg_params) {
  LOG4CXX_AUTO_TRACE(logger_);
  using namespace hmi_apis;
  using namespace mobile_apis;
  using namespace smart_objects;
  using namespace helpers;

  ApplicationSharedPtr app = application_manager_.application(connection_key());

  if (!app) {
    LOG4CXX_ERROR(logger_, "NULL pointer");
    return false;
  }

  msg_params[strings::trigger_source] =
      static_cast<int32_t>(TriggerSource::TS_VR);

  const bool is_vr_aborted_timeout = Compare<Common_Result::eType, EQ, ONE>(
      vr_result_code_, Common_Result::ABORTED, Common_Result::TIMED_OUT);

  if (is_vr_aborted_timeout) {
    LOG4CXX_DEBUG(logger_, "VR response aborted");
    if (InteractionMode::VR_ONLY == interaction_mode_) {
      LOG4CXX_DEBUG(logger_, "Aborted or Timeout Send Close Popup");
      TerminatePerformInteraction();
      SendResponse(false, MessageHelper::HMIToMobileResult(vr_result_code_));
      return true;
    }
    LOG4CXX_DEBUG(logger_, "Update timeout for UI");
    application_manager_.updateRequestTimeout(
        connection_key(), correlation_id(), default_timeout());
    return false;
  }

  const SmartObject& hmi_msg_params = message[strings::msg_params];
  if (hmi_msg_params.keyExists(strings::choice_id)) {
    const int choice_id = hmi_msg_params[strings::choice_id].asInt();
    if (!CheckChoiceIDFromResponse(app, choice_id)) {
      LOG4CXX_ERROR(logger_, "Wrong choiceID was received from HMI");
      TerminatePerformInteraction();
      SendResponse(
          false, Result::GENERIC_ERROR, "Wrong choiceID was received from HMI");
      return true;
    }
    msg_params[strings::choice_id] = choice_id;
<<<<<<< HEAD
=======
  }

  const bool is_vr_result_success = Compare<Common_Result::eType, EQ, ONE>(
      vr_result_code_, Common_Result::SUCCESS, Common_Result::WARNINGS);

  if (is_vr_result_success &&
      InteractionMode::MANUAL_ONLY == interaction_mode_) {
    LOG4CXX_DEBUG(logger_,
                  "VR response is successfull in MANUAL_ONLY mode "
                      << "Wait for UI response");
    // in case MANUAL_ONLY mode VR.PI SUCCESS just return
    return false;
>>>>>>> c093d6df
  }

  return false;
}

void PerformInteractionRequest::ProcessUIResponse(
    const smart_objects::SmartObject& message,
    smart_objects::SmartObject& msg_params) {
  LOG4CXX_AUTO_TRACE(logger_);
  using namespace helpers;
  using namespace smart_objects;

  ApplicationSharedPtr app = application_manager_.application(connection_key());
  if (!app) {
    LOG4CXX_ERROR(logger_, "NULL pointer");
    return;
  }

  HmiInterfaces::InterfaceState ui_interface_state =
      application_manager_.hmi_interfaces().GetInterfaceState(
          HmiInterfaces::HMI_INTERFACE_UI);
  bool result = false;
  result = Compare<hmi_apis::Common_Result::eType, EQ, ONE>(
      ui_result_code_,
      hmi_apis::Common_Result::SUCCESS,
      hmi_apis::Common_Result::WARNINGS);

  result = result ||
           (hmi_apis::Common_Result::UNSUPPORTED_RESOURCE == ui_result_code_ &&
            HmiInterfaces::STATE_NOT_AVAILABLE != ui_interface_state);

  const bool is_pi_warning = Compare<hmi_apis::Common_Result::eType, EQ, ONE>(
      ui_result_code_, hmi_apis::Common_Result::WARNINGS);

  const bool is_pi_unsupported =
      Compare<hmi_apis::Common_Result::eType, EQ, ONE>(
          ui_result_code_, hmi_apis::Common_Result::UNSUPPORTED_RESOURCE);

  if (result) {
    if (is_pi_unsupported) {
      ui_result_code_ = hmi_apis::Common_Result::UNSUPPORTED_RESOURCE;
      ui_info_ = message[strings::msg_params][strings::info].asString();
    } else {
      if (message.keyExists(strings::msg_params)) {
        msg_params = message[strings::msg_params];
      }
      if (is_pi_warning) {
        ui_result_code_ = hmi_apis::Common_Result::WARNINGS;
        ui_info_ = message[strings::msg_params][strings::info].asString();
      }
    }

    // result code must be GENERIC_ERROR in case wrong choice_id
    if (msg_params.keyExists(strings::choice_id)) {
      if (!CheckChoiceIDFromResponse(app,
                                     msg_params[strings::choice_id].asInt())) {
        ui_result_code_ = hmi_apis::Common_Result::GENERIC_ERROR;
        ui_info_ = "Wrong choiceID was received from HMI";
      } else {
        msg_params[strings::trigger_source] =
            mobile_apis::TriggerSource::TS_MENU;
      }
    } else if (msg_params.keyExists(strings::manual_text_entry)) {
      msg_params[strings::trigger_source] =
          mobile_apis::TriggerSource::TS_KEYBOARD;
      if (msg_params[strings::manual_text_entry].empty()) {
        msg_params.erase(strings::manual_text_entry);
      }
    }
  }
}

void PerformInteractionRequest::SendUIPerformInteractionRequest(
    application_manager::ApplicationSharedPtr const app) {
  LOG4CXX_AUTO_TRACE(logger_);
  smart_objects::SmartObject& choice_set_id_list =
      (*message_)[strings::msg_params][strings::interaction_choice_set_id_list];

  smart_objects::SmartObject msg_params =
      smart_objects::SmartObject(smart_objects::SmartType_Map);

  mobile_apis::InteractionMode::eType mode =
      static_cast<mobile_apis::InteractionMode::eType>(
          (*message_)[strings::msg_params][strings::interaction_mode].asInt());

  if (mobile_apis::InteractionMode::VR_ONLY != mode) {
    msg_params[hmi_request::initial_text][hmi_request::field_name] =
        static_cast<int32_t>(
            hmi_apis::Common_TextFieldName::initialInteractionText);
    msg_params[hmi_request::initial_text][hmi_request::field_text] =
        (*message_)[strings::msg_params][hmi_request::initial_text];
  }
  bool is_vr_help_item = false;
  if (mobile_apis::InteractionMode::MANUAL_ONLY != mode) {
    msg_params[strings::vr_help_title] =
        (*message_)[strings::msg_params][strings::initial_text].asString();
    if ((*message_)[strings::msg_params].keyExists(strings::vr_help)) {
      is_vr_help_item = true;
      msg_params[strings::vr_help] =
          (*message_)[strings::msg_params][strings::vr_help];
    }
  }

  if (mobile_apis::InteractionMode::BOTH == mode ||
      mobile_apis::InteractionMode::MANUAL_ONLY == mode) {
    msg_params[strings::timeout] = default_timeout_ / 2;
  } else {
    msg_params[strings::timeout] = default_timeout_;
  }
  msg_params[strings::app_id] = app->app_id();
  if (mobile_apis::InteractionMode::VR_ONLY != mode) {
    msg_params[strings::choice_set] =
        smart_objects::SmartObject(smart_objects::SmartType_Array);
  }
  int32_t index_array_of_vr_help = 0;
  for (size_t i = 0; i < choice_set_id_list.length(); ++i) {
    smart_objects::SmartObject* choice_set =
        app->FindChoiceSet(choice_set_id_list[i].asInt());
    if (choice_set) {
      // save perform interaction choice set
      app->AddPerformInteractionChoiceSet(
          correlation_id(), choice_set_id_list[i].asInt(), *choice_set);
      for (size_t j = 0; j < (*choice_set)[strings::choice_set].length(); ++j) {
        if (mobile_apis::InteractionMode::VR_ONLY != mode) {
          size_t index = msg_params[strings::choice_set].length();
          msg_params[strings::choice_set][index] =
              (*choice_set)[strings::choice_set][j];
          // vrCommands should be added via VR.AddCommand only
          msg_params[strings::choice_set][index].erase(strings::vr_commands);
        }
        if (mobile_apis::InteractionMode::MANUAL_ONLY != mode &&
            !is_vr_help_item) {
          smart_objects::SmartObject& vr_commands =
              (*choice_set)[strings::choice_set][j][strings::vr_commands];
          if (0 < vr_commands.length()) {
            // copy only first synonym
            smart_objects::SmartObject item(smart_objects::SmartType_Map);
            item[strings::text] = vr_commands[0].asString();
            item[strings::position] = index_array_of_vr_help + 1;
            msg_params[strings::vr_help][index_array_of_vr_help++] = item;
          }
        }
      }
    }
  }
  if ((*message_)[strings::msg_params].keyExists(
          hmi_request::interaction_layout) &&
      mobile_apis::InteractionMode::VR_ONLY != mode) {
    msg_params[hmi_request::interaction_layout] =
        (*message_)[strings::msg_params][hmi_request::interaction_layout]
            .asInt();
  }
  StartAwaitForInterface(HmiInterfaces::HMI_INTERFACE_UI);
  SendHMIRequest(
      hmi_apis::FunctionID::UI_PerformInteraction, &msg_params, true);
}

void PerformInteractionRequest::SendVRPerformInteractionRequest(
    application_manager::ApplicationSharedPtr const app) {
  LOG4CXX_AUTO_TRACE(logger_);

  smart_objects::SmartObject msg_params =
      smart_objects::SmartObject(smart_objects::SmartType_Map);

  smart_objects::SmartObject& choice_list =
      (*message_)[strings::msg_params][strings::interaction_choice_set_id_list];

  if (mobile_apis::InteractionMode::MANUAL_ONLY != interaction_mode_) {
    msg_params[strings::grammar_id] =
        smart_objects::SmartObject(smart_objects::SmartType_Array);

    int32_t grammar_id_index = 0;
    for (uint32_t i = 0; i < choice_list.length(); ++i) {
      smart_objects::SmartObject* choice_set =
          app->FindChoiceSet(choice_list[i].asInt());
      if (!choice_set) {
        LOG4CXX_WARN(logger_, "Couldn't found choiceset");
        continue;
      }
      msg_params[strings::grammar_id][grammar_id_index++] =
          (*choice_set)[strings::grammar_id].asUInt();
    }
  }

  std::vector<std::string> invalid_params;
  if ((*message_)[strings::msg_params].keyExists(strings::help_prompt)) {
    smart_objects::SmartObject& help_prompt =
        (*message_)[strings::msg_params][strings::help_prompt];
    mobile_apis::Result::eType verification_result =
        MessageHelper::VerifyTtsFiles(help_prompt, app, application_manager_);

    if (mobile_apis::Result::FILE_NOT_FOUND == verification_result) {
      LOG4CXX_WARN(logger_,
                   "MessageHelper::VerifyTtsFiles return "
                       << verification_result);
      invalid_params.push_back("help_prompt");
    } else {
      msg_params[strings::help_prompt] = help_prompt;
    }
  } else {
    if (choice_list.length() != 0) {
      msg_params[strings::help_prompt] =
          smart_objects::SmartObject(smart_objects::SmartType_Array);
    }
    int32_t index = 0;
    for (uint32_t i = 0; i < choice_list.length(); ++i) {
      smart_objects::SmartObject* choice_set =
          app->FindChoiceSet(choice_list[i].asInt());

      if (choice_set) {
        for (uint32_t j = 0; j < (*choice_set)[strings::choice_set].length();
             ++j) {
          smart_objects::SmartObject& vr_commands =
              (*choice_set)[strings::choice_set][j][strings::vr_commands];
          if (0 < vr_commands.length()) {
            // copy only first synonym
            smart_objects::SmartObject item(smart_objects::SmartType_Map);
            // Since there is no custom data from application side, SDL should
            // construct prompt and append delimiter to each item
            item[strings::type] = hmi_apis::Common_SpeechCapabilities::SC_TEXT;
            item[strings::text] =
                vr_commands[0].asString() +
                application_manager_.get_settings().tts_delimiter();
            msg_params[strings::help_prompt][index++] = item;
          }
        }
      } else {
        LOG4CXX_ERROR(logger_, "Can't found choiceSet!");
      }
    }
  }

  if ((*message_)[strings::msg_params].keyExists(strings::timeout_prompt)) {
    smart_objects::SmartObject& timeout_prompt =
        (*message_)[strings::msg_params][strings::timeout_prompt];
    mobile_apis::Result::eType verification_result =
        MessageHelper::VerifyTtsFiles(
            timeout_prompt, app, application_manager_);

    if (mobile_apis::Result::FILE_NOT_FOUND == verification_result) {
      LOG4CXX_WARN(logger_,
                   "MessageHelper::VerifyTtsFiles return "
                       << verification_result);
      invalid_params.push_back("timeout_prompt");
    } else {
      msg_params[strings::timeout_prompt] = timeout_prompt;
    }
  } else {
    if (msg_params.keyExists(strings::help_prompt)) {
      msg_params[strings::timeout_prompt] = msg_params[strings::help_prompt];
    }
  }

  if ((*message_)[strings::msg_params].keyExists(strings::initial_prompt)) {
    smart_objects::SmartObject& initial_prompt =
        (*message_)[strings::msg_params][strings::initial_prompt];
    mobile_apis::Result::eType verification_result =
        MessageHelper::VerifyTtsFiles(
            initial_prompt, app, application_manager_);

    if (mobile_apis::Result::FILE_NOT_FOUND == verification_result) {
      LOG4CXX_WARN(logger_,
                   "MessageHelper::VerifyTtsFiles return "
                       << verification_result);
      invalid_params.push_back("initial_prompt");
    } else {
      msg_params[strings::initial_prompt] = initial_prompt;
    }
  }

  if (!invalid_params.empty()) {
    const std::string params_list =
        std::accumulate(std::begin(invalid_params),
                        std::end(invalid_params),
                        std::string(""),
                        [](std::string& first, std::string& second) {
                          return first.empty() ? second : first + ", " + second;
                        });
    const std::string info =
        "One or more files needed for " + params_list + " are not present";
    SendResponse(false, mobile_apis::Result::FILE_NOT_FOUND, info.c_str());
    return;
  }

  mobile_apis::InteractionMode::eType mode =
      static_cast<mobile_apis::InteractionMode::eType>(
          (*message_)[strings::msg_params][strings::interaction_mode].asInt());

  if (mobile_apis::InteractionMode::BOTH == mode ||
      mobile_apis::InteractionMode::MANUAL_ONLY == mode) {
    msg_params[strings::timeout] = default_timeout_ / 2;
  } else {
    msg_params[strings::timeout] = default_timeout_;
  }
  msg_params[strings::app_id] = app->app_id();
  StartAwaitForInterface(HmiInterfaces::HMI_INTERFACE_VR);
  SendHMIRequest(
      hmi_apis::FunctionID::VR_PerformInteraction, &msg_params, true);
}

bool PerformInteractionRequest::CheckChoiceSetMenuNames(
    application_manager::ApplicationSharedPtr const app) {
  LOG4CXX_AUTO_TRACE(logger_);

  smart_objects::SmartObject& choice_list =
      (*message_)[strings::msg_params][strings::interaction_choice_set_id_list];

  for (size_t i = 0; i < choice_list.length(); ++i) {
    // choice_set contains SmartObject msg_params
    smart_objects::SmartObject* i_choice_set =
        app->FindChoiceSet(choice_list[i].asInt());

    for (size_t j = 0; j < choice_list.length(); ++j) {
      smart_objects::SmartObject* j_choice_set =
          app->FindChoiceSet(choice_list[j].asInt());

      if (i == j) {
        // skip check the same element
        continue;
      }

      if (!i_choice_set || !j_choice_set) {
        LOG4CXX_ERROR(logger_, "Invalid ID");
        SendResponse(false, mobile_apis::Result::INVALID_ID);
        return false;
      }

      size_t ii = 0;
      size_t jj = 0;
      for (; ii < (*i_choice_set)[strings::choice_set].length(); ++ii) {
        for (; jj < (*j_choice_set)[strings::choice_set].length(); ++jj) {
          const std::string& ii_menu_name =
              (*i_choice_set)[strings::choice_set][ii][strings::menu_name]
                  .asString();
          const std::string& jj_menu_name =
              (*j_choice_set)[strings::choice_set][jj][strings::menu_name]
                  .asString();

          if (ii_menu_name == jj_menu_name) {
            LOG4CXX_ERROR(logger_, "Choice set has duplicated menu name");
            SendResponse(false,
                         mobile_apis::Result::DUPLICATE_NAME,
                         "Choice set has duplicated menu name");
            return false;
          }
        }
      }
    }
  }

  return true;
}

bool PerformInteractionRequest::CheckChoiceSetVRSynonyms(
    application_manager::ApplicationSharedPtr const app) {
  LOG4CXX_AUTO_TRACE(logger_);

  smart_objects::SmartObject& choice_list =
      (*message_)[strings::msg_params][strings::interaction_choice_set_id_list];

  for (size_t i = 0; i < choice_list.length(); ++i) {
    // choice_set contains SmartObject msg_params
    smart_objects::SmartObject* i_choice_set =
        app->FindChoiceSet(choice_list[i].asInt());

    for (size_t j = 0; j < choice_list.length(); ++j) {
      smart_objects::SmartObject* j_choice_set =
          app->FindChoiceSet(choice_list[j].asInt());

      if (i == j) {
        // skip check the same element
        continue;
      }

      if ((!i_choice_set) || (!j_choice_set)) {
        LOG4CXX_ERROR(logger_, "Invalid ID");
        SendResponse(false, mobile_apis::Result::INVALID_ID);
        return false;
      }

      size_t ii = 0;
      size_t jj = 0;
      for (; ii < (*i_choice_set)[strings::choice_set].length(); ++ii) {
        for (; jj < (*j_choice_set)[strings::choice_set].length(); ++jj) {
          if (!((*i_choice_set)[strings::choice_set][ii].keyExists(
                    strings::vr_commands) &&
                (*j_choice_set)[strings::choice_set][jj].keyExists(
                    strings::vr_commands))) {
            LOG4CXX_DEBUG(logger_,
                          "One or both sets has missing vr commands, skipping "
                          "synonym check");
            return true;
          }
          // choice_set pointer contains SmartObject msg_params
          smart_objects::SmartObject& ii_vr_commands =
              (*i_choice_set)[strings::choice_set][ii][strings::vr_commands];

          smart_objects::SmartObject& jj_vr_commands =
              (*j_choice_set)[strings::choice_set][jj][strings::vr_commands];

          for (size_t iii = 0; iii < ii_vr_commands.length(); ++iii) {
            for (size_t jjj = 0; jjj < jj_vr_commands.length(); ++jjj) {
              const custom_str::CustomString& vr_cmd_i =
                  ii_vr_commands[iii].asCustomString();
              const custom_str::CustomString& vr_cmd_j =
                  jj_vr_commands[jjj].asCustomString();
              if (vr_cmd_i.CompareIgnoreCase(vr_cmd_j)) {
                LOG4CXX_ERROR(logger_, "Choice set has duplicated VR synonym");
                SendResponse(false,
                             mobile_apis::Result::DUPLICATE_NAME,
                             "Choice set has duplicated VR synonym");
                return false;
              }
            }
          }
        }
      }
    }
  }
  return true;
}

bool PerformInteractionRequest::CheckVrHelpItemPositions(
    application_manager::ApplicationSharedPtr const app) {
  LOG4CXX_AUTO_TRACE(logger_);

  if (!(*message_)[strings::msg_params].keyExists(strings::vr_help)) {
    LOG4CXX_DEBUG(logger_, strings::vr_help << " is omitted.");
    return true;
  }

  smart_objects::SmartObject& vr_help =
      (*message_)[strings::msg_params][strings::vr_help];

  int32_t position = 1;
  for (size_t i = 0; i < vr_help.length(); ++i) {
    if (position != vr_help[i][strings::position].asInt()) {
      LOG4CXX_ERROR(logger_, "Non-sequential vrHelp item position");
      SendResponse(false,
                   mobile_apis::Result::REJECTED,
                   "Non-sequential vrHelp item position");
      return false;
    }
    ++position;
  }
  return true;
}

void PerformInteractionRequest::DisablePerformInteraction() {
  LOG4CXX_AUTO_TRACE(logger_);

  ApplicationSharedPtr app = application_manager_.application(connection_key());
  if (!app) {
    LOG4CXX_ERROR(logger_, "NULL pointer");
    return;
  }

  if (app->is_perform_interaction_active()) {
    // decrease amount of active requests
    --pi_requests_count_;
    if (!pi_requests_count_) {
      app->set_perform_interaction_active(false);
      app->set_perform_interaction_mode(-1);
    }
  }
  app->DeletePerformInteractionChoiceSet(correlation_id());
}

bool PerformInteractionRequest::IsWhiteSpaceExist() {
  LOG4CXX_AUTO_TRACE(logger_);
  const char* str = NULL;

  str = (*message_)[strings::msg_params][strings::initial_text].asCharArray();
  if (!CheckSyntax(str)) {
    LOG4CXX_ERROR(logger_, "Invalid initial_text syntax check failed");
    return true;
  }

  if ((*message_)[strings::msg_params].keyExists(strings::initial_prompt)) {
    const smart_objects::SmartArray* ip_array =
        (*message_)[strings::msg_params][strings::initial_prompt].asArray();

    smart_objects::SmartArray::const_iterator it_ip = ip_array->begin();
    smart_objects::SmartArray::const_iterator it_ip_end = ip_array->end();

    for (; it_ip != it_ip_end; ++it_ip) {
      str = (*it_ip)[strings::text].asCharArray();
      if (strlen(str) && !CheckSyntax(str)) {
        LOG4CXX_ERROR(logger_, "Invalid initial_prompt syntax check failed");
        return true;
      }
    }
  }

  if ((*message_)[strings::msg_params].keyExists(strings::help_prompt)) {
    const smart_objects::SmartArray* hp_array =
        (*message_)[strings::msg_params][strings::help_prompt].asArray();

    smart_objects::SmartArray::const_iterator it_hp = hp_array->begin();
    smart_objects::SmartArray::const_iterator it_hp_end = hp_array->end();

    for (; it_hp != it_hp_end; ++it_hp) {
      str = (*it_hp)[strings::text].asCharArray();
      if (strlen(str) && !CheckSyntax(str)) {
        LOG4CXX_ERROR(logger_, "Invalid help_prompt syntax check failed");
        return true;
      }
    }
  }

  if ((*message_)[strings::msg_params].keyExists(strings::timeout_prompt)) {
    const smart_objects::SmartArray* tp_array =
        (*message_)[strings::msg_params][strings::timeout_prompt].asArray();

    smart_objects::SmartArray::const_iterator it_tp = tp_array->begin();
    smart_objects::SmartArray::const_iterator it_tp_end = tp_array->end();

    for (; it_tp != it_tp_end; ++it_tp) {
      str = (*it_tp)[strings::text].asCharArray();
      if (strlen(str) && !CheckSyntax(str)) {
        LOG4CXX_ERROR(logger_, "Invalid timeout_prompt syntax check failed");
        return true;
      }
    }
  }

  if ((*message_)[strings::msg_params].keyExists(strings::vr_help)) {
    const smart_objects::SmartArray* vh_array =
        (*message_)[strings::msg_params][strings::vr_help].asArray();

    smart_objects::SmartArray::const_iterator it_vh = vh_array->begin();
    smart_objects::SmartArray::const_iterator it_vh_end = vh_array->end();

    for (; it_vh != it_vh_end; ++it_vh) {
      str = (*it_vh)[strings::text].asCharArray();
      if (!CheckSyntax(str)) {
        LOG4CXX_ERROR(logger_, "Invalid vr_help syntax check failed");
        return true;
      }

      if ((*it_vh).keyExists(strings::image)) {
        str = (*it_vh)[strings::image][strings::value].asCharArray();
        if (!CheckSyntax(str)) {
          LOG4CXX_ERROR(logger_,
                        "Invalid vr_help image value syntax check failed");
          return true;
        }
      }
    }
  }
  return false;
}

void PerformInteractionRequest::TerminatePerformInteraction() {
  LOG4CXX_AUTO_TRACE(logger_);

  smart_objects::SmartObject msg_params =
      smart_objects::SmartObject(smart_objects::SmartType_Map);
  msg_params[hmi_request::method_name] = "UI.PerformInteraction";
  SendHMIRequest(hmi_apis::FunctionID::UI_ClosePopUp, &msg_params);
  DisablePerformInteraction();
}

bool PerformInteractionRequest::CheckChoiceIDFromResponse(
    ApplicationSharedPtr app, int32_t choice_id) {
  LOG4CXX_AUTO_TRACE(logger_);
  const DataAccessor<PerformChoiceSetMap> accessor =
      app->performinteraction_choice_set_map();
  const PerformChoiceSetMap& choice_set_map = accessor.GetData();

  PerformChoiceSetMap::const_iterator choice_set_map_it =
      choice_set_map.find(correlation_id());
  if (choice_set_map.end() != choice_set_map_it) {
    const PerformChoice& choice = choice_set_map_it->second;
    PerformChoice::const_iterator it = choice.begin();
    for (; choice.end() != it; ++it) {
      const smart_objects::SmartObject& choice_set =
          (*it->second).getElement(strings::choice_set);
      for (size_t j = 0; j < choice_set.length(); ++j) {
        if (choice_id ==
            choice_set.getElement(j).getElement(strings::choice_id).asInt()) {
          return true;
        }
      }
    }
  }
  return false;
}

bool PerformInteractionRequest::CheckChoiceSetListVRCommands(
    ApplicationSharedPtr app) {
  LOG4CXX_AUTO_TRACE(logger_);

  const smart_objects::SmartObject& choice_set_id_list =
      (*message_)[strings::msg_params][strings::interaction_choice_set_id_list];

  smart_objects::SmartObject* choice_set = nullptr;

  for (size_t i = 0; i < choice_set_id_list.length(); ++i) {
    choice_set = app->FindChoiceSet(choice_set_id_list[i].asInt());

    // this should never ever happen since this was already checked
    if (choice_set == nullptr) {
      LOG4CXX_ERROR(
          logger_,
          "Couldn't find choiceset_id = " << choice_set_id_list[i].asInt());
      return false;
    }

    const smart_objects::SmartObject& choices_list =
        (*choice_set)[strings::choice_set];
    auto vr_status = MessageHelper::CheckChoiceSetVRCommands(choices_list);

    // if not all choices have vr commands
    if (vr_status != MessageHelper::ChoiceSetVRCommandsStatus::ALL) {
      LOG4CXX_ERROR(logger_,
                    "PerformInteraction has choice sets with "
                    "missing vrCommands, not in MANUAL_ONLY mode");
      SendResponse(false,
                   mobile_apis::Result::INVALID_DATA,
                   "Some choices don't contain VR commands.");
      return false;
    }
  }
  return true;
}

bool PerformInteractionRequest::CheckChoiceIDFromRequest(
    ApplicationSharedPtr app,
    const size_t choice_set_id_list_length,
    const smart_objects::SmartObject& choice_set_id_list) const {
  LOG4CXX_AUTO_TRACE(logger_);

  size_t choice_list_length = 0;
  std::set<uint32_t> choice_id_set;
  smart_objects::SmartObject* choice_set = 0;
  std::pair<std::set<uint32_t>::iterator, bool> ins_res;

  for (size_t i = 0; i < choice_set_id_list_length; ++i) {
    choice_set = app->FindChoiceSet(choice_set_id_list[i].asInt());
    if (!choice_set) {
      LOG4CXX_ERROR(
          logger_,
          "Couldn't find choiceset_id = " << choice_set_id_list[i].asInt());
      return false;
    }

    choice_list_length = (*choice_set)[strings::choice_set].length();
    const smart_objects::SmartObject& choices_list =
        (*choice_set)[strings::choice_set];
    for (size_t k = 0; k < choice_list_length; ++k) {
      ins_res =
          choice_id_set.insert(choices_list[k][strings::choice_id].asInt());
      if (!ins_res.second) {
        LOG4CXX_ERROR(logger_,
                      "choice with ID "
                          << choices_list[k][strings::choice_id].asInt()
                          << " already exists");
        return false;
      }
    }
  }
  return true;
}

const bool PerformInteractionRequest::HasHMIResponsesToWait() const {
  LOG4CXX_AUTO_TRACE(logger_);
  return !ui_response_received_ || !vr_response_received_;
}

void PerformInteractionRequest::SendBothModeResponse(
    const smart_objects::SmartObject& msg_param) {
  LOG4CXX_AUTO_TRACE(logger_);
  mobile_apis::Result::eType perform_interaction_result_code =
      mobile_apis::Result::INVALID_ENUM;
  app_mngr::commands::ResponseInfo ui_perform_info(
      ui_result_code_, HmiInterfaces::HMI_INTERFACE_UI, application_manager_);
  app_mngr::commands::ResponseInfo vr_perform_info(
      vr_result_code_, HmiInterfaces::HMI_INTERFACE_VR, application_manager_);
  const bool result =
      PrepareResultForMobileResponse(ui_perform_info, vr_perform_info);
  perform_interaction_result_code =
      PrepareResultCodeForResponse(ui_perform_info, vr_perform_info);
  const smart_objects::SmartObject* response_params =
      msg_param.empty() ? NULL : &msg_param;
  std::string info = app_mngr::commands::MergeInfos(
      ui_perform_info, ui_info_, vr_perform_info, vr_info_);
  DisablePerformInteraction();
  SendResponse(result,
               perform_interaction_result_code,
               info.empty() ? NULL : info.c_str(),
               response_params);
}

}  // namespace commands

}  // namespace application_manager<|MERGE_RESOLUTION|>--- conflicted
+++ resolved
@@ -355,8 +355,6 @@
       return true;
     }
     msg_params[strings::choice_id] = choice_id;
-<<<<<<< HEAD
-=======
   }
 
   const bool is_vr_result_success = Compare<Common_Result::eType, EQ, ONE>(
@@ -369,7 +367,6 @@
                       << "Wait for UI response");
     // in case MANUAL_ONLY mode VR.PI SUCCESS just return
     return false;
->>>>>>> c093d6df
   }
 
   return false;
