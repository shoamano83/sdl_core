/*
 Copyright (c) 2018, Ford Motor Company
 All rights reserved.

 Redistribution and use in source and binary forms, with or without
 modification, are permitted provided that the following conditions are met:

 Redistributions of source code must retain the above copyright notice, this
 list of conditions and the following disclaimer.

 Redistributions in binary form must reproduce the above copyright notice,
 this list of conditions and the following
 disclaimer in the documentation and/or other materials provided with the
 distribution.

 Neither the name of the copyright holders nor the names of their contributors
 may be used to endorse or promote products derived from this software
 without specific prior written permission.

 THIS SOFTWARE IS PROVIDED BY THE COPYRIGHT HOLDERS AND CONTRIBUTORS "AS IS"
 AND ANY EXPRESS OR IMPLIED WARRANTIES, INCLUDING, BUT NOT LIMITED TO, THE
 IMPLIED WARRANTIES OF MERCHANTABILITY AND FITNESS FOR A PARTICULAR PURPOSE
 ARE DISCLAIMED. IN NO EVENT SHALL THE COPYRIGHT HOLDER OR CONTRIBUTORS BE
 LIABLE FOR ANY DIRECT, INDIRECT, INCIDENTAL, SPECIAL, EXEMPLARY, OR
 CONSEQUENTIAL DAMAGES (INCLUDING, BUT NOT LIMITED TO, PROCUREMENT OF
 SUBSTITUTE GOODS OR SERVICES; LOSS OF USE, DATA, OR PROFITS; OR BUSINESS
 INTERRUPTION) HOWEVER CAUSED AND ON ANY THEORY OF LIABILITY, WHETHER IN
 CONTRACT, STRICT LIABILITY, OR TORT (INCLUDING NEGLIGENCE OR OTHERWISE)
 ARISING IN ANY WAY OUT OF THE USE OF THIS SOFTWARE, EVEN IF ADVISED OF THE
 POSSIBILITY OF SUCH DAMAGE.
 */
#include <iostream>

#include "rc_rpc_plugin/commands/hmi/rc_button_press_request.h"
#include "rc_rpc_plugin/commands/hmi/rc_button_press_response.h"
#include "rc_rpc_plugin/commands/hmi/rc_get_interior_vehicle_data_consent_request.h"
#include "rc_rpc_plugin/commands/hmi/rc_get_interior_vehicle_data_consent_response.h"
#include "rc_rpc_plugin/commands/hmi/rc_get_interior_vehicle_data_request.h"
#include "rc_rpc_plugin/commands/hmi/rc_get_interior_vehicle_data_response.h"
#include "rc_rpc_plugin/commands/hmi/rc_on_interior_vehicle_data_notification.h"
#include "rc_rpc_plugin/commands/hmi/rc_on_remote_control_settings_notification.h"
#include "rc_rpc_plugin/commands/hmi/rc_set_interior_vehicle_data_request.h"
#include "rc_rpc_plugin/commands/hmi/rc_set_interior_vehicle_data_response.h"
#include "rc_rpc_plugin/commands/mobile/button_press_request.h"
#include "rc_rpc_plugin/commands/mobile/button_press_response.h"
#include "rc_rpc_plugin/commands/mobile/get_interior_vehicle_data_request.h"
#include "rc_rpc_plugin/commands/mobile/get_interior_vehicle_data_response.h"
#include "rc_rpc_plugin/commands/mobile/on_interior_vehicle_data_notification.h"
#include "rc_rpc_plugin/commands/mobile/set_interior_vehicle_data_request.h"
#include "rc_rpc_plugin/commands/mobile/set_interior_vehicle_data_response.h"
#include "rc_rpc_plugin/rc_command_factory.h"

#include "interfaces/HMI_API.h"
#include "interfaces/MOBILE_API.h"

#include "rc_rpc_plugin/interior_data_cache.h"
#include "rc_rpc_plugin/resource_allocation_manager.h"

CREATE_LOGGERPTR_GLOBAL(logger_, "RemoteControlModule")
namespace application_manager {
using rc_rpc_plugin::InteriorDataCache;
using rc_rpc_plugin::RCCommandParams;
using rc_rpc_plugin::ResourceAllocationManager;

template <typename RCCommandType>
class RCCommandCreator : public CommandCreator {
 public:
  RCCommandCreator(const RCCommandParams& params) : params_(params) {}

 private:
  bool CanBeCreated() const override {
    return true;
  }

  CommandSharedPtr create(
      const commands::MessageSharedPtr& message) const override {
    CommandSharedPtr command(new RCCommandType(message, params_));
    return command;
  }

  RCCommandParams params_;
};

struct RCInvalidCommand {};

template <>
class RCCommandCreator<RCInvalidCommand> : public CommandCreator {
 public:
  RCCommandCreator(const RCCommandParams& params) {
    UNUSED(params);
  }

 private:
  bool CanBeCreated() const override {
    return false;
  }

  CommandSharedPtr create(
      const commands::MessageSharedPtr& message) const override {
    UNUSED(message);
    return CommandSharedPtr();
  }
};

struct RCCommandCreatorFactory {
  RCCommandCreatorFactory(const RCCommandParams& params) : params_(params) {}

  template <typename RCCommandType>
  CommandCreator& GetCreator() {
    LOG4CXX_AUTO_TRACE(logger_);
    static RCCommandCreator<RCCommandType> res(params_);
    return res;
  }
  const RCCommandParams params_;
};
}  // namespace application_manager

namespace rc_rpc_plugin {
using namespace application_manager;

RCCommandFactory::RCCommandFactory(const RCCommandParams& params)
    : params_(params) {}

CommandSharedPtr RCCommandFactory::CreateCommand(
    const app_mngr::commands::MessageSharedPtr& message,
    app_mngr::commands::Command::CommandSource source) {
  if (app_mngr::commands::Command::SOURCE_HMI == source ||
      app_mngr::commands::Command::SOURCE_SDL_TO_HMI == source) {
    hmi_apis::messageType::eType message_type =
        static_cast<hmi_apis::messageType::eType>(
            (*message)[strings::params][strings::message_type].asInt());

    hmi_apis::FunctionID::eType function_id =
        static_cast<hmi_apis::FunctionID::eType>(
            (*message)[strings::params][strings::function_id].asInt());

    return get_hmi_creator_factory(function_id, message_type).create(message);
  } else {
    mobile_apis::messageType::eType message_type =
        static_cast<mobile_apis::messageType::eType>(
            (*message)[strings::params][strings::message_type].asInt());

    mobile_apis::FunctionID::eType function_id =
        static_cast<mobile_apis::FunctionID::eType>(
            (*message)[strings::params][strings::function_id].asInt());

    return get_mobile_creator_factory(function_id, message_type, source)
        .create(message);
  }
}

bool RCCommandFactory::IsAbleToProcess(
    const int32_t function_id,
    const application_manager::commands::Command::CommandSource message_source)
    const {
  using app_mngr::commands::Command;
  if (Command::SOURCE_HMI == message_source ||
      Command::SOURCE_SDL_TO_HMI == message_source) {
    return get_hmi_creator_factory(
               static_cast<hmi_apis::FunctionID::eType>(function_id),
               hmi_apis::messageType::INVALID_ENUM)
        .CanBeCreated();
  } else {
<<<<<<< HEAD
    return get_mobile_creator_factory(
               static_cast<mobile_api::FunctionID::eType>(function_id),
               mobile_api::messageType::INVALID_ENUM)
        .CanBeCreated();
=======
    auto id = static_cast<mobile_apis::FunctionID::eType>(function_id);
    return get_mobile_command_creator(
               id, mobile_apis::messageType::INVALID_ENUM).CanBeCreated() ||
           get_mobile_notification_creator(id).CanBeCreated();
>>>>>>> 2be6a912
  }
}

CommandCreator& RCCommandFactory::get_mobile_command_creator(
    const mobile_apis::FunctionID::eType id,
    const mobile_apis::messageType::eType message_type) const {
  LOG4CXX_DEBUG(logger_,
                "get_mobile_command_creator function_id: "
                    << id << " message_type: " << message_type);
  RCCommandCreatorFactory rc_factory(params_);
  switch (id) {
    case mobile_apis::FunctionID::ButtonPressID: {
      return mobile_apis::messageType::request == message_type
                 ? rc_factory.GetCreator<commands::ButtonPressRequest>()
                 : rc_factory.GetCreator<commands::ButtonPressResponse>();
    }
    case mobile_apis::FunctionID::GetInteriorVehicleDataID: {
      return mobile_apis::messageType::request == message_type
                 ? rc_factory
                       .GetCreator<commands::GetInteriorVehicleDataRequest>()
                 : rc_factory
                       .GetCreator<commands::GetInteriorVehicleDataResponse>();
    }
    case mobile_apis::FunctionID::SetInteriorVehicleDataID: {
      return mobile_apis::messageType::request == message_type
                 ? rc_factory
                       .GetCreator<commands::SetInteriorVehicleDataRequest>()
                 : rc_factory
                       .GetCreator<commands::SetInteriorVehicleDataResponse>();
    }
    default: {}
  }
  return rc_factory.GetCreator<RCInvalidCommand>();
}

CommandCreator& RCCommandFactory::get_mobile_notification_creator(
    const mobile_apis::FunctionID::eType id) const {
  RCCommandCreatorFactory rc_factory(params_);
  switch (id) {
    case mobile_apis::FunctionID::OnInteriorVehicleDataID: {
      return rc_factory
          .GetCreator<commands::OnInteriorVehicleDataNotification>();
    }
    default: {}
  }
  return rc_factory.GetCreator<RCInvalidCommand>();
}

CommandCreator& RCCommandFactory::get_mobile_creator_factory(
    const mobile_apis::FunctionID::eType id,
    const mobile_apis::messageType::eType message_type,
    const app_mngr::commands::Command::CommandSource source) const {
  RCCommandCreatorFactory rc_factory(params_);
  switch (message_type) {
    case mobile_apis::messageType::request: {
      if (app_mngr::commands::Command::CommandSource::SOURCE_MOBILE == source) {
        return get_mobile_command_creator(id, message_type);
      }
      break;
    }
    case mobile_apis::messageType::response: {
      if (app_mngr::commands::Command::CommandSource::SOURCE_SDL == source) {
        return get_mobile_command_creator(id, message_type);
      }
      break;
    }
    case mobile_apis::messageType::notification: {
      if (app_mngr::commands::Command::CommandSource::SOURCE_SDL == source) {
        return get_mobile_notification_creator(id);
      }
      break;
    }
    default: {}
  }
  return rc_factory.GetCreator<RCInvalidCommand>();
}

CommandCreator& RCCommandFactory::get_hmi_creator_factory(
    const hmi_apis::FunctionID::eType id,
    const hmi_apis::messageType::eType message_type) const {
  LOG4CXX_DEBUG(logger_,
                "CreateHMICommand function_id: " << id << " message_type: "
                                                 << message_type);

  RCCommandCreatorFactory rc_factory(params_);

  switch (id) {
    case hmi_apis::FunctionID::Buttons_ButtonPress: {
      return hmi_apis::messageType::request == message_type
                 ? rc_factory.GetCreator<commands::RCButtonPressRequest>()
                 : rc_factory.GetCreator<commands::RCButtonPressResponse>();
    }
    case hmi_apis::FunctionID::RC_GetInteriorVehicleData: {
      return hmi_apis::messageType::request == message_type
                 ? rc_factory
                       .GetCreator<commands::RCGetInteriorVehicleDataRequest>()
                 : rc_factory.GetCreator<
                       commands::RCGetInteriorVehicleDataResponse>();
    }
    case hmi_apis::FunctionID::RC_GetInteriorVehicleDataConsent: {
      return hmi_apis::messageType::request == message_type
                 ? rc_factory.GetCreator<
                       commands::RCGetInteriorVehicleDataConsentRequest>()
                 : rc_factory.GetCreator<
                       commands::RCGetInteriorVehicleDataConsentResponse>();
    }
    case hmi_apis::FunctionID::RC_SetInteriorVehicleData: {
      return hmi_apis::messageType::request == message_type
                 ? rc_factory
                       .GetCreator<commands::RCSetInteriorVehicleDataRequest>()
                 : rc_factory.GetCreator<
                       commands::RCSetInteriorVehicleDataResponse>();
    }
    case hmi_apis::FunctionID::RC_OnInteriorVehicleData: {
      return rc_factory
          .GetCreator<commands::RCOnInteriorVehicleDataNotification>();
    }
    case hmi_apis::FunctionID::RC_OnRemoteControlSettings: {
      return rc_factory
          .GetCreator<commands::RCOnRemoteControlSettingsNotification>();
    }
    default: { return rc_factory.GetCreator<RCInvalidCommand>(); }
  }
}
}  // namespace rc_rpc_plugin<|MERGE_RESOLUTION|>--- conflicted
+++ resolved
@@ -161,17 +161,11 @@
                hmi_apis::messageType::INVALID_ENUM)
         .CanBeCreated();
   } else {
-<<<<<<< HEAD
-    return get_mobile_creator_factory(
-               static_cast<mobile_api::FunctionID::eType>(function_id),
-               mobile_api::messageType::INVALID_ENUM)
-        .CanBeCreated();
-=======
     auto id = static_cast<mobile_apis::FunctionID::eType>(function_id);
-    return get_mobile_command_creator(
-               id, mobile_apis::messageType::INVALID_ENUM).CanBeCreated() ||
+    return get_mobile_command_creator(id,
+                                      mobile_apis::messageType::INVALID_ENUM)
+               .CanBeCreated() ||
            get_mobile_notification_creator(id).CanBeCreated();
->>>>>>> 2be6a912
   }
 }
 
