--- conflicted
+++ resolved
@@ -127,11 +127,7 @@
       SDL_LOG_DEBUG("Getting postponed state for window " << window_id);
       return PostponedHmiState(window_id);
     default:
-<<<<<<< HEAD
-      LOG4CXX_TRACE(logger_, "Getting current state.");
-      return CurrentHmiState();
-=======
-      SDL_LOG_DEBUG("Getting current state for window " << window_id);
+      SDL_LOG_TRACE("Getting current state for window " << window_id);
       return CurrentHmiState(window_id);
   }
 }
@@ -159,7 +155,6 @@
     window_ids.push_back(hmi_state_pair.first);
     stringified_window_ids += (stringified_window_ids.empty() ? "" : ", ") +
                               std::to_string(hmi_state_pair.first);
->>>>>>> e95777bb
   }
 
   SDL_LOG_DEBUG("Existing window IDs: [" + stringified_window_ids + "]");
