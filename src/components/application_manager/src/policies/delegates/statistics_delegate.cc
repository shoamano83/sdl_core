﻿/*
 Copyright (c) 2014, Ford Motor Company
 All rights reserved.

 Redistribution and use in source and binary forms, with or without
 modification, are permitted provided that the following conditions are met:

 Redistributions of source code must retain the above copyright notice, this
 list of conditions and the following disclaimer.

 Redistributions in binary form must reproduce the above copyright notice,
 this list of conditions and the following
 disclaimer in the documentation and/or other materials provided with the
 distribution.

 Neither the name of the Ford Motor Company nor the names of its contributors
 may be used to endorse or promote products derived from this software
 without specific prior written permission.

 THIS SOFTWARE IS PROVIDED BY THE COPYRIGHT HOLDERS AND CONTRIBUTORS "AS IS"
 AND ANY EXPRESS OR IMPLIED WARRANTIES, INCLUDING, BUT NOT LIMITED TO, THE
 IMPLIED WARRANTIES OF MERCHANTABILITY AND FITNESS FOR A PARTICULAR PURPOSE
 ARE DISCLAIMED. IN NO EVENT SHALL THE COPYRIGHT HOLDER OR CONTRIBUTORS BE
 LIABLE FOR ANY DIRECT, INDIRECT, INCIDENTAL, SPECIAL, EXEMPLARY, OR
 CONSEQUENTIAL DAMAGES (INCLUDING, BUT NOT LIMITED TO, PROCUREMENT OF
 SUBSTITUTE GOODS OR SERVICES; LOSS OF USE, DATA, OR PROFITS; OR BUSINESS
 INTERRUPTION) HOWEVER CAUSED AND ON ANY THEORY OF LIABILITY, WHETHER IN
 CONTRACT, STRICT LIABILITY, OR TORT (INCLUDING NEGLIGENCE OR OTHERWISE)
 ARISING IN ANY WAY OUT OF THE USE OF THIS SOFTWARE, EVEN IF ADVISED OF THE
 POSSIBILITY OF SUCH DAMAGE.
 */

#include "application_manager/policies/delegates/statistics_delegate.h"
#include "application_manager/policies/policy_handler.h"

CREATE_LOGGERPTR_GLOBAL(logger_, "PolicyHandler")
namespace policy {
<<<<<<< HEAD
  StatisticsDelegate::StatisticsDelegate(usage_statistics::GlobalCounterId type)
    : type_(INCREMENT_GLOBAL),
      global_counter_(type),
      app_counter_(usage_statistics::AppCounterId::APP_COUNTER_NONE),
      app_info_(usage_statistics::AppInfoId::APP_INFO_NONE),
      stop_watch_(usage_statistics::AppStopwatchId::STOPWATCH_NONE),
      app_id_(""),
      value_(""),
      timespan_seconds_(0) {

  }

  StatisticsDelegate::StatisticsDelegate(const std::string& app_id,
                                       usage_statistics::AppCounterId type)
    : type_(INCREMENT_APP),
      global_counter_(usage_statistics::GlobalCounterId::GLOBAL_COUNTER_NONE),
      app_counter_(type),
      app_info_(usage_statistics::AppInfoId::APP_INFO_NONE),
      stop_watch_(usage_statistics::AppStopwatchId::STOPWATCH_NONE),
      app_id_(app_id),
      value_(""),
      timespan_seconds_(0) {

  }

  StatisticsDelegate::StatisticsDelegate(const std::string& app_id,
                                       usage_statistics::AppInfoId type,
                                       const std::string& value)
    : type_(SET),
      global_counter_(usage_statistics::GlobalCounterId::GLOBAL_COUNTER_NONE),
      app_counter_(usage_statistics::AppCounterId::APP_COUNTER_NONE),
      app_info_(type),
      stop_watch_(usage_statistics::AppStopwatchId::STOPWATCH_NONE),
      app_id_(app_id),
      value_(value),
      timespan_seconds_(0) {

  }

  StatisticsDelegate::StatisticsDelegate(const std::string& app_id,
                                       usage_statistics::AppStopwatchId type,
                                       int32_t timespan_seconds)
    : type_(ADD),
      global_counter_(usage_statistics::GlobalCounterId::GLOBAL_COUNTER_NONE),
      app_counter_(usage_statistics::AppCounterId::APP_COUNTER_NONE),
      app_info_(usage_statistics::AppInfoId::APP_INFO_NONE),
      stop_watch_(type),
      app_id_(app_id),
      value_(""),
      timespan_seconds_(timespan_seconds) {

=======
StatisticsDelegate::StatisticsDelegate(PolicyHandler& policy_handler,
                                       usage_statistics::GlobalCounterId type)
    : type_(INCREMENT_GLOBAL)
    , global_counter_(type)
    , app_id_("")
    , value_("")
    , timespan_seconds_(0)
    , policy_handler_(policy_handler) {}

StatisticsDelegate::StatisticsDelegate(PolicyHandler& policy_handler,
                                       const std::string& app_id,
                                       usage_statistics::AppCounterId type)
    : type_(INCREMENT_APP)
    , app_counter_(type)
    , app_id_(app_id)
    , value_("")
    , timespan_seconds_(0)
    , policy_handler_(policy_handler) {}

StatisticsDelegate::StatisticsDelegate(PolicyHandler& policy_handler,
                                       const std::string& app_id,
                                       usage_statistics::AppInfoId type,
                                       const std::string& value)
    : type_(SET)
    , app_info_(type)
    , app_id_(app_id)
    , value_(value)
    , timespan_seconds_(0)
    , policy_handler_(policy_handler) {}

StatisticsDelegate::StatisticsDelegate(PolicyHandler& policy_handler,
                                       const std::string& app_id,
                                       usage_statistics::AppStopwatchId type,
                                       int32_t timespan_seconds)
    : type_(ADD)
    , stop_watch_(type)
    , app_id_(app_id)
    , value_("")
    , timespan_seconds_(timespan_seconds)
    , policy_handler_(policy_handler) {}

void StatisticsDelegate::threadMain() {
  LOG4CXX_AUTO_TRACE(logger_);
  switch (type_) {
    case INCREMENT_GLOBAL:
      policy_handler_.Increment(global_counter_);
      break;
    case INCREMENT_APP:
      policy_handler_.Increment(app_id_, app_counter_);
      break;
    case SET:
      policy_handler_.Set(app_id_, app_info_, value_);
      break;
    case ADD:
      policy_handler_.Add(app_id_, stop_watch_, timespan_seconds_);
      break;
    default:
      LOG4CXX_ERROR(logger_, "Unknown statistics operator");
      break;
>>>>>>> aff7f09a
  }
}

void StatisticsDelegate::exitThreadMain() {
  // Do nothing
}
}  // namespace policy<|MERGE_RESOLUTION|>--- conflicted
+++ resolved
@@ -35,63 +35,13 @@
 
 CREATE_LOGGERPTR_GLOBAL(logger_, "PolicyHandler")
 namespace policy {
-<<<<<<< HEAD
-  StatisticsDelegate::StatisticsDelegate(usage_statistics::GlobalCounterId type)
-    : type_(INCREMENT_GLOBAL),
-      global_counter_(type),
-      app_counter_(usage_statistics::AppCounterId::APP_COUNTER_NONE),
-      app_info_(usage_statistics::AppInfoId::APP_INFO_NONE),
-      stop_watch_(usage_statistics::AppStopwatchId::STOPWATCH_NONE),
-      app_id_(""),
-      value_(""),
-      timespan_seconds_(0) {
-
-  }
-
-  StatisticsDelegate::StatisticsDelegate(const std::string& app_id,
-                                       usage_statistics::AppCounterId type)
-    : type_(INCREMENT_APP),
-      global_counter_(usage_statistics::GlobalCounterId::GLOBAL_COUNTER_NONE),
-      app_counter_(type),
-      app_info_(usage_statistics::AppInfoId::APP_INFO_NONE),
-      stop_watch_(usage_statistics::AppStopwatchId::STOPWATCH_NONE),
-      app_id_(app_id),
-      value_(""),
-      timespan_seconds_(0) {
-
-  }
-
-  StatisticsDelegate::StatisticsDelegate(const std::string& app_id,
-                                       usage_statistics::AppInfoId type,
-                                       const std::string& value)
-    : type_(SET),
-      global_counter_(usage_statistics::GlobalCounterId::GLOBAL_COUNTER_NONE),
-      app_counter_(usage_statistics::AppCounterId::APP_COUNTER_NONE),
-      app_info_(type),
-      stop_watch_(usage_statistics::AppStopwatchId::STOPWATCH_NONE),
-      app_id_(app_id),
-      value_(value),
-      timespan_seconds_(0) {
-
-  }
-
-  StatisticsDelegate::StatisticsDelegate(const std::string& app_id,
-                                       usage_statistics::AppStopwatchId type,
-                                       int32_t timespan_seconds)
-    : type_(ADD),
-      global_counter_(usage_statistics::GlobalCounterId::GLOBAL_COUNTER_NONE),
-      app_counter_(usage_statistics::AppCounterId::APP_COUNTER_NONE),
-      app_info_(usage_statistics::AppInfoId::APP_INFO_NONE),
-      stop_watch_(type),
-      app_id_(app_id),
-      value_(""),
-      timespan_seconds_(timespan_seconds) {
-
-=======
 StatisticsDelegate::StatisticsDelegate(PolicyHandler& policy_handler,
                                        usage_statistics::GlobalCounterId type)
     : type_(INCREMENT_GLOBAL)
     , global_counter_(type)
+    , app_counter_(usage_statistics::AppCounterId::APP_COUNTER_NONE)
+    , app_info_(usage_statistics::AppInfoId::APP_INFO_NONE)
+    , stop_watch_(usage_statistics::AppStopwatchId::STOPWATCH_NONE)
     , app_id_("")
     , value_("")
     , timespan_seconds_(0)
@@ -101,7 +51,10 @@
                                        const std::string& app_id,
                                        usage_statistics::AppCounterId type)
     : type_(INCREMENT_APP)
+    , global_counter_(usage_statistics::GlobalCounterId::GLOBAL_COUNTER_NONE)
     , app_counter_(type)
+    , app_info_(usage_statistics::AppInfoId::APP_INFO_NONE)
+    , stop_watch_(usage_statistics::AppStopwatchId::STOPWATCH_NONE)
     , app_id_(app_id)
     , value_("")
     , timespan_seconds_(0)
@@ -112,7 +65,10 @@
                                        usage_statistics::AppInfoId type,
                                        const std::string& value)
     : type_(SET)
+    , global_counter_(usage_statistics::GlobalCounterId::GLOBAL_COUNTER_NONE)
+    , app_counter_(usage_statistics::AppCounterId::APP_COUNTER_NONE)
     , app_info_(type)
+    , stop_watch_(usage_statistics::AppStopwatchId::STOPWATCH_NONE)
     , app_id_(app_id)
     , value_(value)
     , timespan_seconds_(0)
@@ -123,6 +79,9 @@
                                        usage_statistics::AppStopwatchId type,
                                        int32_t timespan_seconds)
     : type_(ADD)
+    , global_counter_(usage_statistics::GlobalCounterId::GLOBAL_COUNTER_NONE)
+    , app_counter_(usage_statistics::AppCounterId::APP_COUNTER_NONE)
+    , app_info_(usage_statistics::AppInfoId::APP_INFO_NONE)
     , stop_watch_(type)
     , app_id_(app_id)
     , value_("")
@@ -147,7 +106,6 @@
     default:
       LOG4CXX_ERROR(logger_, "Unknown statistics operator");
       break;
->>>>>>> aff7f09a
   }
 }
 
