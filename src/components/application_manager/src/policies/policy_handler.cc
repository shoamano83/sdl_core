/*
 Copyright (c) 2013, Ford Motor Company
 All rights reserved.

 Redistribution and use in source and binary forms, with or without
 modification, are permitted provided that the following conditions are met:

 Redistributions of source code must retain the above copyright notice, this
 list of conditions and the following disclaimer.

 Redistributions in binary form must reproduce the above copyright notice,
 this list of conditions and the following
 disclaimer in the documentation and/or other materials provided with the
 distribution.

 Neither the name of the Ford Motor Company nor the names of its contributors
 may be used to endorse or promote products derived from this software
 without specific prior written permission.

 THIS SOFTWARE IS PROVIDED BY THE COPYRIGHT HOLDERS AND CONTRIBUTORS "AS IS"
 AND ANY EXPRESS OR IMPLIED WARRANTIES, INCLUDING, BUT NOT LIMITED TO, THE
 IMPLIED WARRANTIES OF MERCHANTABILITY AND FITNESS FOR A PARTICULAR PURPOSE
 ARE DISCLAIMED. IN NO EVENT SHALL THE COPYRIGHT HOLDER OR CONTRIBUTORS BE
 LIABLE FOR ANY DIRECT, INDIRECT, INCIDENTAL, SPECIAL, EXEMPLARY, OR
 CONSEQUENTIAL DAMAGES (INCLUDING, BUT NOT LIMITED TO, PROCUREMENT OF
 SUBSTITUTE GOODS OR SERVICES; LOSS OF USE, DATA, OR PROFITS; OR BUSINESS
 INTERRUPTION) HOWEVER CAUSED AND ON ANY THEORY OF LIABILITY, WHETHER IN
 CONTRACT, STRICT LIABILITY, OR TORT (INCLUDING NEGLIGENCE OR OTHERWISE)
 ARISING IN ANY WAY OUT OF THE USE OF THIS SOFTWARE, EVEN IF ADVISED OF THE
 POSSIBILITY OF SUCH DAMAGE.
 */

#include <unistd.h>
#include <dlfcn.h>
#include <algorithm>
#include <vector>
#include "application_manager/smart_object_keys.h"
#include "application_manager/policies/policy_handler.h"
#include "application_manager/policies/pt_exchange_handler_impl.h"
#include "application_manager/policies/pt_exchange_handler_ext.h"
#include "application_manager/application_manager_impl.h"
#include "application_manager/message_helper.h"
#include "policy/policy_manager_impl.h"
#include "connection_handler/connection_handler.h"
#include "utils/macro.h"
#include "utils/date_time.h"
#include "json/value.h"
#include "json/writer.h"
#include "config_profile/profile.h"
#include "application_manager/usage_statistics.h"
#include "policy/policy_types.h"
#include "interfaces/MOBILE_API.h"

namespace policy {

#define POLICY_LIB_CHECK(return_value) {\
  if (!policy_manager_) {\
    LOG4CXX_WARN(logger_, "The shared library of policy is not loaded");\
    return return_value;\
  }\
}

#define POLICY_LIB_CHECK_VOID() {\
  if (!policy_manager_) {\
    LOG4CXX_WARN(logger_, "The shared library of policy is not loaded");\
    return;\
  }\
}

typedef std::set<application_manager::ApplicationSharedPtr> ApplicationList;

struct DeactivateApplication {
    explicit DeactivateApplication(
      const connection_handler::DeviceHandle& device_id)
      : device_id_(device_id) {}

    void operator()(const application_manager::ApplicationSharedPtr& app) {
      if (device_id_ == app->device()) {
        app->set_hmi_level(mobile_apis::HMILevel::HMI_NONE);
        application_manager::MessageHelper::SendActivateAppToHMI(
          app->app_id(), hmi_apis::Common_HMILevel::NONE);
      }
    }

  private:
    connection_handler::DeviceHandle device_id_;
};

CREATE_LOGGERPTR_GLOBAL(logger_, "PolicyHandler")

struct LinkAppToDevice {
  explicit LinkAppToDevice(
        std::map<std::string, std::string>& app_to_device_link)
    : app_to_device_link_(app_to_device_link) {
    app_to_device_link_.clear();
  }

  void operator()(const application_manager::ApplicationSharedPtr& app) {
    if (!app.valid()) {
      LOG4CXX_WARN(logger_, "Invalid pointer to application was passed."
                   "Skip current application.");
      return;
    }
    DeviceParams device_params;
    application_manager::MessageHelper::GetDeviceInfoForApp(
          app->app_id(),
          &device_params);
    const std::string app_id = app->mobile_app_id()->asString();
    if (device_params.device_mac_address.empty()) {
      LOG4CXX_WARN(logger_, "Couldn't find device, which hosts application "
                   << app_id);
      return;
    }
    app_to_device_link_[app_id] = device_params.device_mac_address;
  }

private:
  std::map<std::string, std::string>& app_to_device_link_;
};

struct PermissionsConsolidator {
  void Consolidate(
      const std::vector<policy::FunctionalGroupPermission>& permissions) {
    std::vector<policy::FunctionalGroupPermission>::const_iterator it =
        permissions.begin();
    std::vector<policy::FunctionalGroupPermission>::const_iterator it_end =
        permissions.end();
    for (;it != it_end; ++it) {
      std::vector<policy::FunctionalGroupPermission>::iterator it_consolidated =
          std::find(consolidated_permissions_.begin(),
                    consolidated_permissions_.end(),
                    *it);

      // If found, consolidate states
      if (consolidated_permissions_.end() != it_consolidated) {
        if (policy::kGroupAllowed == it->state ||
            policy::kGroupAllowed == it_consolidated->state) {
          it_consolidated->state = policy::kGroupAllowed;
        } else if (policy::kGroupDisallowed == it->state ||
                   policy::kGroupDisallowed == it_consolidated->state) {
          it_consolidated->state = policy::kGroupDisallowed;
        }
        continue;
      }

      // If not found, add permissions
      consolidated_permissions_.push_back(*it);
    }
  }

  const std::vector<policy::FunctionalGroupPermission>&
  GetConsolidatedPermissions() const {
    return consolidated_permissions_;
  }

private:
  std::vector<policy::FunctionalGroupPermission> consolidated_permissions_;
};

PolicyHandler* PolicyHandler::instance_ = NULL;
const std::string PolicyHandler::kLibrary = "libPolicy.so";

PolicyHandler::PolicyHandler()
  : policy_manager_(0),
    dl_handle_(0),
#ifdef EXTENDED_POLICY
    exchange_handler_(new PTExchangeHandlerExt(this)),
#else  // EXTENDED_POLICY
    exchange_handler_(new PTExchangeHandlerImpl(this)),
#endif  // EXTENDED_POLICY
    on_ignition_check_done_(false),
    last_activated_app_id_(0),
    registration_in_progress(false),
    is_user_requested_policy_table_update_(false) {
}

PolicyHandler::~PolicyHandler() {
  exchange_handler_->Stop();
  UnloadPolicyLibrary();
}

PolicyManager* PolicyHandler::LoadPolicyLibrary() {
  if (!PolicyEnabled()) {
    LOG4CXX_WARN(logger_, "System is configured to work without policy "
                 "functionality.");
    policy_manager_ = NULL;
    return NULL;
  }
  dl_handle_ = dlopen(kLibrary.c_str(), RTLD_LAZY);

  char* error_string = dlerror();
  if (error_string == NULL) {
    policy_manager_ = CreateManager();
    policy_manager_->set_listener(this);
    event_observer_= new PolicyEventObserver(policy_manager_);
  } else {
    LOG4CXX_ERROR(logger_, error_string);
  }

  return policy_manager_;
}

bool PolicyHandler::PolicyEnabled() {
  return profile::Profile::instance()->enable_policy();
}

PolicyManager* PolicyHandler::CreateManager() {
  typedef PolicyManager* (*CreateManager)();
  CreateManager create_manager = reinterpret_cast<CreateManager>(dlsym(dl_handle_, "CreateManager"));
  char* error_string = dlerror();
  if (error_string == NULL) {
    policy_manager_ = create_manager();
  } else {
    LOG4CXX_WARN(logger_, error_string);
  }
  return policy_manager_;
}

bool PolicyHandler::InitPolicyTable() {
  LOG4CXX_TRACE(logger_, "Init policy table from preloaded.");
  POLICY_LIB_CHECK(false);
  // Subscribing to notification for system readiness to be able to get system
  // info necessary for policy table
  int32_t correlation_id =
    application_manager::ApplicationManagerImpl::instance()
    ->GetNextHMICorrelationID();
  event_observer_.get()->subscribe_on_event(
        hmi_apis::FunctionID::BasicCommunication_OnReady,
        correlation_id);
  std::string preloaded_file =
    profile::Profile::instance()->preloaded_pt_file();
  return policy_manager_->InitPT(preloaded_file);
}

bool PolicyHandler::ResetPolicyTable() {
  LOG4CXX_TRACE(logger_, "Reset policy table.");
  POLICY_LIB_CHECK(false);
  std::string preloaded_file =
    profile::Profile::instance()->preloaded_pt_file();
  return policy_manager_->ResetPT(preloaded_file);
}

bool PolicyHandler::ClearUserConsent() {
  LOG4CXX_INFO(logger_, "Removing user consent records in policy table.");
  POLICY_LIB_CHECK(false);
  return policy_manager_->ResetUserConsent();
}

uint32_t PolicyHandler::GetAppIdForSending() {
  // Get app.list
  application_manager::ApplicationManagerImpl::ApplicationListAccessor accessor;
  const ApplicationList app_list = accessor.applications();

  if (app_list.empty()) {
    return 0;
  }

  // Choose application
  uint32_t selected_app_id = 0;
  AppIds app_ids_last_resort;
  AppIds app_ids_preferred;

  ApplicationList::const_iterator it_app_list = app_list.begin();
  ApplicationList::const_iterator it_app_list_end = app_list.end();
  for (; it_app_list != it_app_list_end; ++it_app_list) {
    switch ((*it_app_list)->hmi_level()) {
      case mobile_apis::HMILevel::HMI_NONE:
        app_ids_last_resort.push_back((*it_app_list)->app_id());
        break;
      default:
        app_ids_preferred.push_back((*it_app_list)->app_id());
        break;
    }
  }

  AppIds& app_ids_to_use =
    app_ids_preferred.empty() ? app_ids_last_resort : app_ids_preferred;

  // Checking, if some of currently known apps was not used already
  std::sort(last_used_app_ids_.begin(), last_used_app_ids_.end());
  std::sort(app_ids_to_use.begin(), app_ids_to_use.end());

  bool is_all_used = std::includes(last_used_app_ids_.begin(),
                                   last_used_app_ids_.end(),
                                   app_ids_to_use.begin(),
                                   app_ids_to_use.end());

  if (is_all_used) {
    last_used_app_ids_.clear();
  }

  // Leave only unused apps
  AppIds::iterator it_apps_to_use = app_ids_to_use.begin();
  AppIds::iterator it_apps_to_use_end = app_ids_to_use.end();

  AppIds::const_iterator it_last_used_app_ids = last_used_app_ids_.begin();
  AppIds::const_iterator it_last_used_app_ids_end = last_used_app_ids_.end();

  for (; it_last_used_app_ids != it_last_used_app_ids_end;
       ++it_last_used_app_ids) {

    std::remove(it_apps_to_use, it_apps_to_use_end, *it_last_used_app_ids);
  }

  // Random selection of filtered apps
  std::srand(time(0));
  selected_app_id =
    *(app_ids_to_use.begin() + (rand() % app_ids_to_use.size()));

  last_used_app_ids_.push_back(selected_app_id);
  return selected_app_id;
}

DeviceConsent PolicyHandler::GetDeviceForSending(DeviceParams& device_params) {
  POLICY_LIB_CHECK(kDeviceDisallowed);
  uint32_t app_id = 0;
  uint32_t app_id_previous = 0;
  while (true) {
    app_id = GetAppIdForSending();
    if (!app_id) {
      LOG4CXX_WARN(logger_,
                   "There is no appropriate application for sending PTS.");
      return kDeviceDisallowed;
    }

    // If only one application is available, return its device params
    if (app_id == app_id_previous) {
      return kDeviceDisallowed;
    }

    app_id_previous = app_id;
    application_manager::MessageHelper::GetDeviceInfoForApp(app_id,
        &device_params);

    DeviceConsent consent = policy_manager_->GetUserConsentForDevice(
                              device_params.device_mac_address);
    switch (consent) {
      case kDeviceAllowed:
        return consent;
      case kDeviceDisallowed:
        continue;
      case kDeviceHasNoConsent:
        return consent;
      default:
        LOG4CXX_WARN(logger_, "Consent result is not impelemented.");
        return consent;
    }
  }
  return kDeviceDisallowed;
}

const std::string PolicyHandler::ConvertUpdateStatus(PolicyTableStatus status) {
  switch (status) {
    case policy::StatusUpdatePending:
      return "UPDATING";
    case policy::StatusUpdateRequired:
      return "UPDATE_NEEDED";
    case policy::StatusUpToDate:
      return "UP_TO_DATE";
    default: {
      return "UNKNOWN";
    }
  }
}

void PolicyHandler::OnDeviceConsentChanged(const std::string& device_id,
                                           bool is_allowed) {
  connection_handler::DeviceHandle device_handle;
  application_manager::ApplicationManagerImpl::instance()->connection_handler()
      ->GetDeviceID(device_id, &device_handle);
  // In case of changed consent for device, related applications will be
  // limited to pre_DataConsent permissions, if device disallowed, or switch
  // back to their own permissions, if device allowed again, and must be
  // notified about these changes

  application_manager::ApplicationManagerImpl::ApplicationListAccessor accessor;
  ApplicationList app_list = accessor.applications();
  ApplicationList::const_iterator it_app_list = app_list.begin();
  ApplicationList::const_iterator it_app_list_end = app_list.end();
  for (; it_app_list != it_app_list_end; ++it_app_list) {
    if (device_handle == (*it_app_list).get()->device()) {

      policy_manager_->ReactOnUserDevConsentForApp(
        it_app_list->get()->mobile_app_id()->asString(),
        is_allowed);

      policy_manager_->SendNotificationOnPermissionsUpdated(
        (*it_app_list).get()->mobile_app_id()->asString());
    }
  }
}

bool PolicyHandler::EnsureDeviceConsented() {
  LOG4CXX_INFO(logger_, "PolicyHandler::EnsureDeviceConsented");

  DeviceParams device_params;
  DeviceConsent consent = GetDeviceForSending(device_params);
  const bool hasConsent = kDeviceHasNoConsent != consent;
  if (!hasConsent) {
    // Send OnSDLConsentNeeded to HMI for user consent on device usage
    pending_device_handles_.push_back(device_params.device_handle);
    application_manager::MessageHelper::SendOnSDLConsentNeeded(device_params);
  }
  return hasConsent;
}

void PolicyHandler::AddApplication(const std::string& application_id) {
  // TODO (AGaliuzov): remove this workaround during refactoring.
  registration_in_progress = true;
  POLICY_LIB_CHECK_VOID();
  policy_manager_->AddApplication(application_id);
}

void PolicyHandler::SetDeviceInfo(std::string& device_id,
                                  const DeviceInfo& device_info) {
  LOG4CXX_INFO(logger_, "SetDeviceInfo");
  POLICY_LIB_CHECK_VOID();
  policy_manager_->SetDeviceInfo(device_id, device_info);
}

void PolicyHandler::OnAppPermissionConsent(const uint32_t connection_key,
  PermissionConsent &permissions) {
  LOG4CXX_INFO(logger_, "OnAppPermissionConsent");
  POLICY_LIB_CHECK_VOID();
  if (connection_key) {
    application_manager::ApplicationSharedPtr app =
        application_manager::ApplicationManagerImpl::instance()
        ->application(connection_key);

    if (app.valid()) {
      permissions.policy_app_id = app->mobile_app_id()->asString();
      policy::DeviceParams device_params;
      application_manager::MessageHelper::GetDeviceInfoForHandle(
        app->device(),
        &device_params);

      permissions.device_id = device_params.device_mac_address;
    }

    if (!permissions.policy_app_id.empty()) {
      policy_manager_->SetUserConsentForApp(permissions);
    }

    return;
  }

  if (!app_to_device_link_.size()) {
    LOG4CXX_WARN(logger_, "There are no applications previously stored for "
                 "setting common permissions.");
    return;
  }

  std::map<std::string, std::string>::const_iterator it =
      app_to_device_link_.begin();
  std::map<std::string, std::string>::const_iterator it_end =
      app_to_device_link_.end();
  for (;it != it_end; ++it) {
    application_manager::ApplicationSharedPtr app =
        application_manager::ApplicationManagerImpl::instance()->
        application_by_policy_id(it->first);

    // If list of apps sent to HMI for user consents is not the same as current,
    // permissions should be set only for coincident to registered apps
    if (!app.valid()) {
      LOG4CXX_WARN(logger_, "Invalid pointer to application was passed."
                   "Permissions setting skipped.");
      continue;
    }

    policy::DeviceParams device_params;
    application_manager::MessageHelper::GetDeviceInfoForHandle(
      app->device(),
      &device_params);

    if (device_params.device_mac_address != it->second) {
      LOG4CXX_WARN(logger_, "Device_id of application is changed."
                   "Permissions setting skipped.");
      continue;
    }

    permissions.policy_app_id = it->first;
    permissions.device_id = it->second;
    policy_manager_->SetUserConsentForApp(permissions);
  }
}

void PolicyHandler::OnGetUserFriendlyMessage(
  const std::vector<std::string>& message_codes, const std::string& language,
  uint32_t correlation_id) {
  LOG4CXX_INFO(logger_, "OnGetUserFriendlyMessage");
  POLICY_LIB_CHECK_VOID();
  std::vector<UserFriendlyMessage> result = policy_manager_
      ->GetUserFriendlyMessages(message_codes, language);
  // Send response to HMI with gathered data
  application_manager::MessageHelper::SendGetUserFriendlyMessageResponse(
    result, correlation_id);
}

void PolicyHandler::OnGetListOfPermissions(const uint32_t connection_key,
    const uint32_t correlation_id) {
  LOG4CXX_INFO(logger_, "OnGetListOfPermissions");
  POLICY_LIB_CHECK_VOID();
  // If no specific app was passed, get permissions for all currently registered
  // applications
  if (!connection_key) {
    LinkAppToDevice linker(app_to_device_link_);
    application_manager::ApplicationManagerImpl::ApplicationListAccessor accessor;
    const ApplicationList app_list = accessor.applications();
    std::set<application_manager::ApplicationSharedPtr>::const_iterator it_app =
        app_list.begin();
    std::set<application_manager::ApplicationSharedPtr>::const_iterator
        it_app_end = app_list.end();

    // Add all currently registered applications
    std::for_each(it_app, it_app_end, linker);

    PermissionsConsolidator consolidator;
    std::vector<policy::FunctionalGroupPermission> group_permissions;
    std::map<std::string, std::string>::const_iterator it =
        app_to_device_link_.begin();
    for (;it != app_to_device_link_.end(); ++it) {
      policy_manager_->GetUserConsentForApp(it->second, it->first,
                                            group_permissions);
      consolidator.Consolidate(group_permissions);
    }

    application_manager::MessageHelper::SendGetListOfPermissionsResponse(
      consolidator.GetConsolidatedPermissions(), correlation_id);

    return;
  }

  // Single app only
  application_manager::ApplicationSharedPtr app =
    application_manager::ApplicationManagerImpl::instance()->application(
      connection_key);

  if (!app.valid()) {
    LOG4CXX_WARN(logger_, "Connection key '" << connection_key << "' "
                 "not found within registered applications.");
    return;
  }

  DeviceParams device_params;
  application_manager::MessageHelper::GetDeviceInfoForApp(connection_key,
      &device_params);
  std::vector<FunctionalGroupPermission> group_permissions;
  if (device_params.device_mac_address.empty()) {
    LOG4CXX_WARN(logger_, "Couldn't find device, which hosts application.");
  } else if (!app) {
    LOG4CXX_WARN(logger_, "Couldn't find application to get permissions.");
  } else {
    policy_manager_->GetUserConsentForApp(device_params.device_mac_address,
                                          app->mobile_app_id()->asString(),
                                          group_permissions);

    application_manager::MessageHelper::SendGetListOfPermissionsResponse(
      group_permissions, correlation_id);
  }
}

void PolicyHandler::OnGetStatusUpdate(const uint32_t correlation_id) {
  LOG4CXX_INFO(logger_, "OnGetStatusUpdate");
  POLICY_LIB_CHECK_VOID();
  policy::PolicyTableStatus status = policy_manager_->GetPolicyTableStatus();
  application_manager::MessageHelper::SendGetStatusUpdateResponse(
    ConvertUpdateStatus(status), correlation_id);
}

void PolicyHandler::OnUpdateStatusChanged(PolicyTableStatus status) {
  LOG4CXX_INFO(logger_, "OnUpdateStatusChanged");
  application_manager::MessageHelper::SendOnStatusUpdate(
    ConvertUpdateStatus(status));
}

std::string PolicyHandler::OnCurrentDeviceIdUpdateRequired(
  const std::string& policy_app_id) {
  LOG4CXX_INFO(logger_, "OnCurrentDeviceIdUpdateRequired");
  application_manager::ApplicationSharedPtr app =
    application_manager::ApplicationManagerImpl::instance()
    ->application_by_policy_id(policy_app_id);

  if (!app.valid()) {
    LOG4CXX_WARN(logger_, "Application with id '" << policy_app_id << "' "
                 "not found within registered applications.");
    return "";
  }
  DeviceParams device_param;
  application_manager::MessageHelper::GetDeviceInfoForApp(app->app_id(),
      &device_param);
  return device_param.device_mac_address;
}

void PolicyHandler::OnSystemInfoChanged(const std::string& language) {
  LOG4CXX_INFO(logger_, "OnSystemInfoChanged");
  POLICY_LIB_CHECK_VOID();
  policy_manager_->SetSystemLanguage(language);
}

void PolicyHandler::OnGetSystemInfo(const std::string& ccpu_version,
                                    const std::string& wers_country_code,
                                    const std::string& language) {
  LOG4CXX_INFO(logger_, "OnGetSystemInfo");
  POLICY_LIB_CHECK_VOID();
  policy_manager_->SetSystemInfo(ccpu_version, wers_country_code, language);
}

void PolicyHandler::OnSystemInfoUpdateRequired() {
  LOG4CXX_INFO(logger_, "OnSystemInfoUpdateRequired");
  POLICY_LIB_CHECK_VOID();
  application_manager::MessageHelper::SendGetSystemInfoRequest();
}

void PolicyHandler::OnVIIsReady() {
  const uint32_t correlation_id = application_manager::
      ApplicationManagerImpl::instance()->GetNextHMICorrelationID();

  std::vector<std::string> params;
  params.push_back(application_manager::strings::vin);

  application_manager::MessageHelper::CreateGetVehicleDataRequest(
        correlation_id, params);

}

void PolicyHandler::OnVehicleDataUpdated(
    const smart_objects::SmartObject& message) {
<<<<<<< HEAD
#ifdef EXTENDED_POLICY
=======
#if defined (EXTENDED_POLICY)
  POLICY_LIB_CHECK_VOID();
>>>>>>> c9fcceff
  if (message[application_manager::strings::msg_params].
      keyExists(application_manager::strings::vin)) {
    policy_manager_->SetVINValue(
          message[application_manager::strings::msg_params]
          [application_manager::strings::vin].asString());
  }
#endif // EXTENDED_POLICY
}

void PolicyHandler::OnAppRevoked(const std::string& policy_app_id) {
  LOG4CXX_TRACE(logger_, "OnAppRevoked with policy_app_id " << policy_app_id << " is revoked.");
  POLICY_LIB_CHECK_VOID();
  application_manager::ApplicationSharedPtr app =
    application_manager::ApplicationManagerImpl::instance()
    ->application_by_policy_id(policy_app_id);
  if (app.valid() && app->hmi_level() != mobile_apis::HMILevel::HMI_NONE) {
    DeviceParams device_params;
    application_manager::MessageHelper::GetDeviceInfoForApp(app->app_id(),
                                                            &device_params);
    AppPermissions permissions = policy_manager_->GetAppPermissionsChanges(
                                   device_params.device_mac_address,
                                   policy_app_id);
    permissions.appRevoked = true;
    application_manager::MessageHelper::SendOnAppPermissionsChangedNotification(
      app->app_id(), permissions);
    application_manager::MessageHelper::
        SendOnAppInterfaceUnregisteredNotificationToMobile(
          app->app_id(),
          mobile_apis::AppInterfaceUnregisteredReason::APP_UNAUTHORIZED);

    application_manager::ApplicationManagerImpl::instance()->
        UnregisterRevokedApplication(app->app_id(),
                                     mobile_apis::Result::INVALID_ENUM);
    app->set_hmi_level(mobile_apis::HMILevel::HMI_NONE);
    policy_manager_->RemovePendingPermissionChanges(policy_app_id);
    return;
  }
}

void PolicyHandler::OnPendingPermissionChange(
    const std::string& policy_app_id) {
  LOG4CXX_INFO(logger_, "PolicyHandler::OnPendingPermissionChange for "
               << policy_app_id);
  POLICY_LIB_CHECK_VOID();
  application_manager::ApplicationSharedPtr app =
      application_manager::ApplicationManagerImpl::instance()
      ->application_by_policy_id(policy_app_id);
  if (!app.valid()) {
    LOG4CXX_WARN(logger_,
                 "No app found for " << policy_app_id << " policy app id.");
    return;
  }

  DeviceParams device_params;
  application_manager::MessageHelper::GetDeviceInfoForApp(app->app_id(),
                                                          &device_params);
  AppPermissions permissions = policy_manager_->GetAppPermissionsChanges(
                                 device_params.device_mac_address,
                                 policy_app_id);

  switch (app->hmi_level()) {
  case mobile_apis::HMILevel::HMI_FULL:
  case mobile_apis::HMILevel::HMI_LIMITED: {
    if (permissions.appPermissionsConsentNeeded) {
      application_manager::MessageHelper::
          SendOnAppPermissionsChangedNotification(app->app_id(), permissions);
      policy_manager_->RemovePendingPermissionChanges(policy_app_id);
      break;
    }
  }
  case mobile_apis::HMILevel::HMI_BACKGROUND: {
    if (permissions.isAppPermissionsRevoked
        || permissions.appUnauthorized) {
      application_manager::MessageHelper::
          SendOnAppPermissionsChangedNotification(app->app_id(), permissions);

      if (permissions.appUnauthorized) {
        application_manager::MessageHelper::
            SendOnAppInterfaceUnregisteredNotificationToMobile(
              app->app_id(),
              mobile_apis::AppInterfaceUnregisteredReason::APP_UNAUTHORIZED);

        application_manager::ApplicationManagerImpl::instance()->
            UnregisterRevokedApplication(app->app_id(),
                                         mobile_apis::Result::INVALID_ENUM);
      }
      policy_manager_->RemovePendingPermissionChanges(policy_app_id);
      break;
    }
    break;
  }
  case mobile_apis::HMILevel::HMI_NONE:
  default:
    break;
  }
}

bool PolicyHandler::SendMessageToSDK(const BinaryMessage& pt_string) {
  LOG4CXX_INFO(logger_, "PolicyHandler::SendMessageToSDK");
  POLICY_LIB_CHECK(false);

  std::string url;
  uint32_t app_id = last_used_app_ids_.back();

  application_manager::ApplicationSharedPtr app =
    application_manager::ApplicationManagerImpl::instance()
    ->application(app_id);

  if (!app.valid()) {
    LOG4CXX_WARN(logger_, "There is no registered application with "
                 "connection key '" << app_id << "'");
    return false;
  }

  const std::string& mobile_app_id = app->mobile_app_id()->asString();
  if (mobile_app_id.empty()) {
    LOG4CXX_WARN(logger_, "Application with connection key '" << app_id << "'"
                 " has no application id.");
    return false;
  }
  url = policy_manager_->GetUpdateUrl(PolicyServiceTypes::POLICY);

  LOG4CXX_INFO(logger_, "Update url is " << url << " for application "
               << application_manager::ApplicationManagerImpl::instance()
               ->application(app_id)->name());

  application_manager::MessageHelper::SendPolicySnapshotNotification(app_id,
      pt_string,
      url, 0);

  return true;
}

bool PolicyHandler::ReceiveMessageFromSDK(const std::string& file,
    const BinaryMessage& pt_string) {
  POLICY_LIB_CHECK(false);

  if (policy_manager_->GetPolicyTableStatus() !=
      PolicyTableStatus::StatusUpdatePending) {
    LOG4CXX_WARN(logger_, "PTU processing skipped, since current status is "
                          "different from pending.");
    return false;
  }

  bool ret = policy_manager_->LoadPT(file, pt_string);
  LOG4CXX_INFO(logger_, "Policy table is saved: " << std::boolalpha << ret);
  if (ret) {
    LOG4CXX_INFO(logger_, "PTU was successful.");
    exchange_handler_->Stop();
    policy_manager_->CleanupUnpairedDevices();
    int32_t correlation_id =
      application_manager::ApplicationManagerImpl::instance()
      ->GetNextHMICorrelationID();

    event_observer_.get()->subscribe_on_event(
#ifdef HMI_DBUS_API
      hmi_apis::FunctionID::VehicleInfo_GetOdometer, correlation_id
#else
      hmi_apis::FunctionID::VehicleInfo_GetVehicleData, correlation_id
#endif
    );
    std::vector<std::string> vehicle_data_args;
    vehicle_data_args.push_back(application_manager::strings::odometer);
    application_manager::MessageHelper::CreateGetVehicleDataRequest(
          correlation_id, vehicle_data_args);
  } else  {
#ifdef EXTENDED_POLICY
    LOG4CXX_WARN(logger_, "Exchange wasn't successful.");
#else
    LOG4CXX_WARN(logger_, "Exchange wasn't successful, trying another one.");
    OnPTExchangeNeeded();
#endif
  }
  return ret;
}

bool PolicyHandler::UnloadPolicyLibrary() {
  bool ret = true;
  delete policy_manager_;
  policy_manager_ = 0;
  if (dl_handle_) {
    ret = (dlclose(dl_handle_) == 0);
    dl_handle_ = 0;
  }
  return ret;
}

void PolicyHandler::StartPTExchange(bool skip_device_selection) {
  LOG4CXX_INFO(logger_, "PolicyHandler::StartPTExchange");
  POLICY_LIB_CHECK_VOID();

  if (policy_manager_->GetPolicyTableStatus() ==
      PolicyTableStatus::StatusUpdatePending) {
    LOG4CXX_INFO(logger_, "Starting exchange skipped, since another exchange "
                 "is in progress.");
    return;
  }

  if (!skip_device_selection) {
    DeviceParams device_params;
    DeviceConsent consent = GetDeviceForSending(device_params);
    switch (consent) {
      case kDeviceHasNoConsent:
        // Send OnSDLConsentNeeded to HMI for user consent on device usage
        pending_device_handles_.push_back(device_params.device_handle);
        application_manager::MessageHelper::SendOnSDLConsentNeeded(
          device_params);
        return;
      case kDeviceDisallowed:
        return;
      default:
        break;
    }
  }

  exchange_handler_->Start();
}

void PolicyHandler::OnAllowSDLFunctionalityNotification(bool is_allowed,
    uint32_t device_id) {
  LOG4CXX_INFO(logger_, "OnAllowSDLFunctionalityNotification");
  POLICY_LIB_CHECK_VOID();
  // Device ids, need to be changed
  std::set<uint32_t> device_ids;

  // Common devices consents change
  if (!device_id) {
    application_manager::ApplicationManagerImpl::ApplicationListAccessor accessor;
    const std::set<application_manager::ApplicationSharedPtr> app_list =
        accessor.applications();

    std::set<application_manager::ApplicationSharedPtr>::const_iterator
        it_app_list = app_list.begin();
    std::set<application_manager::ApplicationSharedPtr>::const_iterator
        it_app_end = app_list.end();

    for (;it_app_list != it_app_end; ++it_app_list) {
      if (!(*it_app_list).valid()) {
        continue;
      }
      device_ids.insert(it_app_list->get()->device());
    }
  } else {
    device_ids.insert(device_id);
  }

  std::set<uint32_t>::const_iterator it_ids = device_ids.begin();
  std::set<uint32_t>::const_iterator it_ids_end = device_ids.end();
  for (;it_ids != it_ids_end; ++it_ids) {
    const uint32_t device_id = *it_ids;

    DeviceParams device_params;
    application_manager::MessageHelper::GetDeviceInfoForHandle(device_id,
        &device_params);
    if (kDefaultDeviceMacAddress == device_params.device_mac_address) {
      LOG4CXX_WARN(logger_, "Device with handle " << device_id
                   << " wasn't found.");
      return;
    }
    policy_manager_->SetUserConsentForDevice(device_params.device_mac_address,
        is_allowed);

#ifdef EXTENDED_POLICY
    if (!is_allowed) {
      application_manager::ApplicationManagerImpl::ApplicationListAccessor accessor;
      ApplicationList app_list = accessor.applications();
      std::for_each(app_list.begin(), app_list.end(),
                    DeactivateApplication(device_id));
    }
#endif
  }

  // Case, when specific device was changed
  if (device_id) {
    DeviceHandles::iterator it = std::find(pending_device_handles_.begin(),
                                           pending_device_handles_.end(),
                                           device_id);
    // If consent done from HMI menu
    if (it == pending_device_handles_.end()) {
      return;
    }

    pending_device_handles_.erase(it);
  }

#ifdef EXTENDED_POLICY
  if (is_allowed) {
    // TODO (AGaliuzov): remove this workaround during refactoring.
    if (registration_in_progress) {
      StartPTExchange(true);
      registration_in_progress = false;

    }
    application_manager::ApplicationManagerImpl* app_manager =
        application_manager::ApplicationManagerImpl::instance();

      application_manager::ApplicationSharedPtr app =
        app_manager->application(last_activated_app_id_);

      if (!app.valid()) {
        LOG4CXX_WARN(logger_, "Application with id '" << last_activated_app_id_
                     << "' not found within registered applications.");
        return;
      }
      if (app) {
        // Send HMI status notification to mobile
        // TODO(PV): requires additonal checking
        //app_manager->PutApplicationInFull(app);
        application_manager::MessageHelper::SendActivateAppToHMI(app->app_id());
        app_manager->ActivateApplication(app);
      }
    // Skip device selection, since user already consented device usage
    StartPTExchange(true);
  }
#else  // EXTENDED_POLICY
  // Skip device selection, since user already consented device usage
  StartPTExchange(true);
#endif // NO EXTENDED POLICY
}

void PolicyHandler::OnIgnitionCycleOver() {
  LOG4CXX_INFO(logger_, "OnIgnitionCycleOver");
  POLICY_LIB_CHECK_VOID();
  policy_manager_->IncrementIgnitionCycles();
}

void PolicyHandler::KmsChanged(int kms) {
  LOG4CXX_INFO(logger_, "PolicyHandler::KmsChanged " << kms << " kilometers");
  POLICY_LIB_CHECK_VOID();
  PTExchangeAtOdometer(kms);
}

void PolicyHandler::OnActivateApp(uint32_t connection_key,
                                  uint32_t correlation_id) {
  LOG4CXX_INFO(logger_, "OnActivateApp");

  application_manager::ApplicationSharedPtr app =
    application_manager::ApplicationManagerImpl::instance()->application(
      connection_key);
  if (!app.valid()) {
    LOG4CXX_WARN(logger_, "Activated App failed: no app found.");
    return;
  }
  std::string policy_app_id = app->mobile_app_id()->asString();

  AppPermissions permissions(policy_app_id);

  if (!policy_manager_) {
    LOG4CXX_WARN(logger_, "The shared library of policy is not loaded");
    if (!PolicyEnabled()) {
      permissions.isSDLAllowed = true;
    }
  } else {
    DeviceParams device_params;
    application_manager::MessageHelper::GetDeviceInfoForApp(connection_key,
                                                            &device_params);
    permissions = policy_manager_->GetAppPermissionsChanges(
                    device_params.device_mac_address,
                    policy_app_id);

#ifdef EXTENDED_POLICY
    application_manager::UsageStatistics& usage = app->usage_report();

    usage.RecordAppUserSelection();

    permissions.deviceInfo = device_params;

    DeviceConsent consent = policy_manager_->GetUserConsentForDevice(
                              permissions.deviceInfo.device_mac_address);
    permissions.isSDLAllowed = kDeviceAllowed == consent ? true : false;

    if (permissions.appRevoked) {
      usage.RecordRunAttemptsWhileRevoked();
    }

    // If isSDLAllowed is false, we should provide device params for user
    // consent
    if (!permissions.isSDLAllowed) {
      pending_device_handles_.push_back(permissions.deviceInfo.device_handle);
    }
#else
    permissions.isSDLAllowed = true;
#endif

    if (permissions.isSDLAllowed &&
        PolicyTableStatus::StatusUpdateRequired ==
        policy_manager_->GetPolicyTableStatus()) {
      StartPTExchange();
    }
    policy_manager_->RemovePendingPermissionChanges(policy_app_id);
  }

  bool is_app_activated = false;
  // If application is revoked it should not be activated
  // In this case we need to activate application
  if (false == permissions.appRevoked && true == permissions.isSDLAllowed) {
    is_app_activated =
        application_manager::ApplicationManagerImpl::instance()->
        ActivateApplication(app);
  }

  last_activated_app_id_ = connection_key;
  application_manager::MessageHelper::SendActivateAppResponse(permissions,
                                                              correlation_id);
  if (is_app_activated) {
    application_manager::MessageHelper::SendHMIStatusNotification(*app.get());
  }
}

void PolicyHandler::PTExchangeAtIgnition() {
  LOG4CXX_INFO(logger_, "PTExchangeAtIgnition");
  POLICY_LIB_CHECK_VOID();

  if (on_ignition_check_done_) {
    return;
  }

  on_ignition_check_done_ = true;

  TimevalStruct current_time = date_time::DateTime::getCurrentTime();
  const int kSecondsInDay = 60 * 60 * 24;
  int days = current_time.tv_sec / kSecondsInDay;

  LOG4CXX_INFO(
    logger_,
    "\nIgnition cycles exceeded: " << std::boolalpha <<
    policy_manager_->ExceededIgnitionCycles()
    << "\nDays exceeded: " << std::boolalpha
    << policy_manager_->ExceededDays(days)
    << "\nStatusUpdateRequired: " << std::boolalpha
    << (policy_manager_->GetPolicyTableStatus() == StatusUpdateRequired));
  if (policy_manager_->ExceededIgnitionCycles()
      || policy_manager_->ExceededDays(days)
      || policy_manager_->GetPolicyTableStatus() == StatusUpdateRequired) {
    StartPTExchange();
  }
}

void PolicyHandler::PTExchangeAtOdometer(int kilometers) {
  POLICY_LIB_CHECK_VOID();
  if (policy_manager_->ExceededKilometers(kilometers)) {
    LOG4CXX_INFO(logger_, "Enough kilometers passed to send for PT update.");
    StartPTExchange();
  }
}

void PolicyHandler::PTExchangeAtUserRequest(uint32_t correlation_id) {
  LOG4CXX_TRACE(logger_, "PT exchange at user request");
  POLICY_LIB_CHECK_VOID();
  policy::PolicyTableStatus status = policy_manager_->GetPolicyTableStatus();
  if (status != policy::StatusUpdatePending) {
    OnPTExchangeNeeded();
    status = policy::StatusUpdatePending;
  } else {
    is_user_requested_policy_table_update_ = true;
  }
  application_manager::MessageHelper::SendUpdateSDLResponse(
    ConvertUpdateStatus(status), correlation_id);
}

void PolicyHandler::OnPTExchangeNeeded() {
  StartPTExchange();
}

void PolicyHandler::OnPermissionsUpdated(const std::string& policy_app_id,
                                         const Permissions& permissions,
                                         const HMILevel& default_hmi) {
  application_manager::ApplicationSharedPtr app =
    application_manager::ApplicationManagerImpl::instance()
    ->application_by_policy_id(policy_app_id);

  if (!app.valid()) {
    LOG4CXX_WARN(
      logger_,
      "Connection_key not found for application_id:" << policy_app_id);
    return;
  }

  application_manager::MessageHelper::SendOnPermissionsChangeNotification(
    app->app_id(), permissions);

  LOG4CXX_INFO(
    logger_,
    "Notification sent for application_id:" << policy_app_id
    << " and connection_key " << app->app_id());

  // The application currently not running (i.e. in NONE) should change HMI
  // level to default
  mobile_apis::HMILevel::eType current_hmi_level = app->hmi_level();
  mobile_apis::HMILevel::eType hmi_level =
    application_manager::MessageHelper::StringToHMILevel(default_hmi);

  if (mobile_apis::HMILevel::INVALID_ENUM == hmi_level) {
    LOG4CXX_WARN(logger_, "Couldn't convert default hmi level "
                 << default_hmi << " to enum.");
    return;
  }
  if (current_hmi_level == hmi_level) {
    LOG4CXX_INFO(logger_, "Application already in default hmi state.");
    return;
  }
  switch (current_hmi_level) {
    case mobile_apis::HMILevel::HMI_NONE: {
      LOG4CXX_INFO(logger_, "Changing hmi level of application "
                   << policy_app_id
                   << " to default hmi level " << default_hmi);
      // If default is FULL, send request to HMI. Notification to mobile will be
      // sent on response receiving.
      if (mobile_apis::HMILevel::HMI_FULL == hmi_level) {
        application_manager::MessageHelper::SendActivateAppToHMI(app->app_id());
        break;
      }

      // Set application hmi level
      app->set_hmi_level(hmi_level);

      // Send notification to mobile
      application_manager::MessageHelper::SendHMIStatusNotification(*app.get());
      }
      break;
    default:
      LOG4CXX_WARN(logger_, "Application " << policy_app_id << " is running."
                   "HMI level won't be changed.");
      break;
  }
}

void PolicyHandler::AddStatisticsInfo(int type) {
  POLICY_LIB_CHECK_VOID();
  switch (static_cast<hmi_apis::Common_StatisticsType::eType>(type)) {
    case hmi_apis::Common_StatisticsType::iAPP_BUFFER_FULL: {
      usage_statistics::GlobalCounter count_of_iap_buffer_full(
        policy_manager_, usage_statistics::IAP_BUFFER_FULL);
      ++count_of_iap_buffer_full;
      break;
    }
    default: {
      LOG4CXX_WARN(logger_, "Type of statistics is unknown");
    }
  }
}

void PolicyHandler::OnSystemError(int code) {
  POLICY_LIB_CHECK_VOID();
  switch (static_cast<hmi_apis::Common_SystemError::eType>(code)) {
    case hmi_apis::Common_SystemError::SYNC_REBOOTED: {
      usage_statistics::GlobalCounter count_of_sync_reboots(
        policy_manager_, usage_statistics::SYNC_REBOOTS);
      ++count_of_sync_reboots;
      break;
    }
    case hmi_apis::Common_SystemError::SYNC_OUT_OF_MEMMORY: {
      usage_statistics::GlobalCounter count_sync_out_of_memory(
        policy_manager_, usage_statistics::SYNC_OUT_OF_MEMORY);
      ++count_sync_out_of_memory;
      break;
    }
    default: {
      LOG4CXX_WARN(logger_, "System error is unknown");
    }
  }
}

std::string PolicyHandler::GetAppName(const std::string& policy_app_id) {
  application_manager::ApplicationSharedPtr app =
    application_manager::ApplicationManagerImpl::instance()
    ->application_by_policy_id(policy_app_id);

  if (!app.valid()) {
    LOG4CXX_WARN(
      logger_,
      "Connection_key not found for application_id:" << policy_app_id);
    return "";
  }
  return  app->name();
}

void PolicyHandler::OnUserRequestedUpdateCheckRequired() {
  LOG4CXX_INFO(logger_, "OnUserRequestedUpdateCheckRequired");
  POLICY_LIB_CHECK_VOID();
  policy::PolicyTableStatus status = policy_manager_->GetPolicyTableStatus();
  if (is_user_requested_policy_table_update_ &&
      status != policy::StatusUpdatePending) {
    is_user_requested_policy_table_update_ = false;
    OnPTExchangeNeeded();
    return;
  }
  LOG4CXX_WARN(logger_, "There is another pending update is present."
               "User-requested update is postponed.");
}

void PolicyHandler::RemoveDevice(const std::string& device_id) {
  LOG4CXX_INFO(logger_, "PolicyHandler::RemoveDevice");
  POLICY_LIB_CHECK_VOID();

  policy_manager_->MarkUnpairedDevice(device_id);

#ifdef EXTENDED_POLICY
  connection_handler::DeviceHandle device_uid;
  application_manager::ApplicationManagerImpl* app_manager =
    application_manager::ApplicationManagerImpl::instance();
  if (app_manager->connection_handler()->GetDeviceID(device_id, &device_uid)) {
    application_manager::ApplicationManagerImpl::ApplicationListAccessor accessor;
    ApplicationList app_list = accessor.applications();
    std::for_each(app_list.begin(), app_list.end(),
                  DeactivateApplication(device_uid));
  }
#endif  // EXTENDED_POLICY
}

bool PolicyHandler::IsApplicationRevoked(const std::string& app_id) {
  LOG4CXX_TRACE(logger_, "PolicyHandler::IsApplicationRevoked");
  POLICY_LIB_CHECK(false);

  return policy_manager_->IsApplicationRevoked(app_id);
}

void PolicyHandler::OnUpdateRequestSentToMobile() {
  LOG4CXX_INFO(logger_, "OnUpdateRequestSentToMobile");
  POLICY_LIB_CHECK_VOID();
  policy_manager_->OnUpdateStarted();
}

}  //  namespace policy
<|MERGE_RESOLUTION|>--- conflicted
+++ resolved
@@ -625,12 +625,8 @@
 
 void PolicyHandler::OnVehicleDataUpdated(
     const smart_objects::SmartObject& message) {
-<<<<<<< HEAD
 #ifdef EXTENDED_POLICY
-=======
-#if defined (EXTENDED_POLICY)
-  POLICY_LIB_CHECK_VOID();
->>>>>>> c9fcceff
+  POLICY_LIB_CHECK_VOID();
   if (message[application_manager::strings::msg_params].
       keyExists(application_manager::strings::vin)) {
     policy_manager_->SetVINValue(
