/*
 Copyright (c) 2016, Ford Motor Company
 All rights reserved.

 Redistribution and use in source and binary forms, with or without
 modification, are permitted provided that the following conditions are met:

 Redistributions of source code must retain the above copyright notice, this
 list of conditions and the following disclaimer.

 Redistributions in binary form must reproduce the above copyright notice,
 this list of conditions and the following
 disclaimer in the documentation and/or other materials provided with the
 distribution.

 Neither the name of the Ford Motor Company nor the names of its contributors
 may be used to endorse or promote products derived from this software
 without specific prior written permission.

 THIS SOFTWARE IS PROVIDED BY THE COPYRIGHT HOLDERS AND CONTRIBUTORS "AS IS"
 AND ANY EXPRESS OR IMPLIED WARRANTIES, INCLUDING, BUT NOT LIMITED TO, THE
 IMPLIED WARRANTIES OF MERCHANTABILITY AND FITNESS FOR A PARTICULAR PURPOSE
 ARE DISCLAIMED. IN NO EVENT SHALL THE COPYRIGHT HOLDER OR CONTRIBUTORS BE
 LIABLE FOR ANY DIRECT, INDIRECT, INCIDENTAL, SPECIAL, EXEMPLARY, OR
 CONSEQUENTIAL DAMAGES (INCLUDING, BUT NOT LIMITED TO, PROCUREMENT OF
 SUBSTITUTE GOODS OR SERVICES; LOSS OF USE, DATA, OR PROFITS; OR BUSINESS
 INTERRUPTION) HOWEVER CAUSED AND ON ANY THEORY OF LIABILITY, WHETHER IN
 CONTRACT, STRICT LIABILITY, OR TORT (INCLUDING NEGLIGENCE OR OTHERWISE)
 ARISING IN ANY WAY OUT OF THE USE OF THIS SOFTWARE, EVEN IF ADVISED OF THE
 POSSIBILITY OF SUCH DAMAGE.
 */
#include "application_manager/policies/policy_handler.h"
#include <unistd.h>
#include <dlfcn.h>
#include <algorithm>
#include <vector>
#include "application_manager/smart_object_keys.h"

#include "application_manager/policies/delegates/app_permission_delegate.h"

#include "application_manager/application_manager.h"
#include "application_manager/state_controller.h"
#include "application_manager/message_helper.h"
#include "policy/policy_manager_impl.h"
#include "connection_handler/connection_handler.h"
#include "utils/macro.h"
#include "utils/date_time.h"
#include "json/value.h"
#include "json/writer.h"
#include "application_manager/usage_statistics.h"
#include "policy/policy_types.h"
#include "interfaces/MOBILE_API.h"
#include "utils/file_system.h"
<<<<<<< HEAD
#include "utils/scope_guard.h"
#include "utils/make_shared.h"
=======
#include "policy/policy_manager.h"
>>>>>>> d228ddc1

namespace policy {

using namespace application_manager;

CREATE_LOGGERPTR_GLOBAL(logger_, "PolicyHandler")

namespace {
using namespace mobile_apis;
typedef std::map<RequestType::eType, std::string> RequestTypeMap;
RequestTypeMap TypeToString = {
    {RequestType::INVALID_ENUM, "INVALID_ENUM"},
    {RequestType::HTTP, "HTTP"},
    {RequestType::FILE_RESUME, "FILE_RESUME"},
    {RequestType::AUTH_REQUEST, "AUTH_REQUEST"},
    {RequestType::AUTH_CHALLENGE, "AUTH_CHALLENGE"},
    {RequestType::AUTH_ACK, "AUTH_ACK"},
    {RequestType::PROPRIETARY, "PROPRIETARY"},
    {RequestType::QUERY_APPS, "QUERY_APPS"},
    {RequestType::LAUNCH_APP, "LAUNCH_APP"},
    {RequestType::LOCK_SCREEN_ICON_URL, "LOCK_SCREEN_ICON_URL"},
    {RequestType::TRAFFIC_MESSAGE_CHANNEL, "TRAFFIC_MESSAGE_CHANNEL"},
    {RequestType::DRIVER_PROFILE, "DRIVER_PROFILE"},
    {RequestType::VOICE_SEARCH, "VOICE_SEARCH"},
    {RequestType::NAVIGATION, "NAVIGATION"},
    {RequestType::PHONE, "PHONE"},
    {RequestType::CLIMATE, "CLIMATE"},
    {RequestType::SETTINGS, "SETTINGS"},
    {RequestType::VEHICLE_DIAGNOSTICS, "VEHICLE_DIAGNOSTICS"},
    {RequestType::EMERGENCY, "EMERGENCY"},
    {RequestType::MEDIA, "MEDIA"},
    {RequestType::FOTA, "FOTA"}};

const std::string RequestTypeToString(RequestType::eType type) {
  RequestTypeMap::const_iterator it = TypeToString.find(type);
  if (TypeToString.end() != it) {
    return (*it).second;
  }
  return "";
}

const policy::DeviceParams GetDeviceParams(
    connection_handler::DeviceHandle device_handle,
    const protocol_handler::SessionObserver& session_observer) {
  CREATE_LOGGERPTR_LOCAL(logger_, "PolicyHandler")
  policy::DeviceParams device_params;
  if (-1 ==
      session_observer.GetDataOnDeviceID(
          device_handle,
          &device_params.device_name,
          NULL,
          &device_params.device_mac_address,
          &device_params.device_connection_type)) {
    LOG4CXX_ERROR(logger_,
                  "Failed to extract information for device " << device_handle);
  }
  device_params.device_handle = device_handle;
  return device_params;
}
}

#define POLICY_LIB_CHECK(return_value)                                      \
  {                                                                         \
    sync_primitives::AutoReadLock lock(policy_manager_lock_);               \
    if (!policy_manager_) {                                                 \
      LOG4CXX_DEBUG(logger_, "The shared library of policy is not loaded"); \
      return return_value;                                                  \
    }                                                                       \
  }

#define POLICY_LIB_CHECK_VOID()                                             \
  {                                                                         \
    sync_primitives::AutoReadLock lock(policy_manager_lock_);               \
    if (!policy_manager_) {                                                 \
      LOG4CXX_DEBUG(logger_, "The shared library of policy is not loaded"); \
      return;                                                               \
    }                                                                       \
  }

static const std::string kCerficateFileName = "certificate";

struct ApplicationListHmiLevelSorter {
  bool operator()(const application_manager::ApplicationSharedPtr& lhs,
                  const application_manager::ApplicationSharedPtr& rhs) {
    if (lhs && rhs) {
      mobile_apis::HMILevel::eType lhs_hmi_level = lhs->hmi_level();
      mobile_apis::HMILevel::eType rhs_hmi_level = rhs->hmi_level();

      if (lhs_hmi_level == rhs_hmi_level) {
        return lhs->app_id() < rhs->app_id();
      }
      return lhs_hmi_level < rhs_hmi_level;
    }
    return false;
  }
};

typedef std::set<application_manager::ApplicationSharedPtr,
                 ApplicationListHmiLevelSorter> HmiLevelOrderedApplicationList;

struct DeactivateApplication {
  explicit DeactivateApplication(
      const connection_handler::DeviceHandle& device_id,
      StateController& state_ctrl)
      : device_id_(device_id), state_ctrl_(state_ctrl) {}

  void operator()(const ApplicationSharedPtr& app) {
    if (device_id_ == app->device()) {
      state_ctrl_.SetRegularState(app,
                                  mobile_apis::HMILevel::HMI_NONE,
                                  mobile_apis::AudioStreamingState::NOT_AUDIBLE,
                                  true);
    }
  }

 private:
  connection_handler::DeviceHandle device_id_;
  StateController& state_ctrl_;
};

struct SDLAllowedNotification {
  SDLAllowedNotification(const connection_handler::DeviceHandle& device_id,
                         PolicyManager* policy_manager,
                         StateController& state_controller)
      : device_id_(device_id)
      , policy_manager_(policy_manager)
      , state_controller_(state_controller) {}

  void operator()(const ApplicationSharedPtr& app) {
    if (!policy_manager_) {
      return;
    }
    if (device_id_ == app->device()) {
      std::string hmi_level;
      mobile_apis::HMILevel::eType default_mobile_hmi;
      policy_manager_->GetDefaultHmi(app->policy_app_id(), &hmi_level);
      if ("BACKGROUND" == hmi_level) {
        default_mobile_hmi = mobile_apis::HMILevel::HMI_BACKGROUND;
      } else if ("FULL" == hmi_level) {
        default_mobile_hmi = mobile_apis::HMILevel::HMI_FULL;
      } else if ("LIMITED" == hmi_level) {
        default_mobile_hmi = mobile_apis::HMILevel::HMI_LIMITED;
      } else if ("NONE" == hmi_level) {
        default_mobile_hmi = mobile_apis::HMILevel::HMI_NONE;
      } else {
        return;
      }
      state_controller_.SetRegularState(app, default_mobile_hmi, true);
    }
  }

 private:
  connection_handler::DeviceHandle device_id_;
  PolicyManager* policy_manager_;
  StateController& state_controller_;
};

struct LinkAppToDevice {
  explicit LinkAppToDevice(
      std::map<std::string, std::string>& app_to_device_link,
      const ApplicationManager& application_manager)
      : app_to_device_link_(app_to_device_link)
      , application_manager_(application_manager) {
    app_to_device_link_.clear();
  }

  void operator()(const ApplicationSharedPtr& app) {
    if (!app.valid()) {
      LOG4CXX_WARN(logger_,
                   "Invalid pointer to application was passed."
                   "Skip current application.");
      return;
    }
    DeviceParams device_params = GetDeviceParams(
        app->device(),
        application_manager_.connection_handler().get_session_observer());
    const std::string app_id = app->policy_app_id();
    if (device_params.device_mac_address.empty()) {
      LOG4CXX_WARN(logger_,
                   "Couldn't find device, which hosts application " << app_id);
      return;
    }
    app_to_device_link_[app_id] = device_params.device_mac_address;
  }

 private:
  std::map<std::string, std::string>& app_to_device_link_;
  const ApplicationManager& application_manager_;
};

struct PermissionsConsolidator {
  void Consolidate(
      const std::vector<policy::FunctionalGroupPermission>& permissions) {
    std::vector<policy::FunctionalGroupPermission>::const_iterator it =
        permissions.begin();
    std::vector<policy::FunctionalGroupPermission>::const_iterator it_end =
        permissions.end();
    for (; it != it_end; ++it) {
      std::vector<policy::FunctionalGroupPermission>::iterator it_consolidated =
          std::find(consolidated_permissions_.begin(),
                    consolidated_permissions_.end(),
                    *it);

      // If found, consolidate states
      if (consolidated_permissions_.end() != it_consolidated) {
        if (policy::kGroupAllowed == it->state ||
            policy::kGroupAllowed == it_consolidated->state) {
          it_consolidated->state = policy::kGroupAllowed;
        } else if (policy::kGroupDisallowed == it->state ||
                   policy::kGroupDisallowed == it_consolidated->state) {
          it_consolidated->state = policy::kGroupDisallowed;
        }
        continue;
      }

      // If not found, add permissions
      consolidated_permissions_.push_back(*it);
    }
  }

  const std::vector<policy::FunctionalGroupPermission>&
  GetConsolidatedPermissions() const {
    return consolidated_permissions_;
  }

 private:
  std::vector<policy::FunctionalGroupPermission> consolidated_permissions_;
};

const std::string PolicyHandler::kLibrary = "libPolicy.so";

PolicyHandler::PolicyHandler(const PolicySettings& settings,
                             ApplicationManager& application_manager)
    : AsyncRunner("PolicyHandler async runner thread")
    , dl_handle_(0)
    , last_activated_app_id_(0)
    , app_to_device_link_lock_(true)
    , statistic_manager_impl_(utils::MakeShared<StatisticManagerImpl>(this))
    , settings_(settings)
    , application_manager_(application_manager) {}

PolicyHandler::~PolicyHandler() {}

bool PolicyHandler::LoadPolicyLibrary() {
  LOG4CXX_AUTO_TRACE(logger_);
  sync_primitives::AutoWriteLock lock(policy_manager_lock_);
  if (!PolicyEnabled()) {
    LOG4CXX_WARN(logger_,
                 "System is configured to work without policy "
                 "functionality.");
    policy_manager_.reset();
    return NULL;
  }
  dl_handle_ = dlopen(kLibrary.c_str(), RTLD_LAZY);

  char* error = dlerror();
  if (!error) {
    if (CreateManager()) {
      policy_manager_->set_listener(this);
      event_observer_ =
          utils::SharedPtr<PolicyEventObserver>(new PolicyEventObserver(
              this, application_manager_.event_dispatcher()));
    }
  } else {
    LOG4CXX_ERROR(logger_, error);
  }

  return policy_manager_.valid();
}

bool PolicyHandler::PolicyEnabled() const {
  return get_settings().enable_policy();
}

bool PolicyHandler::CreateManager() {
  typedef PolicyManager* (*CreateManager)();
  typedef void (*DeleteManager)(PolicyManager*);
  CreateManager create_manager =
      reinterpret_cast<CreateManager>(dlsym(dl_handle_, "CreateManager"));
  DeleteManager delete_manager =
      reinterpret_cast<DeleteManager>(dlsym(dl_handle_, "DeleteManager"));
  char* error_string = dlerror();
  if (NULL == error_string) {
    policy_manager_ =
        utils::SharedPtr<PolicyManager>(create_manager(), delete_manager);
  } else {
    LOG4CXX_WARN(logger_, error_string);
  }
  return policy_manager_.valid();
}

const PolicySettings& PolicyHandler::get_settings() const {
  return settings_;
}

bool PolicyHandler::InitPolicyTable() {
  LOG4CXX_AUTO_TRACE(logger_);
  POLICY_LIB_CHECK(false);
  // Subscribing to notification for system readiness to be able to get system
  // info necessary for policy table
  event_observer_->subscribe_on_event(
      hmi_apis::FunctionID::BasicCommunication_OnReady);
  const std::string& preloaded_file = get_settings().preloaded_pt_file();
  if (file_system::FileExists(preloaded_file)) {
    return policy_manager_->InitPT(preloaded_file, &get_settings());
  }
  LOG4CXX_FATAL(logger_, "The file which contains preloaded PT is not exist");
  return false;
}

bool PolicyHandler::ResetPolicyTable() {
  LOG4CXX_TRACE(logger_, "Reset policy table.");
  POLICY_LIB_CHECK(false);
  const std::string& preloaded_file = get_settings().preloaded_pt_file();
  if (file_system::FileExists(preloaded_file)) {
    return policy_manager_->ResetPT(preloaded_file);
  }
  LOG4CXX_WARN(logger_, "The file which contains preloaded PT is not exist");
  return false;
}

bool PolicyHandler::ClearUserConsent() {
  LOG4CXX_AUTO_TRACE(logger_);
  POLICY_LIB_CHECK(false);
  return policy_manager_->ResetUserConsent();
}

uint32_t PolicyHandler::GetAppIdForSending() const {
  POLICY_LIB_CHECK(0);
  const ApplicationSet& accessor =
      application_manager_.applications().GetData();
  HmiLevelOrderedApplicationList app_list(accessor.begin(), accessor.end());

  LOG4CXX_INFO(logger_, "Apps size: " << app_list.size());

  for (HmiLevelOrderedApplicationList::const_iterator first = app_list.begin();
       first != app_list.end();
       ++first) {
    if ((*first)->IsRegistered()) {
      const uint32_t app_id = (*first)->app_id();
      DeviceParams device_params = GetDeviceParams(
          (*first)->device(),
          application_manager_.connection_handler().get_session_observer());

      if (kDeviceAllowed ==
          policy_manager_->GetUserConsentForDevice(
              device_params.device_mac_address)) {
        return app_id;
      }
    }
  }
  return 0;
}

void PolicyHandler::OnAppPermissionConsent(
    const uint32_t connection_key, const PermissionConsent& permissions) {
  LOG4CXX_AUTO_TRACE(logger_);
  AsyncRun(new AppPermissionDelegate(connection_key, permissions, *this));
}

void PolicyHandler::OnDeviceConsentChanged(const std::string& device_id,
                                           const bool is_allowed) {
  POLICY_LIB_CHECK_VOID();
  connection_handler::DeviceHandle device_handle;
  application_manager_.connection_handler().GetDeviceID(device_id,
                                                        &device_handle);
  // In case of changed consent for device, related applications will be
  // limited to pre_DataConsent permissions, if device disallowed, or switch
  // back to their own permissions, if device allowed again, and must be
  // notified about these changes

  const ApplicationSet& accessor =
      application_manager_.applications().GetData();
  ApplicationSetConstIt it_app_list = accessor.begin();
  ApplicationSetConstIt it_app_list_end = accessor.end();
  for (; it_app_list != it_app_list_end; ++it_app_list) {
    if (device_handle == (*it_app_list).get()->device()) {
      const std::string policy_app_id = (*it_app_list)->policy_app_id();

      // If app has predata policy, which is assigned without device consent or
      // with negative data consent, there no necessity to change smth and send
      // notification for such app in case of device consent is not allowed
      if (policy_manager_->IsPredataPolicy(policy_app_id) && !is_allowed) {
        continue;
      }

      policy_manager_->ReactOnUserDevConsentForApp(policy_app_id, is_allowed);

      policy_manager_->SendNotificationOnPermissionsUpdated(device_id, policy_app_id);
    }
  }
}

void PolicyHandler::SendOnAppPermissionsChanged(
    const AppPermissions& permissions, const std::string& policy_app_id) const {
  LOG4CXX_AUTO_TRACE(logger_);
  LOG4CXX_DEBUG(logger_,
                "PolicyHandler::SendOnAppPermissionsChanged for "
                    << policy_app_id);
  ApplicationSharedPtr app =
      application_manager_.application_by_policy_id(policy_app_id);
  if (!app.valid()) {
    LOG4CXX_WARN(logger_, "No app found for policy app id = " << policy_app_id);
    return;
  }
  MessageHelper::SendOnAppPermissionsChangedNotification(
      app->app_id(), permissions, application_manager_);
}

void PolicyHandler::OnPTExchangeNeeded() {
  POLICY_LIB_CHECK_VOID();
  MessageHelper::SendOnStatusUpdate(policy_manager_->ForcePTExchange(),
                                    application_manager_);
}

void PolicyHandler::GetAvailableApps(std::queue<std::string>& apps) {
  LOG4CXX_INFO(logger_, "GetAvailable apps");
  const ApplicationSet& app_list =
      application_manager_.applications().GetData();
  ApplicationSetConstIt iter = app_list.begin();

  for (; app_list.end() != iter; ++iter) {
    LOG4CXX_INFO(logger_, "one more app");
    apps.push((*iter)->policy_app_id());
  }
}

struct SmartObjectToInt {
  int operator ()(const smart_objects::SmartObject& item) const {
    return item.asInt();
  }
};

void PolicyHandler::AddApplication(const std::string& device_id,
                                   const std::string& application_id,
                                   const smart_objects::SmartObject* app_types) {
  POLICY_LIB_CHECK_VOID();
  std::vector<int> hmi_types;
  if (app_types && app_types->asArray()) {
    smart_objects::SmartArray* hmi_list = app_types->asArray();
    std::transform(hmi_list->begin(), hmi_list->end(),
                   std::back_inserter(hmi_types), SmartObjectToInt());
  }
  policy_manager_->AddApplication(device_id, application_id, hmi_types);
}

bool PolicyHandler::CheckHMIType(const std::string& application_id,
                                 mobile_apis::AppHMIType::eType hmi,
                                 const smart_objects::SmartObject* app_types) {
  LOG4CXX_AUTO_TRACE(logger_);
  POLICY_LIB_CHECK(false);
  std::vector<int> policy_hmi_types;
  bool ret = policy_manager_->GetHMITypes(application_id, &policy_hmi_types);

  std::vector<int> additional_hmi_types;
  if (app_types && app_types->asArray()) {
    smart_objects::SmartArray* hmi_list = app_types->asArray();
    std::transform(hmi_list->begin(), hmi_list->end(),
                   std::back_inserter(additional_hmi_types), SmartObjectToInt());
  }
  const std::vector<int>& hmi_types = ret ? policy_hmi_types : additional_hmi_types;
  return std::find(hmi_types.begin(), hmi_types.end(), hmi) != hmi_types.end();
}

void PolicyHandler::AddDevice(const std::string& device_id,
                              const std::string& connection_type) {
  LOG4CXX_AUTO_TRACE(logger_);
  POLICY_LIB_CHECK_VOID();
  policy_manager_->AddDevice(device_id, connection_type);
}

void PolicyHandler::SetDeviceInfo(const std::string& device_id,
                                  const DeviceInfo& device_info) {
  LOG4CXX_AUTO_TRACE(logger_);
  POLICY_LIB_CHECK_VOID();
  policy_manager_->SetDeviceInfo(device_id, device_info);
}

void PolicyHandler::OnAppPermissionConsentInternal(
    const uint32_t connection_key, PermissionConsent& permissions) {
  LOG4CXX_AUTO_TRACE(logger_);
  POLICY_LIB_CHECK_VOID();
  if (connection_key) {
    ApplicationSharedPtr app = application_manager_.application(connection_key);

    if (app.valid()) {
      permissions.policy_app_id = app->policy_app_id();
      DeviceParams device_params = GetDeviceParams(
          app->device(),
          application_manager_.connection_handler().get_session_observer());

      permissions.device_id = device_params.device_mac_address;
    }

    if (!permissions.policy_app_id.empty()) {
      policy_manager_->SetUserConsentForApp(permissions);
    }

    return;
  }

  sync_primitives::AutoLock lock(app_to_device_link_lock_);
  if (!app_to_device_link_.size()) {
    LOG4CXX_WARN(logger_,
                 "There are no applications previously stored for "
                 "setting common permissions.");
    return;
  }

  std::map<std::string, std::string>::const_iterator it =
      app_to_device_link_.begin();
  std::map<std::string, std::string>::const_iterator it_end =
      app_to_device_link_.end();
  for (; it != it_end; ++it) {
    ApplicationSharedPtr app =
        application_manager_.application_by_policy_id(it->first);

    // If list of apps sent to HMI for user consents is not the same as current,
    // permissions should be set only for coincident to registered apps
    if (!app.valid()) {
      LOG4CXX_WARN(logger_,
                   "Invalid pointer to application was passed."
                   "Permissions setting skipped.");
      continue;
    }

    DeviceParams device_params = GetDeviceParams(
        app->device(),
        application_manager_.connection_handler().get_session_observer());

    if (device_params.device_mac_address != it->second) {
      LOG4CXX_WARN(logger_,
                   "Device_id of application is changed."
                   "Permissions setting skipped.");
      continue;
    }

    permissions.policy_app_id = it->first;
    permissions.device_id = it->second;
    policy_manager_->SetUserConsentForApp(permissions);
  }
}

void policy::PolicyHandler::SetDaysAfterEpoch() {
  POLICY_LIB_CHECK_VOID();
  TimevalStruct current_time = date_time::DateTime::getCurrentTime();
  const int kSecondsInDay = 60 * 60 * 24;
  int days_after_epoch = current_time.tv_sec / kSecondsInDay;
  PTUpdatedAt(Counters::DAYS_AFTER_EPOCH, days_after_epoch);
}

#ifdef ENABLE_SECURITY
std::string PolicyHandler::RetrieveCertificate() const {
  POLICY_LIB_CHECK(std::string(""));
  return policy_manager_->RetrieveCertificate();
}
#endif  // ENABLE_SECURITY

void PolicyHandler::OnGetUserFriendlyMessage(
    const std::vector<std::string>& message_codes,
    const std::string& language,
    uint32_t correlation_id) {
  LOG4CXX_AUTO_TRACE(logger_);
  POLICY_LIB_CHECK_VOID();
  std::vector<UserFriendlyMessage> result =
      policy_manager_->GetUserFriendlyMessages(message_codes, language);
  // Send response to HMI with gathered data
  MessageHelper::SendGetUserFriendlyMessageResponse(
      result, correlation_id, application_manager_);
}

void PolicyHandler::OnGetListOfPermissions(const uint32_t connection_key,
                                           const uint32_t correlation_id) {
  LOG4CXX_AUTO_TRACE(logger_);
  POLICY_LIB_CHECK_VOID();
  // If no specific app was passed, get permissions for all currently registered
  // applications
  if (!connection_key) {
    sync_primitives::AutoLock lock(app_to_device_link_lock_);
    LinkAppToDevice linker(app_to_device_link_, application_manager_);
    const ApplicationSet& accessor =
        application_manager_.applications().GetData();
    ApplicationSetConstIt it_app = accessor.begin();
    ApplicationSetConstIt it_app_end = accessor.end();

    // Add all currently registered applications
    std::for_each(it_app, it_app_end, linker);

    PermissionsConsolidator consolidator;
    std::vector<policy::FunctionalGroupPermission> group_permissions;
    std::map<std::string, std::string>::const_iterator it =
        app_to_device_link_.begin();
    for (; it != app_to_device_link_.end(); ++it) {
      policy_manager_->GetUserConsentForApp(
          it->second, it->first, group_permissions);
      consolidator.Consolidate(group_permissions);
    }

    MessageHelper::SendGetListOfPermissionsResponse(
        consolidator.GetConsolidatedPermissions(),
        correlation_id,
        application_manager_);

    return;
  }

  // Single app only
  ApplicationSharedPtr app = application_manager_.application(connection_key);

  if (!app.valid()) {
    LOG4CXX_WARN(logger_,
                 "Connection key '"
                     << connection_key
                     << "' "
                        "not found within registered applications.");
    return;
  }

  DeviceParams device_params = GetDeviceParams(
      app->device(),
      application_manager_.connection_handler().get_session_observer());

  std::vector<FunctionalGroupPermission> group_permissions;
  if (device_params.device_mac_address.empty()) {
    LOG4CXX_WARN(logger_, "Couldn't find device, which hosts application.");
  } else if (!app) {
    LOG4CXX_WARN(logger_, "Couldn't find application to get permissions.");
  } else {
    policy_manager_->GetUserConsentForApp(device_params.device_mac_address,
                                          app->policy_app_id(),
                                          group_permissions);

    MessageHelper::SendGetListOfPermissionsResponse(
        group_permissions, correlation_id, application_manager_);
  }
}

void PolicyHandler::OnGetStatusUpdate(const uint32_t correlation_id) {
  LOG4CXX_AUTO_TRACE(logger_);
  POLICY_LIB_CHECK_VOID();
  MessageHelper::SendGetStatusUpdateResponse(
      policy_manager_->GetPolicyTableStatus(),
      correlation_id,
      application_manager_);
}

void PolicyHandler::OnUpdateStatusChanged(const std::string& status) {
  LOG4CXX_AUTO_TRACE(logger_);
  MessageHelper::SendOnStatusUpdate(status, application_manager_);
}

std::string PolicyHandler::OnCurrentDeviceIdUpdateRequired(
    const std::string& policy_app_id) {
  LOG4CXX_AUTO_TRACE(logger_);
  ApplicationSharedPtr app =
      application_manager_.application_by_policy_id(policy_app_id);

  if (!app.valid()) {
    LOG4CXX_WARN(logger_,
                 "Application with id '"
                     << policy_app_id
                     << "' "
                        "not found within registered applications.");
    return "";
  }
  DeviceParams device_params = GetDeviceParams(
      app->device(),
      application_manager_.connection_handler().get_session_observer());

  return device_params.device_mac_address;
}

std::vector<std::string> PolicyHandler::GetDevicesIds(
    const std::string policy_app_id) {
  return ApplicationManagerImpl::instance()->devices(policy_app_id);
}

void PolicyHandler::OnSystemInfoChanged(const std::string& language) {
  LOG4CXX_AUTO_TRACE(logger_);
  POLICY_LIB_CHECK_VOID();
  policy_manager_->SetSystemLanguage(language);
}

void PolicyHandler::OnGetSystemInfo(const std::string& ccpu_version,
                                    const std::string& wers_country_code,
                                    const std::string& language) {
  LOG4CXX_AUTO_TRACE(logger_);
  POLICY_LIB_CHECK_VOID();
  policy_manager_->SetSystemInfo(ccpu_version, wers_country_code, language);
}

void PolicyHandler::OnSystemInfoUpdateRequired() {
  LOG4CXX_AUTO_TRACE(logger_);
  POLICY_LIB_CHECK_VOID();
  MessageHelper::SendGetSystemInfoRequest(application_manager_);
}

void PolicyHandler::OnVIIsReady() {
  LOG4CXX_AUTO_TRACE(logger_);
  const uint32_t correlation_id =
      application_manager_.GetNextHMICorrelationID();

  std::vector<std::string> params;
  params.push_back(strings::vin);

  MessageHelper::CreateGetVehicleDataRequest(
      correlation_id, params, application_manager_);
}

void PolicyHandler::OnVehicleDataUpdated(
    const smart_objects::SmartObject& message) {
  POLICY_LIB_CHECK_VOID();
}

void PolicyHandler::OnPendingPermissionChange(
    const std::string& policy_app_id) {
  LOG4CXX_DEBUG(logger_,
                "PolicyHandler::OnPendingPermissionChange for "
                    << policy_app_id);
  POLICY_LIB_CHECK_VOID();
  ApplicationSharedPtr app =
      application_manager_.application_by_policy_id(policy_app_id);
  if (!app.valid()) {
    LOG4CXX_WARN(logger_,
                 "No app found for " << policy_app_id << " policy app id.");
    return;
  }

  AppPermissions permissions =
      policy_manager_->GetAppPermissionsChanges(policy_app_id);

  const uint32_t app_id = app->app_id();

  if (permissions.appRevoked) {
    application_manager::MessageHelper::SendOnAppPermissionsChangedNotification(
        app_id, permissions, application_manager_);
    application_manager_.state_controller().SetRegularState(
        app,
        mobile_apis::HMILevel::HMI_NONE,
        mobile_apis::AudioStreamingState::NOT_AUDIBLE,
        true);
    policy_manager_->RemovePendingPermissionChanges(policy_app_id);
    return;
  }

  mobile_apis::HMILevel::eType app_hmi_level = app->hmi_level();

  switch (app_hmi_level) {
    case mobile_apis::HMILevel::eType::HMI_FULL:
    case mobile_apis::HMILevel::eType::HMI_LIMITED: {
      if (permissions.appPermissionsConsentNeeded) {
        MessageHelper::SendOnAppPermissionsChangedNotification(
            app->app_id(), permissions, application_manager_);

        policy_manager_->RemovePendingPermissionChanges(policy_app_id);
        // "Break" statement has to be here to continue processing in case of
        // there is another "true" flag in permissions struct
        break;
      }
    }
    case mobile_apis::HMILevel::eType::HMI_BACKGROUND: {
      if (permissions.isAppPermissionsRevoked) {
        MessageHelper::SendOnAppPermissionsChangedNotification(
            app->app_id(), permissions, application_manager_);

        policy_manager_->RemovePendingPermissionChanges(policy_app_id);
      }
      break;
    }
    default:
      break;
  }

  if (permissions.appUnauthorized) {
    if (mobile_apis::HMILevel::HMI_FULL == app_hmi_level ||
        mobile_apis::HMILevel::HMI_LIMITED == app_hmi_level) {
      MessageHelper::SendOnAppPermissionsChangedNotification(
          app->app_id(), permissions, application_manager_);
    }
    application_manager_.ManageMobileCommand(
        MessageHelper::GetOnAppInterfaceUnregisteredNotificationToMobile(
            app->app_id(),
            mobile_api::AppInterfaceUnregisteredReason::APP_UNAUTHORIZED),
        commands::Command::ORIGIN_SDL);

    application_manager_.OnAppUnauthorized(app->app_id());

    policy_manager_->RemovePendingPermissionChanges(policy_app_id);
  }

  if (permissions.requestTypeChanged) {
    MessageHelper::SendOnAppPermissionsChangedNotification(
        app->app_id(), permissions, application_manager_);
    policy_manager_->RemovePendingPermissionChanges(policy_app_id);
  }
}

bool PolicyHandler::SendMessageToSDK(const BinaryMessage& pt_string,
                                     const std::string& url) {
  LOG4CXX_AUTO_TRACE(logger_);
  POLICY_LIB_CHECK(false);

<<<<<<< HEAD
  uint32_t app_id = GetAppIdForSending();

  ApplicationSharedPtr app = application_manager_.application(app_id);

  if (!app.valid()) {
    LOG4CXX_WARN(logger_,
                 "There is no registered application with "
                 "connection key '"
                     << app_id << "'");
=======
  ApplicationSharedPtr app;
  uint32_t app_id = 0;
  if (last_used_app_ids_.empty()) {
    LOG4CXX_WARN(logger_, "last_used_app_ids_ is empty");
#ifdef SDL_REMOTE_CONTROL
    app = ApplicationManagerImpl::instance()->active_application();
    if (!app) {
      ApplicationManagerImpl::ApplicationListAccessor accessor;
      if (!accessor.Empty()) {
        app = *(accessor.begin());
      }
    }
    if (!app) {
      LOG4CXX_DEBUG(logger_, "No registered application was found.");
      return false;
    } else {
      app_id = app->app_id();
    }
#else
      return false;
#endif
  } else {
    app_id = last_used_app_ids_.back();

    app = ApplicationManagerImpl::instance()->application(app_id);
  }

  if (!app) {
    LOG4CXX_WARN(logger_, "There is no registered application with "
                 "connection key '" << app_id << "'");
>>>>>>> d228ddc1
    return false;
  }

  const std::string& mobile_app_id = app->policy_app_id();
  if (mobile_app_id.empty()) {
    LOG4CXX_WARN(logger_,
                 "Application with connection key '"
                     << app_id << "'"
                                  " has no application id.");
    return false;
  }

  LOG4CXX_DEBUG(logger_,
                "Update url is " << url << " for application "
                                           "with connection key " << app_id);

  MessageHelper::SendPolicySnapshotNotification(
      app_id, pt_string, url, application_manager_);

  return true;
}

bool PolicyHandler::ReceiveMessageFromSDK(const std::string& file,
                                          const BinaryMessage& pt_string) {
  POLICY_LIB_CHECK(false);

  bool ret = policy_manager_->LoadPT(file, pt_string);
  LOG4CXX_INFO(logger_, "Policy table is saved: " << std::boolalpha << ret);
  if (ret) {
    LOG4CXX_INFO(logger_, "PTU was successful.");
    policy_manager_->CleanupUnpairedDevices();
    int32_t correlation_id = application_manager_.GetNextHMICorrelationID();

    SetDaysAfterEpoch();

    event_observer_->subscribe_on_event(
#ifdef HMI_DBUS_API
        hmi_apis::FunctionID::VehicleInfo_GetOdometer, correlation_id
#else
        hmi_apis::FunctionID::VehicleInfo_GetVehicleData, correlation_id
#endif
        );
    std::vector<std::string> vehicle_data_args;
    vehicle_data_args.push_back(strings::odometer);
    MessageHelper::CreateGetVehicleDataRequest(
        correlation_id, vehicle_data_args, application_manager_);
  } else {
    LOG4CXX_WARN(logger_, "Exchange wasn't successful, trying another one.");
    OnPTExchangeNeeded();
  }
  return ret;
}

bool PolicyHandler::UnloadPolicyLibrary() {
  LOG4CXX_AUTO_TRACE(logger_);
  LOG4CXX_DEBUG(logger_, "policy_manager_ = " << policy_manager_);
  bool ret = true;
  AsyncRunner::Stop();
  sync_primitives::AutoWriteLock lock(policy_manager_lock_);
  if (policy_manager_) {
    policy_manager_.reset();
  }
  if (dl_handle_) {
    ret = (dlclose(dl_handle_) == 0);
    dl_handle_ = 0;
  }
  LOG4CXX_TRACE(logger_, "exit");
  return ret;
}

void PolicyHandler::OnAllowSDLFunctionalityNotification(
    bool is_allowed, const std::string& device_mac) {
  LOG4CXX_AUTO_TRACE(logger_);
  POLICY_LIB_CHECK_VOID();
  using namespace mobile_apis;
  // Device ids, need to be changed
  std::vector<std::string> device_macs;
  const bool device_specific = !device_mac.empty();
  // Common devices consents change
  connection_handler::ConnectionHandler& connection_handler =
      application_manager_.connection_handler();
  if (!device_specific) {
    connection_handler.GetConnectedDevicesMAC(device_macs);
  } else {
    device_macs.push_back(device_mac);
  }

  std::vector<std::string>::const_iterator it_ids = device_macs.begin();
  std::vector<std::string>::const_iterator it_ids_end = device_macs.end();
  for (; it_ids != it_ids_end; ++it_ids) {
    const std::string device_id = *it_ids;

    if (kDefaultDeviceMacAddress == device_id) {
      LOG4CXX_WARN(logger_, "Device with id " << device_id << " wasn't found.");
      return;
    }
    policy_manager_->SetUserConsentForDevice(device_id, is_allowed);
    uint32_t device_handle = 0;
    if (!connection_handler.GetDeviceID(device_mac, &device_handle)) {
      LOG4CXX_WARN(logger_,
                   "Device hadle with mac " << device_mac << " wasn't found.");
    }
  }

  // Case, when specific device was changed
  if (device_specific) {
    uint32_t device_handle = 0;
    if (!connection_handler.GetDeviceID(device_mac, &device_handle)) {
      LOG4CXX_WARN(logger_,
                   "Device hadle with mac " << device_mac << " wasn't found.");
    }
    DeviceHandles::iterator it = std::find(pending_device_handles_.begin(),
                                           pending_device_handles_.end(),
                                           device_handle);
    // If consent done from HMI menu
    if (it == pending_device_handles_.end()) {
      return;
    }

    pending_device_handles_.erase(it);
  }
}

void PolicyHandler::OnIgnitionCycleOver() {
  LOG4CXX_AUTO_TRACE(logger_);
  POLICY_LIB_CHECK_VOID();
  policy_manager_->IncrementIgnitionCycles();
}

void PolicyHandler::OnActivateApp(uint32_t connection_key,
                                  uint32_t correlation_id) {
  LOG4CXX_AUTO_TRACE(logger_);
  POLICY_LIB_CHECK_VOID();
  ApplicationSharedPtr app = application_manager_.application(connection_key);
  if (!app.valid()) {
    LOG4CXX_WARN(logger_, "Activated App failed: no app found.");
    return;
  }
  std::string policy_app_id = app->policy_app_id();

  AppPermissions permissions(policy_app_id);

  sync_primitives::AutoReadLock lock(policy_manager_lock_);
  if (!policy_manager_) {
    LOG4CXX_DEBUG(logger_, "The shared library of policy is not loaded");
    if (!PolicyEnabled()) {
      permissions.isSDLAllowed = true;
    }
  } else {
    permissions = policy_manager_->GetAppPermissionsChanges(policy_app_id);

    permissions.isSDLAllowed = true;
    policy_manager_->RemovePendingPermissionChanges(policy_app_id);
  }
  // If application is revoked it should not be activated
  // In this case we need to activate application
  if (false == permissions.appRevoked && true == permissions.isSDLAllowed) {
    LOG4CXX_INFO(logger_, "Application will be activated");
    if (application_manager_.ActivateApplication(app)) {
      last_activated_app_id_ = 0;
    }
  } else {
    LOG4CXX_WARN(logger_, "Application should not be activated");
  }

  MessageHelper::SendSDLActivateAppResponse(
      permissions, correlation_id, application_manager_);
}

void PolicyHandler::KmsChanged(int kilometers) {
  LOG4CXX_DEBUG(logger_,
                "PolicyHandler::KmsChanged " << kilometers << " kilometers");
  POLICY_LIB_CHECK_VOID();
  policy_manager_->KmsChanged(kilometers);
}

void PolicyHandler::PTExchangeAtUserRequest(uint32_t correlation_id) {
  LOG4CXX_TRACE(logger_, "PT exchange at user request");
  POLICY_LIB_CHECK_VOID();
  std::string update_status = policy_manager_->ForcePTExchange();
  MessageHelper::SendUpdateSDLResponse(
      update_status, correlation_id, application_manager_);
}

void PolicyHandler::OnPermissionsUpdated(const std::string& device_id,
                                         const std::string& policy_app_id,
                                         const Permissions& permissions,
                                         const HMILevel& default_hmi) {
  LOG4CXX_AUTO_TRACE(logger_);
  OnPermissionsUpdated(device_id, policy_app_id, permissions);

<<<<<<< HEAD
  ApplicationSharedPtr app =
      application_manager_.application_by_policy_id(policy_app_id);
=======
  ApplicationSharedPtr app = ApplicationManagerImpl::instance()->application(
      device_id, policy_app_id);
>>>>>>> d228ddc1
  if (!app.valid()) {
    LOG4CXX_WARN(
        logger_,
        "Connection_key not found for application_id:" << policy_app_id);
    return;
  }

  // The application currently not running (i.e. in NONE) should change HMI
  // level to default
  mobile_apis::HMILevel::eType current_hmi_level = app->hmi_level();
  mobile_apis::HMILevel::eType hmi_level =
      MessageHelper::StringToHMILevel(default_hmi);

  if (mobile_apis::HMILevel::INVALID_ENUM == hmi_level) {
    LOG4CXX_WARN(logger_,
                 "Couldn't convert default hmi level " << default_hmi
                                                       << " to enum.");
    return;
  }
  if (current_hmi_level == hmi_level) {
    LOG4CXX_DEBUG(logger_, "Application already in default hmi state.");
    return;
  }
  switch (current_hmi_level) {
    case mobile_apis::HMILevel::HMI_NONE: {
      LOG4CXX_INFO(logger_,
                   "Changing hmi level of application "
                       << policy_app_id << " to default hmi level "
                       << default_hmi);

      if (hmi_level == mobile_apis::HMILevel::HMI_FULL) {
        application_manager_.state_controller().SetRegularState(
            app, hmi_level, true);
      } else {
        application_manager_.state_controller().SetRegularState(
            app, hmi_level, false);
      }
      break;
    }
    default:
      LOG4CXX_WARN(logger_,
                   "Application " << policy_app_id
                                  << " is running."
                                     "HMI level won't be changed.");
      break;
  }
}

void PolicyHandler::OnPermissionsUpdated(const std::string& device_id,
                                         const std::string& policy_app_id,
                                         const Permissions& permissions) {
  LOG4CXX_AUTO_TRACE(logger_);
<<<<<<< HEAD
  ApplicationSharedPtr app =
      application_manager_.application_by_policy_id(policy_app_id);
=======
  ApplicationSharedPtr app = ApplicationManagerImpl::instance()->application(
      device_id, policy_app_id);
>>>>>>> d228ddc1
  if (!app.valid()) {
    LOG4CXX_WARN(
        logger_,
        "Connection_key not found for application_id:" << policy_app_id);
    return;
  }

  MessageHelper::SendOnPermissionsChangeNotification(
      app->app_id(), permissions, application_manager_);

  LOG4CXX_DEBUG(logger_,
                "Notification sent for application_id:"
                    << policy_app_id << " and connection_key "
                    << app->app_id());
}

bool PolicyHandler::SaveSnapshot(const BinaryMessage& pt_string,
                                 std::string& snap_path) {
  const std::string& policy_snapshot_file_name =
      settings_.policies_snapshot_file_name();
  const std::string& system_files_path = settings_.system_files_path();
  snap_path = system_files_path + '/' + policy_snapshot_file_name;

  bool result = false;
  if (file_system::CreateDirectoryRecursively(system_files_path)) {
    result = file_system::WriteBinaryFile(snap_path, pt_string);
  }

  if (!result) {
    LOG4CXX_ERROR(logger_, "Failed to write snapshot file to " << snap_path);
  }

  return result;
}

void PolicyHandler::OnSnapshotCreated(const BinaryMessage& pt_string) {
  LOG4CXX_AUTO_TRACE(logger_);
  POLICY_LIB_CHECK_VOID();
#ifdef EXTENDED_POLICY
  std::string policy_snapshot_full_path;
  if (!SaveSnapshot(pt_string, policy_snapshot_full_path)) {
    LOG4CXX_ERROR(logger_, "Snapshot processing skipped.");
    return;
  }
  MessageHelper::SendPolicyUpdate(policy_snapshot_full_path,
                                  policy_manager_->TimeoutExchange(),
                                  policy_manager_->RetrySequenceDelaysSeconds(),
                                  application_manager_);
#else
  EndpointUrls urls;
  policy_manager_->GetServiceUrls("0x07", urls);

  if (urls.empty()) {
    LOG4CXX_ERROR(logger_, "Service URLs are empty! NOT sending PT to mobile!");
    return;
  }
  SendMessageToSDK(pt_string, urls.front().url.front());
#endif
  // reset update required false
  OnUpdateRequestSentToMobile();
}

bool PolicyHandler::GetPriority(const std::string& policy_app_id,
                                std::string* priority) const {
  POLICY_LIB_CHECK(false);
  return policy_manager_->GetPriority(policy_app_id, priority);
}

void PolicyHandler::CheckPermissions(const ApplicationSharedPtr app,
                                     const PTString& rpc,
                                     const RPCParams& rpc_params,
                                     CheckPermissionResult& result) {
  POLICY_LIB_CHECK_VOID();
  const std::string hmi_level = MessageHelper::StringifiedHMILevel(app->hmi_level());
  const std::string device_id = MessageHelper::GetDeviceMacAddressForHandle(app->device());
  LOG4CXX_INFO(
    logger_,
    "Checking permissions for  " << app->mobile_app_id()  <<
    " in " << hmi_level <<
    " on device " << device_id <<
    " rpc " << rpc);
  policy_manager_->CheckPermissions(device_id, app->mobile_app_id(), hmi_level,
                                    rpc, rpc_params, result);
}

uint32_t PolicyHandler::GetNotificationsNumber(
    const std::string& priority) const {
  POLICY_LIB_CHECK(0);
  return policy_manager_->GetNotificationsNumber(priority);
}

DeviceConsent PolicyHandler::GetUserConsentForDevice(
    const std::string& device_id) const {
  POLICY_LIB_CHECK(kDeviceDisallowed);
  return policy_manager_->GetUserConsentForDevice(device_id);
}

bool PolicyHandler::GetDefaultHmi(const std::string& policy_app_id,
                                  std::string* default_hmi) const {
  POLICY_LIB_CHECK(false);
  return policy_manager_->GetDefaultHmi(policy_app_id, default_hmi);
}

bool PolicyHandler::GetInitialAppData(const std::string& application_id,
                                      StringArray* nicknames,
                                      StringArray* app_hmi_types) {
  POLICY_LIB_CHECK(false);
  return policy_manager_->GetInitialAppData(
      application_id, nicknames, app_hmi_types);
}

void PolicyHandler::GetServiceUrls(const std::string& service_type,
                                   EndpointUrls& end_points) {
  POLICY_LIB_CHECK_VOID();
  policy_manager_->GetServiceUrls(service_type, end_points);
}

std::string PolicyHandler::GetLockScreenIconUrl() const {
  POLICY_LIB_CHECK(std::string(""));
  return policy_manager_->GetLockScreenIconUrl();
}

void PolicyHandler::ResetRetrySequence() {
  POLICY_LIB_CHECK_VOID();
  policy_manager_->ResetRetrySequence();
}

uint32_t PolicyHandler::NextRetryTimeout() {
  POLICY_LIB_CHECK(0);
  return policy_manager_->NextRetryTimeout();
}

int PolicyHandler::TimeoutExchange() {
  POLICY_LIB_CHECK(0);
  return policy_manager_->TimeoutExchange();
}

void PolicyHandler::OnExceededTimeout() {
  POLICY_LIB_CHECK_VOID();
  policy_manager_->OnExceededTimeout();
}

void PolicyHandler::OnSystemReady() {
  POLICY_LIB_CHECK_VOID();
  policy_manager_->OnSystemReady();
}

void PolicyHandler::PTUpdatedAt(Counters counter, int value) {
  POLICY_LIB_CHECK_VOID();
  policy_manager_->PTUpdatedAt(counter, value);
}

void PolicyHandler::add_listener(PolicyHandlerObserver* listener) {
  if (NULL == listener) {
    return;
  }
  sync_primitives::AutoLock lock(listeners_lock_);
  listeners_.push_back(listener);
}

void PolicyHandler::remove_listener(PolicyHandlerObserver* listener) {
  if (NULL == listener) {
    return;
  }
  sync_primitives::AutoLock lock(listeners_lock_);
  listeners_.remove(listener);
}

utils::SharedPtr<usage_statistics::StatisticsManager>
PolicyHandler::GetStatisticManager() const {
  return statistic_manager_impl_;
}

void PolicyHandler::AddStatisticsInfo(int type) {
  POLICY_LIB_CHECK_VOID();
  switch (static_cast<hmi_apis::Common_StatisticsType::eType>(type)) {
    case hmi_apis::Common_StatisticsType::iAPP_BUFFER_FULL: {
      usage_statistics::GlobalCounter count_of_iap_buffer_full(
          GetStatisticManager(), usage_statistics::IAP_BUFFER_FULL);
      ++count_of_iap_buffer_full;
      break;
    }
    default: { LOG4CXX_WARN(logger_, "Type of statistics is unknown"); }
  }
}

void PolicyHandler::OnSystemError(int code) {
  POLICY_LIB_CHECK_VOID();
  switch (static_cast<hmi_apis::Common_SystemError::eType>(code)) {
    case hmi_apis::Common_SystemError::SYNC_REBOOTED: {
      usage_statistics::GlobalCounter count_of_sync_reboots(
          GetStatisticManager(), usage_statistics::SYNC_REBOOTS);
      ++count_of_sync_reboots;
      break;
    }
    case hmi_apis::Common_SystemError::SYNC_OUT_OF_MEMMORY: {
      usage_statistics::GlobalCounter count_sync_out_of_memory(
          GetStatisticManager(), usage_statistics::SYNC_OUT_OF_MEMORY);
      ++count_sync_out_of_memory;
      break;
    }
    default: { LOG4CXX_WARN(logger_, "System error is unknown"); }
  }
}

custom_str::CustomString PolicyHandler::GetAppName(
    const std::string& policy_app_id) {
  ApplicationSharedPtr app =
      application_manager_.application_by_policy_id(policy_app_id);

  if (!app.valid()) {
    LOG4CXX_WARN(
        logger_,
        "Connection_key not found for application_id:" << policy_app_id);
    return custom_str::CustomString("");
  }
  return app->name();
}

void PolicyHandler::OnUpdateHMIAppType(
    std::map<std::string, StringArray> app_hmi_types) {
  LOG4CXX_AUTO_TRACE(logger_);
  sync_primitives::AutoLock lock(listeners_lock_);
  HandlersCollection::const_iterator it = listeners_.begin();
  for (; it != listeners_.end(); ++it) {
    (*it)->OnUpdateHMIAppType(app_hmi_types);
  }
}

void PolicyHandler::OnUpdateHMILevel(const std::string& device_id,
                                     const std::string& policy_app_id,
                                     const std::string& hmi_level) {
  LOG4CXX_AUTO_TRACE(logger_);
  ApplicationSharedPtr app = ApplicationManagerImpl::instance()->application(
      device_id, policy_app_id);
  if (!app) {
    LOG4CXX_WARN(
        logger_,
        "Could not find application: " << device_id << " - " << policy_app_id);
    return;
  }
  mobile_apis::HMILevel::eType level = MessageHelper::StringToHMILevel(hmi_level);
  if (mobile_apis::HMILevel::INVALID_ENUM == level) {
    LOG4CXX_WARN(logger_, "Couldn't convert default hmi level "
                 << hmi_level << " to enum.");
    return;
  }
  UpdateHMILevel(app, level);
}

void PolicyHandler::OnCertificateUpdated(const std::string& certificate_data) {
  LOG4CXX_AUTO_TRACE(logger_);
  sync_primitives::AutoLock lock(listeners_lock_);
  HandlersCollection::const_iterator it = listeners_.begin();
  for (; it != listeners_.end(); ++it) {
    PolicyHandlerObserver* observer = *it;
    observer->OnCertificateUpdated(certificate_data);
  }
}

bool PolicyHandler::CanUpdate() {
  return 0 != GetAppIdForSending();
}

void PolicyHandler::RemoveDevice(const std::string& device_id) {
  LOG4CXX_AUTO_TRACE(logger_);
  POLICY_LIB_CHECK_VOID();

  policy_manager_->MarkUnpairedDevice(device_id);
}

bool PolicyHandler::IsApplicationRevoked(const std::string& app_id) {
  LOG4CXX_AUTO_TRACE(logger_);
  POLICY_LIB_CHECK(false);

  return policy_manager_->IsApplicationRevoked(app_id);
}

void PolicyHandler::OnUpdateRequestSentToMobile() {
  LOG4CXX_AUTO_TRACE(logger_);
  POLICY_LIB_CHECK_VOID();
  policy_manager_->OnUpdateStarted();
}

bool PolicyHandler::CheckKeepContext(const std::string& policy_app_id) const {
  POLICY_LIB_CHECK(false);
  return policy_manager_->CanAppKeepContext(policy_app_id);
}

bool PolicyHandler::CheckStealFocus(const std::string& policy_app_id) const {
  POLICY_LIB_CHECK(false);
  return policy_manager_->CanAppStealFocus(policy_app_id);
}

bool PolicyHandler::CheckSystemAction(
    mobile_apis::SystemAction::eType system_action,
    const std::string& policy_app_id) const {
  using namespace mobile_apis;
  LOG4CXX_AUTO_TRACE(logger_);
  switch (system_action) {
    case SystemAction::STEAL_FOCUS:
      return CheckStealFocus(policy_app_id);
    case SystemAction::KEEP_CONTEXT:
      return CheckKeepContext(policy_app_id);
    case SystemAction::DEFAULT_ACTION:
      return true;
    default:
      break;
  }
  LOG4CXX_DEBUG(logger_, "Unknown system action");
  return false;
}

uint32_t PolicyHandler::HeartBeatTimeout(const std::string& app_id) const {
  POLICY_LIB_CHECK(0);
  return policy_manager_->HeartBeatTimeout(app_id);
}

const std::string PolicyHandler::RemoteAppsUrl() const {
  const std::string default_url;
  POLICY_LIB_CHECK(default_url);
  EndpointUrls endpoints;
  policy_manager_->GetServiceUrls("queryAppsUrl", endpoints);
  if (endpoints.empty() || endpoints[0].url.empty()) {
    return default_url;
  }

  return endpoints[0].url[0];
}

void policy::PolicyHandler::OnAppsSearchStarted() {
  POLICY_LIB_CHECK();
  policy_manager_->OnAppsSearchStarted();
}

void PolicyHandler::OnAppsSearchCompleted() {
  POLICY_LIB_CHECK();
  policy_manager_->OnAppsSearchCompleted();
}

void PolicyHandler::OnAppRegisteredOnMobile(connection_handler::DeviceHandle device_handle,
    const std::string& application_id) {
  POLICY_LIB_CHECK_VOID();
  std::string mac = MessageHelper::GetDeviceMacAddressForHandle(device_handle);
  policy_manager_->OnAppRegisteredOnMobile(mac, application_id);
}

bool PolicyHandler::IsRequestTypeAllowed(
    const std::string& policy_app_id,
    mobile_apis::RequestType::eType type) const {
  POLICY_LIB_CHECK(false);
  using namespace mobile_apis;

  std::string stringified_type = RequestTypeToString(type);
  if (stringified_type.empty()) {
    LOG4CXX_ERROR(logger_, "Unknown request type.");
    return false;
  }

  std::vector<std::string> request_types =
      policy_manager_->GetAppRequestTypes(policy_app_id);

  // If no request types are assigned to app - any is allowed
  if (request_types.empty()) {
    return true;
  }

  std::vector<std::string>::const_iterator it =
      std::find(request_types.begin(), request_types.end(), stringified_type);
  return request_types.end() != it;
}

const std::vector<std::string> PolicyHandler::GetAppRequestTypes(
    const std::string& policy_app_id) const {
  POLICY_LIB_CHECK(std::vector<std::string>());
  return policy_manager_->GetAppRequestTypes(policy_app_id);
}

const VehicleInfo policy::PolicyHandler::GetVehicleInfo() const {
  POLICY_LIB_CHECK(VehicleInfo());
  return policy_manager_->GetVehicleInfo();
}

void PolicyHandler::Increment(usage_statistics::GlobalCounterId type) {
  POLICY_LIB_CHECK();
  policy_manager_->Increment(type);
}

void PolicyHandler::Increment(const std::string& app_id,
                              usage_statistics::AppCounterId type) {
  POLICY_LIB_CHECK();
  policy_manager_->Increment(app_id, type);
}

void PolicyHandler::Set(const std::string& app_id,
                        usage_statistics::AppInfoId type,
                        const std::string& value) {
  POLICY_LIB_CHECK();
  policy_manager_->Set(app_id, type, value);
}

void PolicyHandler::Add(const std::string& app_id,
                        usage_statistics::AppStopwatchId type,
                        int32_t timespan_seconds) {
  POLICY_LIB_CHECK();
  policy_manager_->Add(app_id, type, timespan_seconds);
}

<<<<<<< HEAD
=======
void PolicyHandler::UpdateHMILevel(ApplicationSharedPtr app,
                                   mobile_apis::HMILevel::eType level) {
  LOG4CXX_AUTO_TRACE(logger_);
  if (app->hmi_level() == mobile_apis::HMILevel::HMI_NONE) {
    // If default is FULL, send request to HMI. Notification to mobile will be
    // sent on response receiving.
    if (mobile_apis::HMILevel::HMI_FULL == level) {
        MessageHelper::SendActivateAppToHMI(app->app_id());
    } else {
      LOG4CXX_INFO(logger_, "Changing hmi level of application "
                             << app->app_id()
                             << " to default hmi level " << level);
      // Set application hmi level
      ApplicationManagerImpl::instance()->ChangeAppsHMILevel(app->app_id(),
                                                             level);
      // If hmi Level is full, it will be seted after ActivateApp response
      MessageHelper::SendHMIStatusNotification(*app);
    }
  }
}

#ifdef SDL_REMOTE_CONTROL
namespace {
application_manager::TypeAccess ConvertTypeAccess(
    policy::TypeAccess access) {
  application_manager::TypeAccess converted;
  switch (access) {
    case policy::TypeAccess::kAllowed:
      converted = application_manager::TypeAccess::kAllowed;
      break;
    case policy::TypeAccess::kManual:
      converted = application_manager::TypeAccess::kManual;
      break;
    case policy::TypeAccess::kDisallowed:
      converted = application_manager::TypeAccess::kDisallowed;
      break;
    default:
      converted = application_manager::TypeAccess::kNone;
  }
  return converted;
}
}  // namespace

application_manager::TypeAccess PolicyHandler::CheckAccess(
    const PTString& device_id, const PTString& app_id,
    const application_manager::SeatLocation& zone,
    const PTString& module, const std::string& rpc,
    const std::vector<PTString>& params) {
  POLICY_LIB_CHECK(application_manager::TypeAccess::kNone);
  policy::SeatLocation policy_zone = {zone.col, zone.row, zone.level};
  policy::TypeAccess access = policy_manager_->CheckAccess(device_id,
                                                           app_id, policy_zone,
                                                           module, rpc, params);
  return ConvertTypeAccess(access);
}

bool PolicyHandler::CheckModule(const PTString& app_id,
                                const PTString& module) {
  POLICY_LIB_CHECK(false);
  return policy_manager_->CheckModule(app_id, module);
}

void PolicyHandler::SetAccess(const PTString& device_id,
                              const PTString& app_id,
                              const application_manager::SeatLocation& zone,
                              const PTString& module,
                              bool allowed) {
  POLICY_LIB_CHECK_VOID();
  policy::SeatLocation policy_zone = {zone.col, zone.row, zone.level};
  policy_manager_->SetAccess(device_id, app_id, policy_zone, module, allowed);
}

void PolicyHandler::ResetAccess(const PTString& device_id,
                                const PTString& app_id) {
  POLICY_LIB_CHECK_VOID();
  policy_manager_->ResetAccess(device_id, app_id);
}

void PolicyHandler::ResetAccess(const application_manager::SeatLocation& zone,
                                const std::string& module) {
  POLICY_LIB_CHECK_VOID();
  policy::SeatLocation policy_zone  = {zone.col, zone.row, zone.level};
  policy_manager_->ResetAccess(policy_zone, module);
}

void PolicyHandler::SetPrimaryDevice(const PTString& dev_id) {
  POLICY_LIB_CHECK_VOID();
  PTString old_dev_id = policy_manager_->PrimaryDevice();
  if (dev_id == old_dev_id) {
    LOG4CXX_INFO(logger_, "Driver's device has not changed.");
    return;
  }
  policy_manager_->SetPrimaryDevice(dev_id);

  connection_handler::DeviceHandle old_device_handle;
    ApplicationManagerImpl::instance()->connection_handler()
        ->GetDeviceID(old_dev_id, &old_device_handle);

  connection_handler::DeviceHandle device_handle;
  ApplicationManagerImpl::instance()->connection_handler()
      ->GetDeviceID(dev_id, &device_handle);

  LOG4CXX_DEBUG(
      logger_,
      "Old: " << old_dev_id << "(" << old_device_handle << ")" <<
      "New: " << dev_id << "(" << device_handle << ")");
  std::map<connection_handler::DeviceHandle, PTString> devices;
  devices[device_handle] = dev_id;
  devices[old_device_handle] = old_dev_id;
  ApplicationManagerImpl::ApplicationListAccessor accessor;
  for (ApplicationManagerImpl::ApplictionSetConstIt i = accessor.begin();
      i != accessor.end(); ++i) {
    const ApplicationSharedPtr app = *i;
    LOG4CXX_DEBUG(logger_,
                  "Item: " << app->device() << " - " << app->mobile_app_id());
    if (devices.find(app->device()) != devices.end()) {
      LOG4CXX_DEBUG(
          logger_,
          "Send notify " << app->device() << " - " << app->mobile_app_id());
      policy_manager_->OnChangedPrimaryDevice(devices[app->device()], app->mobile_app_id());
    }
  }
}

void PolicyHandler::ResetPrimaryDevice() {
  POLICY_LIB_CHECK_VOID();
  PTString old_dev_id = policy_manager_->PrimaryDevice();
  policy_manager_->ResetPrimaryDevice();

  connection_handler::DeviceHandle old_device_handle;
  ApplicationManagerImpl::instance()->connection_handler()
      ->GetDeviceID(old_dev_id, &old_device_handle);

  LOG4CXX_DEBUG(
        logger_,
        "Old: " << old_dev_id << "(" << old_device_handle << ")");

  ApplicationManagerImpl::ApplicationListAccessor accessor;
  for (ApplicationManagerImpl::ApplictionSetConstIt i = accessor.begin();
      i != accessor.end(); ++i) {
    const ApplicationSharedPtr app = *i;
    LOG4CXX_DEBUG(logger_,
                  "Item: " << app->device() << " - " << app->mobile_app_id());
    if (app->device() == old_device_handle) {
      LOG4CXX_DEBUG(
          logger_,
          "Send notify " << app->device() << " - " << app->mobile_app_id());
      policy_manager_->OnChangedPrimaryDevice(old_dev_id, app->mobile_app_id());
    }
  }
}

uint32_t PolicyHandler::PrimaryDevice() const {
  POLICY_LIB_CHECK(0);
  PTString device_id = policy_manager_->PrimaryDevice();
  connection_handler::DeviceHandle device_handle;
  if (ApplicationManagerImpl::instance()->connection_handler()
        ->GetDeviceID(device_id, &device_handle)) {
    return device_handle;
  } else {
    return 0;
  }
}

void PolicyHandler::SetDeviceZone(const std::string& device_id,
                                  const application_manager::SeatLocation& zone) {
  POLICY_LIB_CHECK_VOID();
  policy::SeatLocation policy_zone = { zone.col, zone.row, zone.level,
      zone.colspan, zone.rowspan, zone.levelspan };
  policy_manager_->SetDeviceZone(device_id, policy_zone);

  connection_handler::DeviceHandle device_handle;
  ApplicationManagerImpl::instance()->connection_handler()
      ->GetDeviceID(device_id, &device_handle);

  ApplicationManagerImpl::ApplicationListAccessor accessor;
  for (ApplicationManagerImpl::ApplictionSetConstIt i = accessor.begin();
      i != accessor.end(); ++i) {
    const ApplicationSharedPtr app = *i;
    LOG4CXX_DEBUG(logger_,
                  "Item: " << app->device() << " - " << app->mobile_app_id());
    if (app->device() == device_handle) {
      LOG4CXX_DEBUG(
          logger_,
          "Send notify " << app->device() << " - " << app->mobile_app_id());
      policy_manager_->OnChangedDeviceZone(device_id, app->mobile_app_id());
    }
  }
}

const application_manager::SeatLocationPtr PolicyHandler::GetDeviceZone(
    const std::string& device_id) const {
  POLICY_LIB_CHECK(application_manager::SeatLocationPtr());
  policy::SeatLocation policy_zone;
  if (policy_manager_->GetDeviceZone(device_id, &policy_zone)) {
    application_manager::SeatLocationPtr zone =
        new application_manager::SeatLocation();
    zone->col = policy_zone.col;
    zone->row = policy_zone.row;
    zone->level = policy_zone.level;
    zone->colspan = policy_zone.colspan;
    zone->rowspan = policy_zone.rowspan;
    zone->levelspan = policy_zone.levelspan;
    return zone;
  }
  return application_manager::SeatLocationPtr();
}

void PolicyHandler::SetRemoteControl(bool enabled) {
  POLICY_LIB_CHECK_VOID();
  policy_manager_->SetRemoteControl(enabled);

  OnRemoteAllowedChanged(enabled);
}

bool PolicyHandler::GetRemoteControl() const {
  POLICY_LIB_CHECK(false);
  return policy_manager_->GetRemoteControl();
}

void PolicyHandler::OnRemoteAllowedChanged(bool /*new_consent*/) {
  POLICY_LIB_CHECK_VOID();
  connection_handler::DeviceHandle device_handle = PrimaryDevice();

  ApplicationManagerImpl::ApplicationListAccessor accessor;
  for (ApplicationManagerImpl::ApplictionSetConstIt i = accessor.begin();
      i != accessor.end(); ++i) {
    const ApplicationSharedPtr app = *i;
    LOG4CXX_DEBUG(logger_,
                  "Item: " << app->device() << " - " << app->mobile_app_id());
    if (app->device() != device_handle) {
      LOG4CXX_DEBUG(
          logger_,
          "Send notify " << app->device() << " - " << app->mobile_app_id());
      std::string mac = MessageHelper::GetDeviceMacAddressForHandle(app->device());
      policy_manager_->OnChangedRemoteControl(mac, app->mobile_app_id());
    }
  }
}

void PolicyHandler::OnRemoteAppPermissionsChanged(const std::string& device_id,
      const std::string& application_id) {
  POLICY_LIB_CHECK_VOID();
  policy_manager_->SendAppPermissionsChanged(device_id, application_id);
}

void PolicyHandler::OnUpdateHMIStatus(const std::string& device_id,
                                      const std::string& policy_app_id,
                                      const std::string& hmi_level) {
  LOG4CXX_AUTO_TRACE(logger_);
  ApplicationSharedPtr app = ApplicationManagerImpl::instance()->application(
      device_id, policy_app_id);
  if (!app) {
    LOG4CXX_WARN(
        logger_,
        "Could not find application: " << device_id << " - " << policy_app_id);
    return;
  }
  mobile_apis::HMILevel::eType level = MessageHelper::StringToHMILevel(hmi_level);
  if (mobile_apis::HMILevel::INVALID_ENUM == level) {
    LOG4CXX_WARN(logger_, "Couldn't convert default hmi level "
                 << hmi_level << " to enum.");
    return;
  }

  LOG4CXX_INFO(logger_, "Changing hmi level of application "
                         << app->app_id()
                         << " to default hmi level " << level);
  // Set application hmi level
  ApplicationManagerImpl::instance()->ChangeAppsHMILevel(app->app_id(),
                                                         level);
  MessageHelper::SendHMIStatusNotification(*app);
}

void PolicyHandler::OnUpdateHMIStatus(const std::string& device_id,
                                      const std::string& policy_app_id,
                                      const std::string& hmi_level,
                                      const std::string& device_rank) {
  LOG4CXX_AUTO_TRACE(logger_);
  ApplicationSharedPtr app = ApplicationManagerImpl::instance()->application(
      device_id, policy_app_id);
  if (!app) {
    LOG4CXX_WARN(
        logger_,
        "Could not find application: " << device_id << " - " << policy_app_id);
    return;
  }
  mobile_apis::HMILevel::eType level = MessageHelper::StringToHMILevel(hmi_level);
  if (mobile_apis::HMILevel::INVALID_ENUM == level) {
    LOG4CXX_WARN(logger_, "Couldn't convert default hmi level "
                 << hmi_level << " to enum.");
    return;
  }
  mobile_apis::DeviceRank::eType rank = MessageHelper::StringToDeviceRank(device_rank);
  if (rank == mobile_apis::DeviceRank::INVALID_ENUM) {
    LOG4CXX_WARN(logger_, "Couldn't convert device rank "
                 << device_rank << " to enum.");
    return;
  }

  if (rank == mobile_apis::DeviceRank::DRIVER) {
      MessageHelper::SendHMIStatusNotification(*app, rank);
      LOG4CXX_DEBUG(logger_, "Device rank: " << rank);
      return;
  }
  LOG4CXX_INFO(logger_, "Changing hmi level of application "
                         << app->app_id()
                         << " to default hmi level " << level);
  // Set application hmi level
  ApplicationManagerImpl::instance()->ChangeAppsHMILevel(app->app_id(),
                                                         level);
  MessageHelper::SendHMIStatusNotification(*app, rank);
}

bool PolicyHandler::GetModuleTypes(const std::string& policy_app_id,
                                   std::vector<std::string>* modules) const {
  LOG4CXX_AUTO_TRACE(logger_);
  POLICY_LIB_CHECK(false);
  return policy_manager_->GetModuleTypes(policy_app_id, modules);
}
#endif  // SDL_REMOTE_CONTROL
>>>>>>> d228ddc1
}  //  namespace policy<|MERGE_RESOLUTION|>--- conflicted
+++ resolved
@@ -51,12 +51,9 @@
 #include "policy/policy_types.h"
 #include "interfaces/MOBILE_API.h"
 #include "utils/file_system.h"
-<<<<<<< HEAD
 #include "utils/scope_guard.h"
 #include "utils/make_shared.h"
-=======
 #include "policy/policy_manager.h"
->>>>>>> d228ddc1
 
 namespace policy {
 
@@ -859,17 +856,6 @@
   LOG4CXX_AUTO_TRACE(logger_);
   POLICY_LIB_CHECK(false);
 
-<<<<<<< HEAD
-  uint32_t app_id = GetAppIdForSending();
-
-  ApplicationSharedPtr app = application_manager_.application(app_id);
-
-  if (!app.valid()) {
-    LOG4CXX_WARN(logger_,
-                 "There is no registered application with "
-                 "connection key '"
-                     << app_id << "'");
-=======
   ApplicationSharedPtr app;
   uint32_t app_id = 0;
   if (last_used_app_ids_.empty()) {
@@ -900,7 +886,6 @@
   if (!app) {
     LOG4CXX_WARN(logger_, "There is no registered application with "
                  "connection key '" << app_id << "'");
->>>>>>> d228ddc1
     return false;
   }
 
@@ -1092,13 +1077,8 @@
   LOG4CXX_AUTO_TRACE(logger_);
   OnPermissionsUpdated(device_id, policy_app_id, permissions);
 
-<<<<<<< HEAD
   ApplicationSharedPtr app =
       application_manager_.application_by_policy_id(policy_app_id);
-=======
-  ApplicationSharedPtr app = ApplicationManagerImpl::instance()->application(
-      device_id, policy_app_id);
->>>>>>> d228ddc1
   if (!app.valid()) {
     LOG4CXX_WARN(
         logger_,
@@ -1151,13 +1131,8 @@
                                          const std::string& policy_app_id,
                                          const Permissions& permissions) {
   LOG4CXX_AUTO_TRACE(logger_);
-<<<<<<< HEAD
   ApplicationSharedPtr app =
       application_manager_.application_by_policy_id(policy_app_id);
-=======
-  ApplicationSharedPtr app = ApplicationManagerImpl::instance()->application(
-      device_id, policy_app_id);
->>>>>>> d228ddc1
   if (!app.valid()) {
     LOG4CXX_WARN(
         logger_,
@@ -1226,21 +1201,13 @@
   return policy_manager_->GetPriority(policy_app_id, priority);
 }
 
-void PolicyHandler::CheckPermissions(const ApplicationSharedPtr app,
+void PolicyHandler::CheckPermissions(const PTString& app_id,
+                                     const PTString& hmi_level,
                                      const PTString& rpc,
                                      const RPCParams& rpc_params,
                                      CheckPermissionResult& result) {
   POLICY_LIB_CHECK_VOID();
-  const std::string hmi_level = MessageHelper::StringifiedHMILevel(app->hmi_level());
-  const std::string device_id = MessageHelper::GetDeviceMacAddressForHandle(app->device());
-  LOG4CXX_INFO(
-    logger_,
-    "Checking permissions for  " << app->mobile_app_id()  <<
-    " in " << hmi_level <<
-    " on device " << device_id <<
-    " rpc " << rpc);
-  policy_manager_->CheckPermissions(device_id, app->mobile_app_id(), hmi_level,
-                                    rpc, rpc_params, result);
+  policy_manager_->CheckPermissions(app_id, hmi_level, rpc, rpc_params, result);
 }
 
 uint32_t PolicyHandler::GetNotificationsNumber(
@@ -1311,17 +1278,11 @@
 }
 
 void PolicyHandler::add_listener(PolicyHandlerObserver* listener) {
-  if (NULL == listener) {
-    return;
-  }
   sync_primitives::AutoLock lock(listeners_lock_);
   listeners_.push_back(listener);
 }
 
 void PolicyHandler::remove_listener(PolicyHandlerObserver* listener) {
-  if (NULL == listener) {
-    return;
-  }
   sync_primitives::AutoLock lock(listeners_lock_);
   listeners_.remove(listener);
 }
@@ -1566,8 +1527,6 @@
   policy_manager_->Add(app_id, type, timespan_seconds);
 }
 
-<<<<<<< HEAD
-=======
 void PolicyHandler::UpdateHMILevel(ApplicationSharedPtr app,
                                    mobile_apis::HMILevel::eType level) {
   LOG4CXX_AUTO_TRACE(logger_);
@@ -1889,5 +1848,4 @@
   return policy_manager_->GetModuleTypes(policy_app_id, modules);
 }
 #endif  // SDL_REMOTE_CONTROL
->>>>>>> d228ddc1
 }  //  namespace policy