--- conflicted
+++ resolved
@@ -179,8 +179,6 @@
   return services;
 }
 
-<<<<<<< HEAD
-=======
 void AppServiceManager::GetProviderByType(const std::string& service_type,
                                           ApplicationSharedPtr& app,
                                           bool& hmi_service) {
@@ -343,7 +341,6 @@
   return true;
 }
 
->>>>>>> 45b9c2e8
 std::pair<std::string, AppService> AppServiceManager::ActiveServiceByType(
     std::string service_type) {
   LOG4CXX_AUTO_TRACE(logger_);
