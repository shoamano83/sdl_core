--- conflicted
+++ resolved
@@ -31,21 +31,15 @@
  */
 #include "application_manager/commands/hmi/ui_alert_response.h"
 #include "application_manager/event_engine/event.h"
-
 #include "interfaces/HMI_API.h"
 
 namespace application_manager {
 
 namespace commands {
 
-<<<<<<< HEAD
 UIAlertResponse::UIAlertResponse(const MessageSharedPtr& message,
                                  ApplicationManager& application_manager)
     : ResponseFromHMI(message, application_manager) {}
-=======
-UIAlertResponse::UIAlertResponse(const MessageSharedPtr& message)
-    : ResponseFromHMI(message) {}
->>>>>>> 64ac11d0
 
 UIAlertResponse::~UIAlertResponse() {}
 
