--- conflicted
+++ resolved
@@ -38,13 +38,8 @@
 namespace commands {
 
 SDLGetListOfPermissionsRequest::SDLGetListOfPermissionsRequest(
-<<<<<<< HEAD
     const MessageSharedPtr& message, ApplicationManager& application_manager)
     : RequestFromHMI(message, application_manager) {}
-=======
-    const MessageSharedPtr& message)
-    : RequestFromHMI(message) {}
->>>>>>> 64ac11d0
 
 SDLGetListOfPermissionsRequest::~SDLGetListOfPermissionsRequest() {}
 
@@ -54,18 +49,11 @@
   if ((*message_)[strings::msg_params].keyExists(strings::app_id)) {
     connection_key = (*message_)[strings::msg_params][strings::app_id].asUInt();
   }
-<<<<<<< HEAD
   application_manager_.GetPolicyHandler().OnGetListOfPermissions(
-      connection_key,
-      (*message_)[strings::params][strings::correlation_id].asUInt());
-=======
-  application_manager::ApplicationManagerImpl::instance()
-      ->GetPolicyHandler()
-      .OnGetListOfPermissions(
-          connection_key,
-          (*message_)[strings::params][strings::correlation_id].asUInt());
->>>>>>> 64ac11d0
+        connection_key,
+        (*message_)[strings::params][strings::correlation_id].asUInt());
 }
 
 }  // namespace commands
-}  // namespace application_manager+}  // namespace application_manager
+
