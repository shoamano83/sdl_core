--- conflicted
+++ resolved
@@ -31,7 +31,6 @@
  */
 
 #include "application_manager/commands/hmi/on_button_press_notification.h"
-
 #include "application_manager/application_impl.h"
 #include "utils/logger.h"
 #include "application_manager/event_engine/event.h"
@@ -43,13 +42,8 @@
 namespace hmi {
 
 OnButtonPressNotification::OnButtonPressNotification(
-<<<<<<< HEAD
     const MessageSharedPtr& message, ApplicationManager& application_manager)
     : NotificationFromHMI(message, application_manager) {}
-=======
-    const MessageSharedPtr& message)
-    : NotificationFromHMI(message) {}
->>>>>>> 64ac11d0
 
 void OnButtonPressNotification::Run() {
   LOGGER_AUTO_TRACE(logger_);
@@ -65,4 +59,4 @@
 
 }  // namespace commands
 
-}  // namespace application_manager+}  // namespace application_manager
