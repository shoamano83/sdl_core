/*
 * Copyright (c) 2013, Ford Motor Company
 * All rights reserved.
 *
 * Redistribution and use in source and binary forms, with or without
 * modification, are permitted provided that the following conditions are met:
 *
 * Redistributions of source code must retain the above copyright notice, this
 * list of conditions and the following disclaimer.
 *
 * Redistributions in binary form must reproduce the above copyright notice,
 * this list of conditions and the following
 * disclaimer in the documentation and/or other materials provided with the
 * distribution.
 *
 * Neither the name of the Ford Motor Company nor the names of its contributors
 * may be used to endorse or promote products derived from this software
 * without specific prior written permission.
 *
 * THIS SOFTWARE IS PROVIDED BY THE COPYRIGHT HOLDERS AND CONTRIBUTORS "AS IS"
 * AND ANY EXPRESS OR IMPLIED WARRANTIES, INCLUDING, BUT NOT LIMITED TO, THE
 * IMPLIED WARRANTIES OF MERCHANTABILITY AND FITNESS FOR A PARTICULAR PURPOSE
 * ARE DISCLAIMED. IN NO EVENT SHALL THE COPYRIGHT HOLDER OR CONTRIBUTORS BE
 * LIABLE FOR ANY DIRECT, INDIRECT, INCIDENTAL, SPECIAL, EXEMPLARY, OR
 * CONSEQUENTIAL DAMAGES (INCLUDING, BUT NOT LIMITED TO, PROCUREMENT OF
 * SUBSTITUTE GOODS OR SERVICES; LOSS OF USE, DATA, OR PROFITS; OR BUSINESS
 * INTERRUPTION) HOWEVER CAUSED AND ON ANY THEORY OF LIABILITY, WHETHER IN
 * CONTRACT, STRICT LIABILITY, OR TORT (INCLUDING NEGLIGENCE OR OTHERWISE)
 * ARISING IN ANY WAY OUT OF THE USE OF THIS SOFTWARE, EVEN IF ADVISED OF THE
 * POSSIBILITY OF SUCH DAMAGE.
 */

#include "application_manager/commands/hmi/on_start_device_discovery.h"

namespace application_manager {

namespace commands {

<<<<<<< HEAD
OnStartDeviceDiscovery::OnStartDeviceDiscovery(
    const MessageSharedPtr& message, ApplicationManager& application_manager)
    : NotificationFromHMI(message, application_manager) {}
=======
OnStartDeviceDiscovery::OnStartDeviceDiscovery(const MessageSharedPtr& message)
    : NotificationFromHMI(message) {}
>>>>>>> 64ac11d0

OnStartDeviceDiscovery::~OnStartDeviceDiscovery() {}

void OnStartDeviceDiscovery::Run() {
  LOGGER_AUTO_TRACE(logger_);

  application_manager_.StartDevicesDiscovery();
}

}  // namespace commands

}  // namespace application_manager<|MERGE_RESOLUTION|>--- conflicted
+++ resolved
@@ -36,14 +36,9 @@
 
 namespace commands {
 
-<<<<<<< HEAD
 OnStartDeviceDiscovery::OnStartDeviceDiscovery(
     const MessageSharedPtr& message, ApplicationManager& application_manager)
     : NotificationFromHMI(message, application_manager) {}
-=======
-OnStartDeviceDiscovery::OnStartDeviceDiscovery(const MessageSharedPtr& message)
-    : NotificationFromHMI(message) {}
->>>>>>> 64ac11d0
 
 OnStartDeviceDiscovery::~OnStartDeviceDiscovery() {}
 
@@ -55,4 +50,4 @@
 
 }  // namespace commands
 
-}  // namespace application_manager+}  // namespace application_manager
