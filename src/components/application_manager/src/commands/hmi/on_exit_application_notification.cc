--- conflicted
+++ resolved
@@ -1,9 +1,5 @@
 /*
-<<<<<<< HEAD
- * Copyright (c) 2016, Ford Motor Company
-=======
  * Copyright (c) 2017, Ford Motor Company
->>>>>>> d9ce54f3
  * All rights reserved.
  *
  * Redistribution and use in source and binary forms, with or without
@@ -100,7 +96,6 @@
       return;
     }
   }
-<<<<<<< HEAD
   ApplicationSharedPtr app = application_manager_.application(app_id);
   if (app) {
     application_manager_.state_controller().SetRegularState(
@@ -123,11 +118,6 @@
   app_impl->set_system_context(mobile_api::SystemContext::SYSCTXT_MAIN);
   application_manager_.SendHMIStatusNotification(app_impl);
 #endif  // SDL_REMOTE_CONTROL
-=======
-
-  application_manager_.state_controller().SetRegularState(
-      app_impl, HMILevel::HMI_NONE, AudioStreamingState::NOT_AUDIBLE, false);
->>>>>>> d9ce54f3
 }
 
 }  // namespace commands
