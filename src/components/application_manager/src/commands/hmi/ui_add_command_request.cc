--- conflicted
+++ resolved
@@ -36,14 +36,9 @@
 
 namespace commands {
 
-<<<<<<< HEAD
 UIAddCommandRequest::UIAddCommandRequest(
     const MessageSharedPtr& message, ApplicationManager& application_manager)
     : RequestToHMI(message, application_manager) {}
-=======
-UIAddCommandRequest::UIAddCommandRequest(const MessageSharedPtr& message)
-    : RequestToHMI(message) {}
->>>>>>> 64ac11d0
 
 UIAddCommandRequest::~UIAddCommandRequest() {}
 
@@ -55,4 +50,4 @@
 
 }  // namespace commands
 
-}  // namespace application_manager+}  // namespace application_manager
