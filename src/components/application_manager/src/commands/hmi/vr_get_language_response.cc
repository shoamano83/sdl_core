--- conflicted
+++ resolved
@@ -30,7 +30,6 @@
  * POSSIBILITY OF SUCH DAMAGE.
  */
 #include "application_manager/commands/hmi/vr_get_language_response.h"
-
 #include "application_manager/event_engine/event.h"
 #include "interfaces/HMI_API.h"
 
@@ -38,14 +37,9 @@
 
 namespace commands {
 
-<<<<<<< HEAD
 VRGetLanguageResponse::VRGetLanguageResponse(
     const MessageSharedPtr& message, ApplicationManager& application_manager)
     : ResponseFromHMI(message, application_manager) {}
-=======
-VRGetLanguageResponse::VRGetLanguageResponse(const MessageSharedPtr& message)
-    : ResponseFromHMI(message) {}
->>>>>>> 64ac11d0
 
 VRGetLanguageResponse::~VRGetLanguageResponse() {}
 
@@ -57,16 +51,12 @@
 
   if ((*message_).keyExists(strings::msg_params) &&
       (*message_)[strings::msg_params].keyExists(hmi_response::language)) {
+
     language = static_cast<Common_Language::eType>(
-        (*message_)[strings::msg_params][hmi_response::language].asInt());
+             (*message_)[strings::msg_params][hmi_response::language].asInt());
   }
 
-<<<<<<< HEAD
   application_manager_.hmi_capabilities().set_active_vr_language(language);
-=======
-  ApplicationManagerImpl::instance()->hmi_capabilities().set_active_vr_language(
-      language);
->>>>>>> 64ac11d0
 
   LOGGER_DEBUG(logger_,
                "Raising event for function_id " << function_id()
