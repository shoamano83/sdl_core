/*
 * Copyright (c) 2013, Ford Motor Company
 * All rights reserved.
 *
 * Redistribution and use in source and binary forms, with or without
 * modification, are permitted provided that the following conditions are met:
 *
 * Redistributions of source code must retain the above copyright notice, this
 * list of conditions and the following disclaimer.
 *
 * Redistributions in binary form must reproduce the above copyright notice,
 * this list of conditions and the following
 * disclaimer in the documentation and/or other materials provided with the
 * distribution.
 *
 * Neither the name of the Ford Motor Company nor the names of its contributors
 * may be used to endorse or promote products derived from this software
 * without specific prior written permission.
 *
 * THIS SOFTWARE IS PROVIDED BY THE COPYRIGHT HOLDERS AND CONTRIBUTORS "AS IS"
 * AND ANY EXPRESS OR IMPLIED WARRANTIES, INCLUDING, BUT NOT LIMITED TO, THE
 * IMPLIED WARRANTIES OF MERCHANTABILITY AND FITNESS FOR A PARTICULAR PURPOSE
 * ARE DISCLAIMED. IN NO EVENT SHALL THE COPYRIGHT HOLDER OR CONTRIBUTORS BE
 * LIABLE FOR ANY DIRECT, INDIRECT, INCIDENTAL, SPECIAL, EXEMPLARY, OR
 * CONSEQUENTIAL DAMAGES (INCLUDING, BUT NOT LIMITED TO, PROCUREMENT OF
 * SUBSTITUTE GOODS OR SERVICES; LOSS OF USE, DATA, OR PROFITS; OR BUSINESS
 * INTERRUPTION) HOWEVER CAUSED AND ON ANY THEORY OF LIABILITY, WHETHER IN
 * CONTRACT, STRICT LIABILITY, OR TORT (INCLUDING NEGLIGENCE OR OTHERWISE)
 * ARISING IN ANY WAY OUT OF THE USE OF THIS SOFTWARE, EVEN IF ADVISED OF THE
 * POSSIBILITY OF SUCH DAMAGE.
 */

#include "application_manager/commands/hmi/on_app_deactivated_notification.h"
#include "application_manager/application_manager_impl.h"
#include "application_manager/application_impl.h"
#include "application_manager/message_helper.h"
#include "config_profile/profile.h"
#include "utils/helpers.h"

namespace application_manager {

namespace commands {

OnAppDeactivatedNotification::OnAppDeactivatedNotification(
    const MessageSharedPtr& message)
    : NotificationFromHMI(message) {
}

OnAppDeactivatedNotification::~OnAppDeactivatedNotification() {
}

void OnAppDeactivatedNotification::Run() {
  LOG4CXX_AUTO_TRACE(logger_);

  uint32_t app_id = (*message_)[strings::msg_params][strings::app_id].asUInt();
  ApplicationSharedPtr app =
      ApplicationManagerImpl::instance()->application(app_id);

  if (!app.valid()) {
    LOG4CXX_ERROR(logger_, "Application with id " << app_id << " not found");
    return;
  }

  using namespace hmi_apis;
  using namespace mobile_apis;
  using namespace helpers;

  Common_DeactivateReason::eType deactivate_reason =
      static_cast<Common_DeactivateReason::eType>
          ((*message_)[strings::msg_params][hmi_request::reason].asInt());

  if (!((Common_DeactivateReason::AUDIO == deactivate_reason ||
      Common_DeactivateReason::PHONECALL == deactivate_reason) &&
      HMILevel::HMI_LIMITED == app->hmi_level())) {
    app = ApplicationManagerImpl::instance()->active_application();

    if (!app.valid()) {
      LOG4CXX_ERROR_EXT(logger_, "No active application");
      return;
    }
    if (app_id != app->app_id()) {
      LOG4CXX_ERROR_EXT(logger_, "Wrong application id");
      return;
    }
  }

  if (HMILevel::HMI_NONE == app->hmi_level()) {
    return;
  }
  HmiStatePtr regular = app->RegularHmiState();
  DCHECK_OR_RETURN_VOID(regular);
  HmiStatePtr new_regular(new HmiState(*regular));

<<<<<<< HEAD
  switch ((*message_)[strings::msg_params][hmi_request::reason].asInt()) {
    case hmi_apis::Common_DeactivateReason::AUDIO: {
      new_regular->set_audio_streaming_state(mobile_api::AudioStreamingState::NOT_AUDIBLE);
      new_regular->set_hmi_level(mobile_api::HMILevel::HMI_BACKGROUND);
      break;
    }
    case hmi_apis::Common_DeactivateReason::NAVIGATIONMAP:
    case hmi_apis::Common_DeactivateReason::PHONEMENU:
    case hmi_apis::Common_DeactivateReason::SYNCSETTINGS:
    case hmi_apis::Common_DeactivateReason::GENERAL: {
      if (app->IsAudioApplication()) {
        new_regular->set_hmi_level(mobile_api::HMILevel::HMI_LIMITED);
      } else {
        new_regular->set_hmi_level(mobile_api::HMILevel::HMI_BACKGROUND);
      }
    }
  }
  ApplicationManagerImpl::instance()->SetState<false>(app->app_id(), new_regular);

=======
  if (Common_DeactivateReason::AUDIO == deactivate_reason) {
    if (app->is_media_application()) {
      if (profile::Profile::instance()->is_mixing_audio_supported() &&
          (ApplicationManagerImpl::instance()->vr_session_started() ||
          app->tts_speak_state())) {
        app->set_audio_streaming_state(AudioStreamingState::ATTENUATED);
      } else {
        app->set_audio_streaming_state(AudioStreamingState::NOT_AUDIBLE);
      }
    }
  }
  ApplicationManagerImpl::instance()->DeactivateApplication(app);
>>>>>>> f0be58b5
}

}  // namespace commands

}  // namespace application_manager
<|MERGE_RESOLUTION|>--- conflicted
+++ resolved
@@ -91,7 +91,6 @@
   DCHECK_OR_RETURN_VOID(regular);
   HmiStatePtr new_regular(new HmiState(*regular));
 
-<<<<<<< HEAD
   switch ((*message_)[strings::msg_params][hmi_request::reason].asInt()) {
     case hmi_apis::Common_DeactivateReason::AUDIO: {
       new_regular->set_audio_streaming_state(mobile_api::AudioStreamingState::NOT_AUDIBLE);
@@ -111,20 +110,6 @@
   }
   ApplicationManagerImpl::instance()->SetState<false>(app->app_id(), new_regular);
 
-=======
-  if (Common_DeactivateReason::AUDIO == deactivate_reason) {
-    if (app->is_media_application()) {
-      if (profile::Profile::instance()->is_mixing_audio_supported() &&
-          (ApplicationManagerImpl::instance()->vr_session_started() ||
-          app->tts_speak_state())) {
-        app->set_audio_streaming_state(AudioStreamingState::ATTENUATED);
-      } else {
-        app->set_audio_streaming_state(AudioStreamingState::NOT_AUDIBLE);
-      }
-    }
-  }
-  ApplicationManagerImpl::instance()->DeactivateApplication(app);
->>>>>>> f0be58b5
 }
 
 }  // namespace commands
