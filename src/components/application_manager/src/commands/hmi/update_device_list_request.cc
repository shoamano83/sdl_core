/*
 * Copyright (c) 2013, Ford Motor Company
 * All rights reserved.
 *
 * Redistribution and use in source and binary forms, with or without
 * modification, are permitted provided that the following conditions are met:
 *
 * Redistributions of source code must retain the above copyright notice, this
 * list of conditions and the following disclaimer.
 *
 * Redistributions in binary form must reproduce the above copyright notice,
 * this list of conditions and the following
 * disclaimer in the documentation and/or other materials provided with the
 * distribution.
 *
 * Neither the name of the Ford Motor Company nor the names of its contributors
 * may be used to endorse or promote products derived from this software
 * without specific prior written permission.
 *
 * THIS SOFTWARE IS PROVIDED BY THE COPYRIGHT HOLDERS AND CONTRIBUTORS "AS IS"
 * AND ANY EXPRESS OR IMPLIED WARRANTIES, INCLUDING, BUT NOT LIMITED TO, THE
 * IMPLIED WARRANTIES OF MERCHANTABILITY AND FITNESS FOR A PARTICULAR PURPOSE
 * ARE DISCLAIMED. IN NO EVENT SHALL THE COPYRIGHT HOLDER OR CONTRIBUTORS BE
 * LIABLE FOR ANY DIRECT, INDIRECT, INCIDENTAL, SPECIAL, EXEMPLARY, OR
 * CONSEQUENTIAL DAMAGES (INCLUDING, BUT NOT LIMITED TO, PROCUREMENT OF
 * SUBSTITUTE GOODS OR SERVICES; LOSS OF USE, DATA, OR PROFITS; OR BUSINESS
 * INTERRUPTION) HOWEVER CAUSED AND ON ANY THEORY OF LIABILITY, WHETHER IN
 * CONTRACT, STRICT LIABILITY, OR TORT (INCLUDING NEGLIGENCE OR OTHERWISE)
 * ARISING IN ANY WAY OUT OF THE USE OF THIS SOFTWARE, EVEN IF ADVISED OF THE
 * POSSIBILITY OF SUCH DAMAGE.
 */

#include "application_manager/commands/hmi/update_device_list_request.h"

#include "interfaces/HMI_API.h"

namespace application_manager {

namespace commands {

UpdateDeviceListRequest::UpdateDeviceListRequest(
<<<<<<< HEAD
    const MessageSharedPtr& message, ApplicationManager& application_manager)
    : RequestToHMI(message, application_manager)
    , EventObserver(application_manager_.event_dispatcher()) {}
=======
    const MessageSharedPtr& message)
    : RequestToHMI(message) {}
>>>>>>> 64ac11d0

UpdateDeviceListRequest::~UpdateDeviceListRequest() {}

void UpdateDeviceListRequest::Run() {
  LOGGER_AUTO_TRACE(logger_);
  sync_primitives::AutoLock auto_lock(wait_hmi_lock);
  // Fix problem with SDL and HMI HTML. This problem is not actual for HMI PASA.
  // Flag conditional compilation for specific customer is used in order to
  // exclude
  // hit code to RTC
<<<<<<< HEAD
  if (true == application_manager_.get_settings().launch_hmi()) {
    if (!application_manager_.IsHMICooperating()) {
=======
  if (true == profile::Profile::instance()->launch_hmi()) {
    if (!ApplicationManagerImpl::instance()->IsHMICooperating()) {
>>>>>>> 64ac11d0
      LOGGER_INFO(logger_, "Wait for HMI Cooperation");
      subscribe_on_event(hmi_apis::FunctionID::BasicCommunication_OnReady);
      termination_condition_.Wait(auto_lock);
      LOGGER_DEBUG(logger_, "HMI Cooperation OK");
    }
  }

  SendRequest();
}

void UpdateDeviceListRequest::on_event(const event_engine::Event& event) {
  LOGGER_AUTO_TRACE(logger_);
  sync_primitives::AutoLock auto_lock(wait_hmi_lock);
  switch (event.id()) {
    case hmi_apis::FunctionID::BasicCommunication_OnReady: {
      LOGGER_INFO(logger_, "received OnReady");
      unsubscribe_from_event(hmi_apis::FunctionID::BasicCommunication_OnReady);
      termination_condition_.Broadcast();
      break;
    };
    default: {
      LOGGER_ERROR(logger_, "Unknown event ");
      break;
    };
  }
}

bool UpdateDeviceListRequest::CleanUp() {
  sync_primitives::AutoLock auto_lock(wait_hmi_lock);
  termination_condition_.Broadcast();
  return true;
}

}  // namespace commands

}  // namespace application_manager<|MERGE_RESOLUTION|>--- conflicted
+++ resolved
@@ -31,7 +31,6 @@
  */
 
 #include "application_manager/commands/hmi/update_device_list_request.h"
-
 #include "interfaces/HMI_API.h"
 
 namespace application_manager {
@@ -39,14 +38,9 @@
 namespace commands {
 
 UpdateDeviceListRequest::UpdateDeviceListRequest(
-<<<<<<< HEAD
     const MessageSharedPtr& message, ApplicationManager& application_manager)
     : RequestToHMI(message, application_manager)
     , EventObserver(application_manager_.event_dispatcher()) {}
-=======
-    const MessageSharedPtr& message)
-    : RequestToHMI(message) {}
->>>>>>> 64ac11d0
 
 UpdateDeviceListRequest::~UpdateDeviceListRequest() {}
 
@@ -57,13 +51,8 @@
   // Flag conditional compilation for specific customer is used in order to
   // exclude
   // hit code to RTC
-<<<<<<< HEAD
   if (true == application_manager_.get_settings().launch_hmi()) {
     if (!application_manager_.IsHMICooperating()) {
-=======
-  if (true == profile::Profile::instance()->launch_hmi()) {
-    if (!ApplicationManagerImpl::instance()->IsHMICooperating()) {
->>>>>>> 64ac11d0
       LOGGER_INFO(logger_, "Wait for HMI Cooperation");
       subscribe_on_event(hmi_apis::FunctionID::BasicCommunication_OnReady);
       termination_condition_.Wait(auto_lock);
@@ -78,13 +67,13 @@
   LOGGER_AUTO_TRACE(logger_);
   sync_primitives::AutoLock auto_lock(wait_hmi_lock);
   switch (event.id()) {
-    case hmi_apis::FunctionID::BasicCommunication_OnReady: {
+    case hmi_apis::FunctionID::BasicCommunication_OnReady : {
       LOGGER_INFO(logger_, "received OnReady");
       unsubscribe_from_event(hmi_apis::FunctionID::BasicCommunication_OnReady);
       termination_condition_.Broadcast();
       break;
     };
-    default: {
+    default : {
       LOGGER_ERROR(logger_, "Unknown event ");
       break;
     };
@@ -99,4 +88,4 @@
 
 }  // namespace commands
 
-}  // namespace application_manager+}  // namespace application_manager
