--- conflicted
+++ resolved
@@ -31,7 +31,6 @@
  */
 
 #include "application_manager/commands/hmi/on_app_unregistered_notification.h"
-
 #include "application_manager/event_engine/event.h"
 
 namespace application_manager {
@@ -39,20 +38,15 @@
 namespace commands {
 
 OnAppUnregisteredNotification::OnAppUnregisteredNotification(
-<<<<<<< HEAD
     const MessageSharedPtr& message, ApplicationManager& application_manager)
     : NotificationToHMI(message, application_manager) {}
-=======
-    const MessageSharedPtr& message)
-    : NotificationToHMI(message) {}
->>>>>>> 64ac11d0
 
 OnAppUnregisteredNotification::~OnAppUnregisteredNotification() {}
 
 void OnAppUnregisteredNotification::Run() {
   LOGGER_AUTO_TRACE(logger_);
 
-  // sending event for delete VRCommand on PerformInteraction
+  //sending event for delete VRCommand on PerformInteraction
   event_engine::Event event(
       hmi_apis::FunctionID::BasicCommunication_OnAppUnregistered);
   event.set_smart_object(*message_);
@@ -63,4 +57,4 @@
 
 }  // namespace commands
 
-}  // namespace application_manager+}  // namespace application_manager
