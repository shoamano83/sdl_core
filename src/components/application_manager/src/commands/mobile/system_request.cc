/*

Copyright (c) 2013, Ford Motor Company
 All rights reserved.

 Redistribution and use in source and binary forms, with or without
 modification, are permitted provided that the following conditions are met:

 Redistributions of source code must retain the above copyright notice, this
 list of conditions and the following disclaimer.

 Redistributions in binary form must reproduce the above copyright notice,
 this list of conditions and the following
 disclaimer in the documentation and/or other materials provided with the
 distribution.

 Neither the name of the Ford Motor Company nor the names of its contributors
 may be used to endorse or promote products derived from this software
 without specific prior written permission.

 THIS SOFTWARE IS PROVIDED BY THE COPYRIGHT HOLDERS AND CONTRIBUTORS "AS IS"
 AND ANY EXPRESS OR IMPLIED WARRANTIES, INCLUDING, BUT NOT LIMITED TO, THE
 IMPLIED WARRANTIES OF MERCHANTABILITY AND FITNESS FOR A PARTICULAR PURPOSE
 ARE DISCLAIMED. IN NO EVENT SHALL THE COPYRIGHT HOLDER OR CONTRIBUTORS BE
 LIABLE FOR ANY DIRECT, INDIRECT, INCIDENTAL, SPECIAL, EXEMPLARY, OR
 CONSEQUENTIAL DAMAGES (INCLUDING, BUT NOT LIMITED TO, PROCUREMENT OF
 SUBSTITUTE GOODS OR SERVICES; LOSS OF USE, DATA, OR PROFITS; OR BUSINESS
 INTERRUPTION) HOWEVER CAUSED AND ON ANY THEORY OF LIABILITY, WHETHER IN
 CONTRACT, STRICT LIABILITY, OR TORT (INCLUDING NEGLIGENCE OR OTHERWISE)
 ARISING IN ANY WAY OUT OF THE USE OF THIS SOFTWARE, EVEN IF ADVISED OF THE
 POSSIBILITY OF SUCH DAMAGE.
 */

#include <vector>
#include <string>
#include "application_manager/commands/mobile/system_request.h"
#include "application_manager/application_manager_impl.h"
#include "application_manager/application_impl.h"
#include "interfaces/MOBILE_API.h"
#include "config_profile/profile.h"
#include "utils/file_system.h"

namespace application_manager {

namespace commands {

SystemRequest::SystemRequest(const MessageSharedPtr& message)
    : CommandRequestImpl(message) {
}

SystemRequest::~SystemRequest() {
}

void SystemRequest::Run() {
  LOG4CXX_INFO(logger_, "SystemRequest::Run");

  ApplicationSharedPtr application =
      ApplicationManagerImpl::instance()->application(connection_key());

  if (!(application.valid())) {
    LOG4CXX_ERROR(logger_, "NULL pointer");
    SendResponse(false, mobile_apis::Result::APPLICATION_NOT_REGISTERED);
    return;
  }

  mobile_apis::RequestType::eType request_type =
      static_cast<mobile_apis::RequestType::eType>(
          (*message_)[strings::msg_params][strings::request_type].asInt());

  if (!(*message_)[strings::params].keyExists(strings::binary_data) &&
      mobile_apis::RequestType::PROPRIETARY == request_type) {
      LOG4CXX_ERROR(logger_, "Binary data empty");

      SendResponse(false, mobile_apis::Result::INVALID_DATA);
      return;
  }

  std::vector<uint8_t> binary_data;
  if ((*message_)[strings::params].keyExists(strings::binary_data)) {
    binary_data = (*message_)[strings::params][strings::binary_data].asBinary();
  }

  std::string file_path = profile::Profile::instance()->system_files_path();
  if (!file_system::CreateDirectoryRecursively(file_path)) {
    LOG4CXX_ERROR(logger_, "Cann't create folder.");
    SendResponse(false, mobile_apis::Result::GENERIC_ERROR);
    return;
  }

  std::string file_name = "SYNC";
  if ((*message_)[strings::msg_params].keyExists(strings::file_name)) {
    file_name = (*message_)[strings::msg_params][strings::file_name].asString();
  }

  std::string full_file_path = file_path + "/" + file_name;
  if (binary_data.size()) {
    if (mobile_apis::Result::SUCCESS  !=
        (ApplicationManagerImpl::instance()->SaveBinary(
            binary_data, file_path, file_name, 0))) {
      SendResponse(false, mobile_apis::Result::GENERIC_ERROR);
      return;
    }
  } else {
    if (!(file_system::CreateFile(full_file_path))) {
      SendResponse(false, mobile_apis::Result::GENERIC_ERROR);
      return;
    }
  }

  smart_objects::SmartObject msg_params = smart_objects::SmartObject(
      smart_objects::SmartType_Map);
  if (file_name == "IVSU") {
    msg_params[strings::file_name] = file_name.c_str();
  } else {
    msg_params[strings::file_name] = full_file_path;
  }
  if (mobile_apis::RequestType::PROPRIETARY != request_type) {
<<<<<<< HEAD
    msg_params[strings::app_id] = application->app_id();
=======
    msg_params[strings::app_id] = (application->mobile_app_id())->asString();
>>>>>>> 3966d472
  }
  msg_params[strings::request_type] = (*message_)[strings::msg_params]
                                                  [strings::request_type];
  SendHMIRequest(hmi_apis::FunctionID::BasicCommunication_SystemRequest,
                 &msg_params, true);

}

void SystemRequest::on_event(const event_engine::Event& event) {
  LOG4CXX_INFO(logger_, "AddSubMenuRequest::on_event");
  const smart_objects::SmartObject& message = event.smart_object();

  switch (event.id()) {
    case hmi_apis::FunctionID::BasicCommunication_SystemRequest: {
      mobile_apis::Result::eType result_code =
          GetMobileResultCode(static_cast<hmi_apis::Common_Result::eType>(
              message[strings::params][hmi_response::code].asUInt()));
      bool result = mobile_apis::Result::SUCCESS == result_code;

      ApplicationSharedPtr application =
             ApplicationManagerImpl::instance()->application(connection_key());

      if (!(application.valid())) {
        LOG4CXX_ERROR(logger_, "NULL pointer");
        return;
      }

      SendResponse(result, result_code, NULL, &(message[strings::msg_params]));
      break;
    }
    default: {
      LOG4CXX_ERROR(logger_, "Received unknown event" << event.id());
      return;
    }
  }
}

}  // namespace commands

}  // namespace application_manager<|MERGE_RESOLUTION|>--- conflicted
+++ resolved
@@ -115,11 +115,7 @@
     msg_params[strings::file_name] = full_file_path;
   }
   if (mobile_apis::RequestType::PROPRIETARY != request_type) {
-<<<<<<< HEAD
-    msg_params[strings::app_id] = application->app_id();
-=======
     msg_params[strings::app_id] = (application->mobile_app_id())->asString();
->>>>>>> 3966d472
   }
   msg_params[strings::request_type] = (*message_)[strings::msg_params]
                                                   [strings::request_type];
