--- conflicted
+++ resolved
@@ -66,7 +66,6 @@
   const int connectionKey =
     (*message_)[strings::params][strings::connection_key];
 
-<<<<<<< HEAD
   // create HMI request
   smart_objects::CSmartObject* hmi_request =
       new smart_objects::CSmartObject(*message_);
@@ -85,15 +84,10 @@
       application_impl->app_id();
 
   ApplicationManagerImpl::instance()->AddMessageChain(
-=======
-  const unsigned int cmd_id = hmi_apis::FunctionID::UI_Slider;
-
-    ApplicationManagerImpl::instance()->AddMessageChain(
->>>>>>> e74d5b12
       new MessageChaining(connectionKey, correlationId),
       connectionKey, correlationId, hmi_request_id);
 
-  ApplicationManagerImpl::instance()->ManageHMICommand(&(*message_));
+  ApplicationManagerImpl::instance()->ManageHMICommand(hmi_request);
 }
 
 }  // namespace commands
