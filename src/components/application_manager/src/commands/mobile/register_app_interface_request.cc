/*

 Copyright (c) 2015, Ford Motor Company
 All rights reserved.

 Redistribution and use in source and binary forms, with or without
 modification, are permitted provided that the following conditions are met:

 Redistributions of source code must retain the above copyright notice, this
 list of conditions and the following disclaimer.

 Redistributions in binary form must reproduce the above copyright notice,
 this list of conditions and the following
 disclaimer in the documentation and/or other materials provided with the
 distribution.

 Neither the name of the Ford Motor Company nor the names of its contributors
 may be used to endorse or promote products derived from this software
 without specific prior written permission.

 THIS SOFTWARE IS PROVIDED BY THE COPYRIGHT HOLDERS AND CONTRIBUTORS "AS IS"
 AND ANY EXPRESS OR IMPLIED WARRANTIES, INCLUDING, BUT NOT LIMITED TO, THE
 IMPLIED WARRANTIES OF MERCHANTABILITY AND FITNESS FOR A PARTICULAR PURPOSE
 ARE DISCLAIMED. IN NO EVENT SHALL THE COPYRIGHT HOLDER OR CONTRIBUTORS BE
 LIABLE FOR ANY DIRECT, INDIRECT, INCIDENTAL, SPECIAL, EXEMPLARY, OR
 CONSEQUENTIAL DAMAGES (INCLUDING, BUT NOT LIMITED TO, PROCUREMENT OF
 SUBSTITUTE GOODS OR SERVICES; LOSS OF USE, DATA, OR PROFITS; OR BUSINESS
 INTERRUPTION) HOWEVER CAUSED AND ON ANY THEORY OF LIABILITY, WHETHER IN
 CONTRACT, STRICT LIABILITY, OR TORT (INCLUDING NEGLIGENCE OR OTHERWISE)
 ARISING IN ANY WAY OUT OF THE USE OF THIS SOFTWARE, EVEN IF ADVISED OF THE
 POSSIBILITY OF SUCH DAMAGE.
 */

#include "application_manager/commands/mobile/register_app_interface_request.h"

#include <unistd.h>
#include <algorithm>
#include <map>
#include <string.h>

#include <utils/make_shared.h>
#include "application_manager/application_manager.h"
#include "application_manager/policies/policy_handler_interface.h"
#include "application_manager/application_impl.h"
#include "application_manager/app_launch/app_launch_ctrl.h"
#include "application_manager/message_helper.h"
#include "application_manager/resumption/resume_ctrl.h"
#include "application_manager/policies/policy_handler.h"
#include "application_manager/helpers/application_helper.h"
#include "config_profile/profile.h"
#include "interfaces/MOBILE_API.h"
#include "interfaces/generated_msg_version.h"
#include "utils/file_system.h"

namespace {
namespace custom_str = utils::custom_string;

mobile_apis::AppHMIType::eType StringToAppHMIType(const std::string& str) {
  if ("DEFAULT" == str) {
    return mobile_apis::AppHMIType::DEFAULT;
  } else if ("COMMUNICATION" == str) {
    return mobile_apis::AppHMIType::COMMUNICATION;
  } else if ("MEDIA" == str) {
    return mobile_apis::AppHMIType::MEDIA;
  } else if ("MESSAGING" == str) {
    return mobile_apis::AppHMIType::MESSAGING;
  } else if ("NAVIGATION" == str) {
    return mobile_apis::AppHMIType::NAVIGATION;
  } else if ("INFORMATION" == str) {
    return mobile_apis::AppHMIType::INFORMATION;
  } else if ("SOCIAL" == str) {
    return mobile_apis::AppHMIType::SOCIAL;
  } else if ("BACKGROUND_PROCESS" == str) {
    return mobile_apis::AppHMIType::BACKGROUND_PROCESS;
  } else if ("TESTING" == str) {
    return mobile_apis::AppHMIType::TESTING;
  } else if ("SYSTEM" == str) {
    return mobile_apis::AppHMIType::SYSTEM;
  } else if ("PROJECTION" == str) {
    return mobile_apis::AppHMIType::PROJECTION;
#ifdef SDL_REMOTE_CONTROL
  } else if ("REMOTE_CONTROL" == str) {
    return mobile_apis::AppHMIType::REMOTE_CONTROL;
#endif
  } else {
    return mobile_apis::AppHMIType::INVALID_ENUM;
  }
}

std::string AppHMITypeToString(mobile_apis::AppHMIType::eType type) {
  const std::map<mobile_apis::AppHMIType::eType, std::string> app_hmi_type_map =
      {{mobile_apis::AppHMIType::DEFAULT, "DEFAULT"},
#ifdef SDL_REMOTE_CONTROL
       {mobile_apis::AppHMIType::REMOTE_CONTROL, "REMOTE_CONTROL"},
#endif  // SDL_REMOTE_CONTROL
       {mobile_apis::AppHMIType::COMMUNICATION, "COMMUNICATION"},
       {mobile_apis::AppHMIType::MEDIA, "MEDIA"},
       {mobile_apis::AppHMIType::MESSAGING, "MESSAGING"},
       {mobile_apis::AppHMIType::NAVIGATION, "NAVIGATION"},
       {mobile_apis::AppHMIType::INFORMATION, "INFORMATION"},
       {mobile_apis::AppHMIType::SOCIAL, "SOCIAL"},
       {mobile_apis::AppHMIType::BACKGROUND_PROCESS, "BACKGROUND_PROCESS"},
       {mobile_apis::AppHMIType::TESTING, "TESTING"},
       {mobile_apis::AppHMIType::SYSTEM, "SYSTEM"},
       {mobile_apis::AppHMIType::PROJECTION, "PROJECTION"}};

  std::map<mobile_apis::AppHMIType::eType, std::string>::const_iterator iter =
      app_hmi_type_map.find(type);

  return app_hmi_type_map.end() != iter ? iter->second : std::string("");
}

struct AppHMITypeInserter {
  AppHMITypeInserter(smart_objects::SmartObject& so_array)
      : index_(0), so_array_(so_array) {}

  bool operator()(const std::string& app_hmi_type) {
    so_array_[index_] = StringToAppHMIType(app_hmi_type);
    ++index_;
    return true;
  }

 private:
  uint32_t index_;
  smart_objects::SmartObject& so_array_;
};

struct CheckMissedTypes {
  CheckMissedTypes(const policy::StringArray& policy_app_types,
                   std::string& log)
      : policy_app_types_(policy_app_types), log_(log) {}

  bool operator()(const smart_objects::SmartArray::value_type& value) {
    std::string app_type_str = AppHMITypeToString(
        static_cast<mobile_apis::AppHMIType::eType>(value.asInt()));
    if (!app_type_str.empty()) {
      policy::StringArray::const_iterator it = policy_app_types_.begin();
      policy::StringArray::const_iterator it_end = policy_app_types_.end();
      for (; it != it_end; ++it) {
        if (app_type_str == *it) {
          return true;
        }
      }
    }

    log_ += app_type_str;
    log_ += ",";

    return true;
  }

 private:
  const policy::StringArray& policy_app_types_;
  std::string& log_;
};

class SmartArrayValueExtractor {
 public:
  AppHmiType operator()(const smart_objects::SmartObject& so) const {
    return static_cast<AppHmiType>(so.asInt());
  }
};

struct IsSameNickname {
  IsSameNickname(const custom_str::CustomString& app_id) : app_id_(app_id) {}
  bool operator()(const policy::StringArray::value_type& nickname) const {
    return app_id_.CompareIgnoreCase(nickname.c_str());
  }

 private:
  const custom_str::CustomString& app_id_;
};
}

namespace application_manager {

namespace commands {

RegisterAppInterfaceRequest::RegisterAppInterfaceRequest(
    const MessageSharedPtr& message, ApplicationManager& application_manager)
    : CommandRequestImpl(message, application_manager)
    , result_checking_app_hmi_type_(mobile_apis::Result::INVALID_ENUM) {}

RegisterAppInterfaceRequest::~RegisterAppInterfaceRequest() {}

bool RegisterAppInterfaceRequest::Init() {
  LOG4CXX_AUTO_TRACE(logger_);
  return true;
}

void RegisterAppInterfaceRequest::Run() {
  using namespace helpers;
  LOG4CXX_AUTO_TRACE(logger_);
  LOG4CXX_DEBUG(logger_, "Connection key is " << connection_key());

  // Fix problem with SDL and HMI HTML. This problem is not actual for HMI PASA.
  // Flag conditional compilation specific to customer is used in order to
  // exclude hit code
  // to RTC
  // FIXME(EZamakhov): on shutdown - get freez

  // wait till HMI started
  while (!application_manager_.IsStopping() &&
         !application_manager_.IsHMICooperating()) {
    LOG4CXX_DEBUG(logger_,
                  "Waiting for the HMI... conn_key="
                      << connection_key()
                      << ", correlation_id=" << correlation_id()
                      << ", default_timeout=" << default_timeout()
                      << ", thread=" << pthread_self());
    application_manager_.updateRequestTimeout(
        connection_key(), correlation_id(), default_timeout());
    sleep(1);
    // TODO(DK): timer_->StartWait(1);
  }

  if (application_manager_.IsStopping()) {
    LOG4CXX_WARN(logger_, "The ApplicationManager is stopping!");
    return;
  }

  if (IsApplicationSwitched()) {
    return;
  }

  const std::string mobile_app_id =
      (*message_)[strings::msg_params][strings::app_id].asString();

  ApplicationSharedPtr application =
      application_manager_.application(connection_key());

  if (application) {
    SendResponse(false, mobile_apis::Result::APPLICATION_REGISTERED_ALREADY);
    return;
  }

  const smart_objects::SmartObject& msg_params =
      (*message_)[strings::msg_params];

  const std::string policy_app_id = msg_params[strings::app_id].asString();
  std::string new_policy_app_id = policy_app_id;
  std::transform(policy_app_id.begin(),
                 policy_app_id.end(),
                 new_policy_app_id.begin(),
                 ::tolower);
  (*message_)[strings::msg_params][strings::app_id] = new_policy_app_id;

  if (application_manager_.IsApplicationForbidden(connection_key(),
                                                  policy_app_id)) {
    SendResponse(false, mobile_apis::Result::TOO_MANY_PENDING_REQUESTS);
    return;
  }

  if (IsApplicationWithSameAppIdRegistered()) {
    SendResponse(false, mobile_apis::Result::DISALLOWED);
    return;
  }

  mobile_apis::Result::eType policy_result = CheckWithPolicyData();

  if (Compare<mobile_apis::Result::eType, NEQ, ALL>(
          policy_result,
          mobile_apis::Result::SUCCESS,
          mobile_apis::Result::WARNINGS)) {
    SendResponse(false, policy_result);
    return;
  }

  mobile_apis::Result::eType coincidence_result = CheckCoincidence();

  if (mobile_apis::Result::SUCCESS != coincidence_result) {
    LOG4CXX_ERROR(logger_, "Coincidence check failed.");
    if (mobile_apis::Result::DUPLICATE_NAME == coincidence_result) {
      usage_statistics::AppCounter count_of_rejections_duplicate_name(
          GetPolicyHandler().GetStatisticManager(),
          policy_app_id,
          usage_statistics::REJECTIONS_DUPLICATE_NAME);
      ++count_of_rejections_duplicate_name;
    }
    SendResponse(false, coincidence_result);
    return;
  }

  if (IsWhiteSpaceExist()) {
    LOG4CXX_INFO(logger_,
                 "Incoming register app interface has contains \t\n \\t \\n");
    SendResponse(false, mobile_apis::Result::INVALID_DATA);
    return;
  }

  application = application_manager_.RegisterApplication(message_);

  if (!application) {
    LOG4CXX_ERROR(logger_, "Application hasn't been registered!");
    return;
  }
  // For resuming application need to restore hmi_app_id from resumeCtrl
  resumption::ResumeCtrl& resumer = application_manager_.resume_controller();
  const std::string& device_mac = application->mac_address();

  // there is side affect with 2 mobile app with the same mobile app_id
  if (resumer.IsApplicationSaved(policy_app_id, device_mac)) {
    application->set_hmi_application_id(
        resumer.GetHMIApplicationID(policy_app_id, device_mac));
  } else {
    application->set_hmi_application_id(
        application_manager_.GenerateNewHMIAppID());
  }

  application->set_is_media_application(
      msg_params[strings::is_media_application].asBool());

  if (msg_params.keyExists(strings::vr_synonyms)) {
    application->set_vr_synonyms(msg_params[strings::vr_synonyms]);
  }

  if (msg_params.keyExists(strings::ngn_media_screen_app_name)) {
    application->set_ngn_media_screen_name(
        msg_params[strings::ngn_media_screen_app_name]);
  }

  if (msg_params.keyExists(strings::tts_name)) {
    application->set_tts_name(msg_params[strings::tts_name]);
  }

  if (msg_params.keyExists(strings::app_hmi_type)) {
    application->set_app_types(msg_params[strings::app_hmi_type]);

    // check app type
    const smart_objects::SmartObject& app_type =
        msg_params.getElement(strings::app_hmi_type);

    for (size_t i = 0; i < app_type.length(); ++i) {
      if (mobile_apis::AppHMIType::NAVIGATION ==
          static_cast<mobile_apis::AppHMIType::eType>(
              app_type.getElement(i).asUInt())) {
        application->set_is_navi(true);
      }
      if (mobile_apis::AppHMIType::COMMUNICATION ==
          static_cast<mobile_apis::AppHMIType::eType>(
              app_type.getElement(i).asUInt())) {
        application->set_voice_communication_supported(true);
      }
      if (mobile_apis::AppHMIType::PROJECTION ==
          static_cast<mobile_apis::AppHMIType::eType>(
              app_type.getElement(i).asUInt())) {
        application->set_mobile_projection_enabled(true);
      }
    }
  }

  if (msg_params.keyExists(strings::day_color_scheme)) {
    application->set_day_color_scheme(msg_params[strings::day_color_scheme]);
  }

  if (msg_params.keyExists(strings::night_color_scheme)) {
    application->set_night_color_scheme(
        msg_params[strings::night_color_scheme]);
  }

  // Add device to policy table and set device info, if any
  policy::DeviceParams dev_params;
  if (-1 ==
      application_manager_.connection_handler()
          .get_session_observer()
          .GetDataOnDeviceID(application->device(),
                             &dev_params.device_name,
                             NULL,
                             &dev_params.device_mac_address,
                             &dev_params.device_connection_type)) {
    LOG4CXX_ERROR(logger_,
                  "Failed to extract information for device "
                      << application->device());
  }
  policy::DeviceInfo device_info;
  device_info.AdoptDeviceType(dev_params.device_connection_type);
  if (msg_params.keyExists(strings::device_info)) {
    FillDeviceInfo(&device_info);
  }

  GetPolicyHandler().SetDeviceInfo(device_mac, device_info);

  SendRegisterAppInterfaceResponseToMobile(ApplicationType::kNewApplication);
  smart_objects::SmartObjectSPtr so =
      GetLockScreenIconUrlNotification(connection_key(), application);
  application_manager_.ManageMobileCommand(so, commands::Command::ORIGIN_SDL);
}

smart_objects::SmartObjectSPtr
RegisterAppInterfaceRequest::GetLockScreenIconUrlNotification(
    const uint32_t connection_key, ApplicationSharedPtr app) {
  DCHECK_OR_RETURN(app.get(), smart_objects::SmartObjectSPtr());
  smart_objects::SmartObjectSPtr message =
      utils::MakeShared<smart_objects::SmartObject>(
          smart_objects::SmartType_Map);
  (*message)[strings::params][strings::function_id] =
      mobile_apis::FunctionID::OnSystemRequestID;
  (*message)[strings::params][strings::connection_key] = connection_key;
  (*message)[strings::params][strings::message_type] =
      mobile_apis::messageType::notification;
  (*message)[strings::params][strings::protocol_type] =
      commands::CommandImpl::mobile_protocol_type_;
  (*message)[strings::params][strings::protocol_version] =
      commands::CommandImpl::protocol_version_;
  (*message)[strings::msg_params][strings::request_type] =
      mobile_apis::RequestType::LOCK_SCREEN_ICON_URL;
  (*message)[strings::msg_params][strings::url] =
      GetPolicyHandler().GetLockScreenIconUrl();
  return message;
}

void FillVRRelatedFields(smart_objects::SmartObject& response_params,
                         const HMICapabilities& hmi_capabilities) {
  response_params[strings::language] = hmi_capabilities.active_vr_language();
  if (hmi_capabilities.vr_capabilities()) {
    response_params[strings::vr_capabilities] =
        *hmi_capabilities.vr_capabilities();
  }
}

void FillVIRelatedFields(smart_objects::SmartObject& response_params,
                         const HMICapabilities& hmi_capabilities) {
  if (hmi_capabilities.vehicle_type()) {
    response_params[hmi_response::vehicle_type] =
        *hmi_capabilities.vehicle_type();
  }
}

void FillTTSRelatedFields(smart_objects::SmartObject& response_params,
                          const HMICapabilities& hmi_capabilities) {
  response_params[strings::language] = hmi_capabilities.active_tts_language();
  if (hmi_capabilities.speech_capabilities()) {
    response_params[strings::speech_capabilities] =
        *hmi_capabilities.speech_capabilities();
  }
  if (hmi_capabilities.prerecorded_speech()) {
    response_params[strings::prerecorded_speech] =
        *(hmi_capabilities.prerecorded_speech());
  }
}

void FillUIRelatedFields(smart_objects::SmartObject& response_params,
                         const HMICapabilities& hmi_capabilities) {
  response_params[strings::hmi_display_language] =
      hmi_capabilities.active_ui_language();
  if (hmi_capabilities.display_capabilities()) {
    response_params[hmi_response::display_capabilities] =
        smart_objects::SmartObject(smart_objects::SmartType_Map);

    smart_objects::SmartObject& display_caps =
        response_params[hmi_response::display_capabilities];

<<<<<<< HEAD
    display_caps[hmi_response::display_type] =
        hmi_capabilities.display_capabilities()->getElement(
            hmi_response::display_type);

    if(hmi_capabilities.display_capabilities()->keyExists(hmi_response::display_name)) {
      display_caps[hmi_response::display_name] =
          hmi_capabilities.display_capabilities()->getElement(
              hmi_response::display_name);      
    }

    display_caps[hmi_response::text_fields] =
        hmi_capabilities.display_capabilities()->getElement(
            hmi_response::text_fields);

    display_caps[hmi_response::image_fields] =
        hmi_capabilities.display_capabilities()->getElement(
            hmi_response::image_fields);

    display_caps[hmi_response::media_clock_formats] =
        hmi_capabilities.display_capabilities()->getElement(
            hmi_response::media_clock_formats);
=======
    if (hmi_capabilities.display_capabilities()->keyExists(
            hmi_response::display_type)) {
      display_caps[hmi_response::display_type] =
          hmi_capabilities.display_capabilities()->getElement(
              hmi_response::display_type);
    }
>>>>>>> 91123c3c

    if (hmi_capabilities.display_capabilities()->keyExists(
            hmi_response::text_fields)) {
      display_caps[hmi_response::text_fields] =
          hmi_capabilities.display_capabilities()->getElement(
              hmi_response::text_fields);
    }

    if (hmi_capabilities.display_capabilities()->keyExists(
            hmi_response::image_fields)) {
      display_caps[hmi_response::image_fields] =
          hmi_capabilities.display_capabilities()->getElement(
              hmi_response::image_fields);
    }

    if (hmi_capabilities.display_capabilities()->keyExists(
            hmi_response::media_clock_formats)) {
      display_caps[hmi_response::media_clock_formats] =
          hmi_capabilities.display_capabilities()->getElement(
              hmi_response::media_clock_formats);
    }

    if (hmi_capabilities.display_capabilities()->keyExists(
            hmi_response::templates_available)) {
      display_caps[hmi_response::templates_available] =
          hmi_capabilities.display_capabilities()->getElement(
              hmi_response::templates_available);
    }

    if (hmi_capabilities.display_capabilities()->keyExists(
            hmi_response::screen_params)) {
      display_caps[hmi_response::screen_params] =
          hmi_capabilities.display_capabilities()->getElement(
              hmi_response::screen_params);
    }

    if (hmi_capabilities.display_capabilities()->keyExists(
            hmi_response::num_custom_presets_available)) {
      display_caps[hmi_response::num_custom_presets_available] =
          hmi_capabilities.display_capabilities()->getElement(
              hmi_response::num_custom_presets_available);
    }

    if (hmi_capabilities.display_capabilities()->keyExists(
            hmi_response::image_capabilities)) {
      display_caps[hmi_response::graphic_supported] =
          (hmi_capabilities.display_capabilities()
               ->getElement(hmi_response::image_capabilities)
               .length() > 0);
    }
  }

  if (hmi_capabilities.audio_pass_thru_capabilities()) {
    if (smart_objects::SmartType_Array ==
        hmi_capabilities.audio_pass_thru_capabilities()->getType()) {
      // hmi_capabilities json contains array and HMI response object
      response_params[strings::audio_pass_thru_capabilities] =
          *hmi_capabilities.audio_pass_thru_capabilities();
    } else {
      response_params[strings::audio_pass_thru_capabilities][0] =
          *hmi_capabilities.audio_pass_thru_capabilities();
    }
  }
  response_params[strings::hmi_capabilities] =
      smart_objects::SmartObject(smart_objects::SmartType_Map);
  response_params[strings::hmi_capabilities][strings::navigation] =
      hmi_capabilities.navigation_supported();
  response_params[strings::hmi_capabilities][strings::phone_call] =
      hmi_capabilities.phone_call_supported();
  response_params[strings::hmi_capabilities][strings::video_streaming] =
      hmi_capabilities.video_streaming_supported();
  response_params[strings::hmi_capabilities][strings::remote_control] =
      hmi_capabilities.rc_supported();
}

void RegisterAppInterfaceRequest::SendRegisterAppInterfaceResponseToMobile(
    ApplicationType app_type) {
  LOG4CXX_AUTO_TRACE(logger_);
  smart_objects::SmartObject response_params(smart_objects::SmartType_Map);

  mobile_apis::Result::eType result_code = mobile_apis::Result::SUCCESS;

  const HMICapabilities& hmi_capabilities =
      application_manager_.hmi_capabilities();

  const uint32_t key = connection_key();
  ApplicationSharedPtr application = application_manager_.application(key);

  resumption::ResumeCtrl& resumer = application_manager_.resume_controller();

  if (!application) {
    LOG4CXX_ERROR(logger_,
                  "There is no application for such connection key" << key);
    LOG4CXX_DEBUG(logger_, "Need to start resume data persistent timer");
    resumer.OnAppRegistrationEnd();
    return;
  }

  response_params[strings::sync_msg_version][strings::major_version] =
      major_version;  // From generated file interfaces/generated_msg_version.h
  response_params[strings::sync_msg_version][strings::minor_version] =
      minor_version;  // From generated file interfaces/generated_msg_version.h
  response_params[strings::sync_msg_version][strings::patch_version] =
      patch_version;  // From generated file interfaces/generated_msg_version.h

  const smart_objects::SmartObject& msg_params =
      (*message_)[strings::msg_params];

  if (msg_params[strings::language_desired].asInt() !=
          hmi_capabilities.active_vr_language() ||
      msg_params[strings::hmi_display_language_desired].asInt() !=
          hmi_capabilities.active_ui_language()) {
    LOG4CXX_WARN(logger_,
                 "Wrong language on registering application "
                     << application->name().c_str());

    LOG4CXX_ERROR(
        logger_,
        "VR language desired code is "
            << msg_params[strings::language_desired].asInt()
            << " , active VR language code is "
            << hmi_capabilities.active_vr_language() << ", UI language code is "
            << msg_params[strings::hmi_display_language_desired].asInt()
            << " , active UI language code is "
            << hmi_capabilities.active_ui_language());

    result_code = mobile_apis::Result::WRONG_LANGUAGE;
  }

  if (HmiInterfaces::STATE_NOT_AVAILABLE !=
      application_manager_.hmi_interfaces().GetInterfaceState(
          HmiInterfaces::HMI_INTERFACE_TTS)) {
    FillTTSRelatedFields(response_params, hmi_capabilities);
  }

  if (HmiInterfaces::STATE_NOT_AVAILABLE !=
      application_manager_.hmi_interfaces().GetInterfaceState(
          HmiInterfaces::HMI_INTERFACE_VR)) {
    FillVRRelatedFields(response_params, hmi_capabilities);
  }

  if (HmiInterfaces::STATE_NOT_AVAILABLE !=
      application_manager_.hmi_interfaces().GetInterfaceState(
          HmiInterfaces::HMI_INTERFACE_UI)) {
    FillUIRelatedFields(response_params, hmi_capabilities);
  }

  if (HmiInterfaces::STATE_NOT_AVAILABLE !=
      application_manager_.hmi_interfaces().GetInterfaceState(
          HmiInterfaces::HMI_INTERFACE_VehicleInfo)) {
    FillVIRelatedFields(response_params, hmi_capabilities);
  }

  if (hmi_capabilities.button_capabilities()) {
    response_params[hmi_response::button_capabilities] =
        *hmi_capabilities.button_capabilities();
  }

  if (hmi_capabilities.soft_button_capabilities()) {
    response_params[hmi_response::soft_button_capabilities] =
        *hmi_capabilities.soft_button_capabilities();
  }

  if (hmi_capabilities.preset_bank_capabilities()) {
    response_params[hmi_response::preset_bank_capabilities] =
        *hmi_capabilities.preset_bank_capabilities();
  }

  if (hmi_capabilities.hmi_zone_capabilities()) {
    if (smart_objects::SmartType_Array ==
        hmi_capabilities.hmi_zone_capabilities()->getType()) {
      // hmi_capabilities json contains array and HMI response object
      response_params[hmi_response::hmi_zone_capabilities] =
          *hmi_capabilities.hmi_zone_capabilities();
    } else {
      response_params[hmi_response::hmi_zone_capabilities][0] =
          *hmi_capabilities.hmi_zone_capabilities();
    }
  }

  if (hmi_capabilities.pcm_stream_capabilities()) {
    response_params[strings::pcm_stream_capabilities] =
        *hmi_capabilities.pcm_stream_capabilities();
  }

  const std::vector<uint32_t>& diag_modes =
      application_manager_.get_settings().supported_diag_modes();
  if (!diag_modes.empty()) {
    std::vector<uint32_t>::const_iterator it = diag_modes.begin();
    uint32_t index = 0;
    for (; it != diag_modes.end(); ++it) {
      response_params[strings::supported_diag_modes][index] = *it;
      ++index;
    }
  }

  response_params[strings::sdl_version] =
      application_manager_.get_settings().sdl_version();
  const std::string ccpu_version =
      application_manager_.hmi_capabilities().ccpu_version();
  if (!ccpu_version.empty()) {
    response_params[strings::system_software_version] = ccpu_version;
  }

  if (ApplicationType::kSwitchedApplicationWrongHashId == app_type) {
    LOG4CXX_DEBUG(logger_,
                  "Application has been switched from another transport, "
                  "but doesn't have correct hashID.");

    application_manager::DeleteApplicationData(application,
                                               application_manager_);

    SendResponse(
        true, mobile_apis::Result::RESUME_FAILED, NULL, &response_params);
    return;
  }

  if (ApplicationType::kSwitchedApplicationHashOk == app_type) {
    LOG4CXX_DEBUG(logger_,
                  "Application has been switched from another transport "
                  "and has correct hashID.");
    SendResponse(true, mobile_apis::Result::SUCCESS, NULL, &response_params);
    return;
  }

  bool resumption =
      (*message_)[strings::msg_params].keyExists(strings::hash_id);

  bool need_restore_vr = resumption;

  std::string hash_id;
  std::string add_info;
  if (resumption) {
    hash_id = (*message_)[strings::msg_params][strings::hash_id].asString();
    if (!resumer.CheckApplicationHash(application, hash_id)) {
      LOG4CXX_WARN(logger_,
                   "Hash from RAI does not match to saved resume data.");
      result_code = mobile_apis::Result::RESUME_FAILED;
      add_info = "Hash from RAI does not match to saved resume data.";
      need_restore_vr = false;
    } else if (!resumer.CheckPersistenceFilesForResumption(application)) {
      LOG4CXX_WARN(logger_, "Persistent data is missing.");
      result_code = mobile_apis::Result::RESUME_FAILED;
      add_info = "Persistent data is missing.";
      need_restore_vr = false;
    } else {
      add_info = "Resume succeeded.";
    }
  }
  if ((mobile_apis::Result::SUCCESS == result_code) &&
      (mobile_apis::Result::INVALID_ENUM != result_checking_app_hmi_type_)) {
    add_info += response_info_;
    result_code = result_checking_app_hmi_type_;
  }

  // in case application exist in resumption we need to send resumeVrgrammars
  if (false == resumption) {
    resumption = resumer.IsApplicationSaved(application->policy_app_id(),
                                            application->mac_address());
  }

  AppHmiTypes hmi_types;
  if ((*message_)[strings::msg_params].keyExists(strings::app_hmi_type)) {
    smart_objects::SmartArray* hmi_types_ptr =
        (*message_)[strings::msg_params][strings::app_hmi_type].asArray();
    DCHECK_OR_RETURN_VOID(hmi_types_ptr);
    SmartArrayValueExtractor extractor;
    if (hmi_types_ptr && 0 < hmi_types_ptr->size()) {
      std::transform(hmi_types_ptr->begin(),
                     hmi_types_ptr->end(),
                     std::back_inserter(hmi_types),
                     extractor);
    }
  }
  policy::StatusNotifier notify_upd_manager = GetPolicyHandler().AddApplication(
      application->policy_app_id(), hmi_types);

  response_params[strings::icon_resumed] =
      file_system::FileExists(application->app_icon_path());

  SendResponse(true, result_code, add_info.c_str(), &response_params);
  SendOnAppRegisteredNotificationToHMI(
      *(application.get()), resumption, need_restore_vr);
#ifdef SDL_REMOTE_CONTROL
  if (msg_params.keyExists(strings::app_hmi_type)) {
    GetPolicyHandler().SetDefaultHmiTypes(application->policy_app_id(),
                                          &(msg_params[strings::app_hmi_type]));
  }
#endif  // SDL_REMOTE_CONTROL

  // Default HMI level should be set before any permissions validation, since it
  // relies on HMI level.
  application_manager_.OnApplicationRegistered(application);
  (*notify_upd_manager)();

  // Start PTU after successfull registration
  // Sends OnPermissionChange notification to mobile right after RAI response
  // and HMI level set-up
  GetPolicyHandler().OnAppRegisteredOnMobile(application->policy_app_id());

  if (result_code != mobile_apis::Result::RESUME_FAILED) {
    resumer.StartResumption(application, hash_id);
  } else {
    resumer.StartResumptionOnlyHMILevel(application);
  }

  // By default app subscribed to CUSTOM_BUTTON
  SendSubscribeCustomButtonNotification();
  SendChangeRegistrationOnHMI(application);
}

DEPRECATED void
RegisterAppInterfaceRequest::SendRegisterAppInterfaceResponseToMobile() {
  SendRegisterAppInterfaceResponseToMobile(ApplicationType::kNewApplication);
}

void RegisterAppInterfaceRequest::SendChangeRegistration(
    const hmi_apis::FunctionID::eType function_id,
    const int32_t language,
    const uint32_t app_id) {
  using helpers::Compare;
  using helpers::EQ;
  using helpers::ONE;
  const HmiInterfaces& hmi_interfaces = application_manager_.hmi_interfaces();
  const HmiInterfaces::InterfaceID interface =
      hmi_interfaces.GetInterfaceFromFunction(function_id);
  if (hmi_interfaces.GetInterfaceState(interface) !=
      HmiInterfaces::STATE_NOT_AVAILABLE) {
    smart_objects::SmartObject msg_params(smart_objects::SmartType_Map);
    msg_params[strings::language] = language;
    msg_params[strings::app_id] = app_id;
    SendHMIRequest(function_id, &msg_params);
  } else {
    LOG4CXX_DEBUG(logger_, "Interface " << interface << "is not avaliable");
  }
}

void RegisterAppInterfaceRequest::SendChangeRegistrationOnHMI(
    ApplicationConstSharedPtr app) {
  using namespace hmi_apis::FunctionID;
  DCHECK_OR_RETURN_VOID(app);
  DCHECK_OR_RETURN_VOID(mobile_apis::Language::INVALID_ENUM != app->language());
  SendChangeRegistration(VR_ChangeRegistration, app->language(), app->app_id());
  SendChangeRegistration(
      TTS_ChangeRegistration, app->language(), app->app_id());
  SendChangeRegistration(UI_ChangeRegistration, app->language(), app->app_id());
}

void RegisterAppInterfaceRequest::SendOnAppRegisteredNotificationToHMI(
    const Application& application_impl,
    bool resumption,
    bool need_restore_vr) {
  using namespace smart_objects;
  SmartObjectSPtr notification = utils::MakeShared<SmartObject>(SmartType_Map);
  if (!notification) {
    LOG4CXX_ERROR(logger_, "Failed to create smart object");
    return;
  }

  (*notification)[strings::params] = SmartObject(SmartType_Map);
  smart_objects::SmartObject& params = (*notification)[strings::params];
  params[strings::function_id] = static_cast<int32_t>(
      hmi_apis::FunctionID::BasicCommunication_OnAppRegistered);
  params[strings::message_type] = static_cast<int32_t>(kNotification);
  params[strings::protocol_version] = commands::CommandImpl::protocol_version_;
  params[strings::protocol_type] = commands::CommandImpl::hmi_protocol_type_;

  (*notification)[strings::msg_params] = SmartObject(SmartType_Map);
  smart_objects::SmartObject& msg_params = (*notification)[strings::msg_params];
  // Due to current requirements in case when we're in resumption mode
  // we have to always send resumeVRGrammar field.
  if (resumption) {
    msg_params[strings::resume_vr_grammars] = need_restore_vr;
  }

  if (application_impl.vr_synonyms()) {
    msg_params[strings::vr_synonyms] = *(application_impl.vr_synonyms());
  }

  if (application_impl.tts_name()) {
    msg_params[strings::tts_name] = *(application_impl.tts_name());
  }

  const std::string policy_app_id = application_impl.policy_app_id();
  std::string priority;
  GetPolicyHandler().GetPriority(policy_app_id, &priority);

  if (!priority.empty()) {
    msg_params[strings::priority] = MessageHelper::GetPriorityCode(priority);
  }

  msg_params[strings::msg_params] = SmartObject(SmartType_Map);
  smart_objects::SmartObject& application = msg_params[strings::application];
  application[strings::app_name] = application_impl.name();
  application[strings::app_id] = application_impl.app_id();
  application[hmi_response::policy_app_id] = policy_app_id;
  if (file_system::FileExists(application_impl.app_icon_path())) {
    application[strings::icon] = application_impl.app_icon_path();
  }

  const smart_objects::SmartObject* ngn_media_screen_name =
      application_impl.ngn_media_screen_name();
  if (ngn_media_screen_name) {
    application[strings::ngn_media_screen_app_name] = *ngn_media_screen_name;
  }

  application[strings::hmi_display_language_desired] =
      static_cast<int32_t>(application_impl.ui_language());

  application[strings::is_media_application] =
      application_impl.is_media_application();

  const smart_objects::SmartObject* app_type = application_impl.app_types();
  if (app_type) {
    application[strings::app_type] = *app_type;
  }

  const policy::RequestType::State app_request_types_state =
      GetPolicyHandler().GetAppRequestTypeState(policy_app_id);
  if (policy::RequestType::State::AVAILABLE == app_request_types_state) {
    const auto request_types =
        GetPolicyHandler().GetAppRequestTypes(policy_app_id);
    application[strings::request_type] = SmartObject(SmartType_Array);
    smart_objects::SmartObject& request_types_array =
        application[strings::request_type];

    size_t index = 0;
    for (auto it : request_types) {
      request_types_array[index] = it;
      ++index;
    }
  } else if (policy::RequestType::State::EMPTY == app_request_types_state) {
    application[strings::request_type] = SmartObject(SmartType_Array);
  }

  const policy::RequestSubType::State app_request_subtypes_state =
      GetPolicyHandler().GetAppRequestSubTypeState(policy_app_id);
  if (policy::RequestSubType::State::AVAILABLE == app_request_subtypes_state) {
    const auto request_subtypes =
        GetPolicyHandler().GetAppRequestSubTypes(policy_app_id);
    application[strings::request_subtype] = SmartObject(SmartType_Array);
    smart_objects::SmartObject& request_subtypes_array =
        application[strings::request_subtype];

    size_t index = 0;
    for (auto it : request_subtypes) {
      request_subtypes_array[index] = it;
      ++index;
    }
  } else if (policy::RequestSubType::State::EMPTY ==
             app_request_subtypes_state) {
    application[strings::request_subtype] = SmartObject(SmartType_Array);
  }

  application[strings::device_info] = SmartObject(SmartType_Map);
  smart_objects::SmartObject& device_info = application[strings::device_info];
  const protocol_handler::SessionObserver& session_observer =
      application_manager_.connection_handler().get_session_observer();
  std::string device_name;
  std::string mac_address;
  std::string transport_type;
  const connection_handler::DeviceHandle handle = application_impl.device();
  if (-1 ==
      session_observer.GetDataOnDeviceID(
          handle, &device_name, NULL, &mac_address, &transport_type)) {
    LOG4CXX_ERROR(logger_,
                  "Failed to extract information for device " << handle);
  }

  device_info[strings::name] = device_name;
  device_info[strings::id] = mac_address;

  const policy::DeviceConsent device_consent =
      GetPolicyHandler().GetUserConsentForDevice(mac_address);
  device_info[strings::isSDLAllowed] =
      policy::DeviceConsent::kDeviceAllowed == device_consent;

  device_info[strings::transport_type] =
      application_manager_.GetDeviceTransportType(transport_type);

  const smart_objects::SmartObject* day_color_scheme =
      application_impl.day_color_scheme();
  if (day_color_scheme) {
    application[strings::day_color_scheme] = *day_color_scheme;
  }

  const smart_objects::SmartObject* night_color_scheme =
      application_impl.night_color_scheme();
  if (night_color_scheme) {
    application[strings::night_color_scheme] = *night_color_scheme;
  }

  DCHECK(application_manager_.ManageHMICommand(notification));
}

mobile_apis::Result::eType RegisterAppInterfaceRequest::CheckCoincidence() {
  LOG4CXX_AUTO_TRACE(logger_);
  const smart_objects::SmartObject& msg_params =
      (*message_)[strings::msg_params];

  ApplicationSet accessor = application_manager_.applications().GetData();

  ApplicationSetConstIt it = accessor.begin();
  const custom_str::CustomString& app_name =
      msg_params[strings::app_name].asCustomString();

  for (; accessor.end() != it; ++it) {
    // name check
    const custom_str::CustomString& cur_name = (*it)->name();
    if (app_name.CompareIgnoreCase(cur_name)) {
      LOG4CXX_ERROR(logger_, "Application name is known already.");
      return mobile_apis::Result::DUPLICATE_NAME;
    }

    const smart_objects::SmartObject* vr = (*it)->vr_synonyms();
    const std::vector<smart_objects::SmartObject>* curr_vr = NULL;
    if (NULL != vr) {
      curr_vr = vr->asArray();
      CoincidencePredicateVR v(app_name);

      if (0 != std::count_if(curr_vr->begin(), curr_vr->end(), v)) {
        LOG4CXX_ERROR(logger_, "Application name is known already.");
        return mobile_apis::Result::DUPLICATE_NAME;
      }
    }

    // vr check
    if (msg_params.keyExists(strings::vr_synonyms)) {
      const std::vector<smart_objects::SmartObject>* new_vr =
          msg_params[strings::vr_synonyms].asArray();

      CoincidencePredicateVR v(cur_name);
      if (0 != std::count_if(new_vr->begin(), new_vr->end(), v)) {
        LOG4CXX_ERROR(logger_, "vr_synonyms duplicated with app_name .");
        return mobile_apis::Result::DUPLICATE_NAME;
      }
    }  // end vr check

  }  // application for end

  return mobile_apis::Result::SUCCESS;
}  // method end

mobile_apis::Result::eType RegisterAppInterfaceRequest::CheckWithPolicyData() {
  LOG4CXX_AUTO_TRACE(logger_);
  // TODO(AOleynik): Check is necessary to allow register application in case
  // of disabled policy
  // Remove this check, when HMI will support policy
  if (!GetPolicyHandler().PolicyEnabled()) {
    return mobile_apis::Result::WARNINGS;
  }

  smart_objects::SmartObject& message = *message_;
  policy::StringArray app_nicknames;
  policy::StringArray app_hmi_types;

  const std::string mobile_app_id =
      message[strings::msg_params][strings::app_id].asString();
  const bool init_result = GetPolicyHandler().GetInitialAppData(
      mobile_app_id, &app_nicknames, &app_hmi_types);

  if (!init_result) {
    LOG4CXX_ERROR(logger_, "Error during initial application data check.");
    return mobile_apis::Result::INVALID_DATA;
  }

  if (!app_nicknames.empty()) {
    IsSameNickname compare(
        message[strings::msg_params][strings::app_name].asCustomString());
    policy::StringArray::const_iterator it =
        std::find_if(app_nicknames.begin(), app_nicknames.end(), compare);
    if (app_nicknames.end() == it) {
      LOG4CXX_WARN(logger_,
                   "Application name was not found in nicknames list.");
      // App should be unregistered, if its name is not present in nicknames
      // list
      usage_statistics::AppCounter count_of_rejections_nickname_mismatch(
          GetPolicyHandler().GetStatisticManager(),
          mobile_app_id,
          usage_statistics::REJECTIONS_NICKNAME_MISMATCH);
      ++count_of_rejections_nickname_mismatch;
      return mobile_apis::Result::DISALLOWED;
    }
  }

  mobile_apis::Result::eType result = mobile_apis::Result::SUCCESS;

  // If AppHMIType is not included in policy - allow any type
  if (!app_hmi_types.empty()) {
    if (message[strings::msg_params].keyExists(strings::app_hmi_type)) {
      // If AppHmiTypes are partially same, the system should allow those listed
      // in the policy table and send warning info on missed values
      smart_objects::SmartArray app_types =
          *(message[strings::msg_params][strings::app_hmi_type].asArray());

      std::string log;
      CheckMissedTypes checker(app_hmi_types, log);
      std::for_each(app_types.begin(), app_types.end(), checker);
      if (!log.empty()) {
        response_info_ =
            "Following AppHmiTypes are not present in policy "
            "table:" +
            log;
        result_checking_app_hmi_type_ = mobile_apis::Result::WARNINGS;
      }
    }
    // Replace AppHmiTypes in request with values allowed by policy table
    message[strings::msg_params][strings::app_hmi_type] =
        smart_objects::SmartObject(smart_objects::SmartType_Array);

    smart_objects::SmartObject& app_hmi_type =
        message[strings::msg_params][strings::app_hmi_type];

    AppHMITypeInserter inserter(app_hmi_type);
    std::for_each(app_hmi_types.begin(), app_hmi_types.end(), inserter);
  }

  return result;
}

void RegisterAppInterfaceRequest::FillDeviceInfo(
    policy::DeviceInfo* device_info) {
  const std::string hardware = "hardware";
  const std::string firmware_rev = "firmwareRev";
  const std::string os = "os";
  const std::string os_ver = "osVersion";
  const std::string carrier = "carrier";
  const std::string max_number_rfcom_ports = "maxNumberRFCOMMPorts";

  const smart_objects::SmartObject& msg_params =
      (*message_)[strings::msg_params];

  const smart_objects::SmartObject& device_info_so =
      msg_params[strings::device_info];

  if (device_info_so.keyExists(hardware)) {
    device_info->hardware =
        msg_params[strings::device_info][hardware].asString();
  }
  if (device_info_so.keyExists(firmware_rev)) {
    device_info->firmware_rev =
        msg_params[strings::device_info][firmware_rev].asString();
  }
  if (device_info_so.keyExists(os)) {
    device_info->os = device_info_so[os].asString();
  }
  if (device_info_so.keyExists(os_ver)) {
    device_info->os_ver = device_info_so[os_ver].asString();
  }
  if (device_info_so.keyExists(carrier)) {
    device_info->carrier = device_info_so[carrier].asString();
  }
  if (device_info_so.keyExists(max_number_rfcom_ports)) {
    device_info->max_number_rfcom_ports =
        device_info_so[max_number_rfcom_ports].asInt();
  }
}

bool RegisterAppInterfaceRequest::IsApplicationWithSameAppIdRegistered() {
  LOG4CXX_AUTO_TRACE(logger_);

  const custom_string::CustomString mobile_app_id =
      (*message_)[strings::msg_params][strings::app_id].asCustomString();

  const ApplicationSet& applications =
      application_manager_.applications().GetData();

  ApplicationSetConstIt it = applications.begin();
  ApplicationSetConstIt it_end = applications.end();

  for (; it != it_end; ++it) {
    if (mobile_app_id.CompareIgnoreCase((*it)->policy_app_id().c_str())) {
      return true;
    }
  }

  return false;
}

bool RegisterAppInterfaceRequest::IsWhiteSpaceExist() {
  LOG4CXX_AUTO_TRACE(logger_);
  const char* str = NULL;

  str = (*message_)[strings::msg_params][strings::app_name].asCharArray();
  if (!CheckSyntax(str)) {
    LOG4CXX_ERROR(logger_, "Invalid app_name syntax check failed");
    return true;
  }

  if ((*message_)[strings::msg_params].keyExists(strings::tts_name)) {
    const smart_objects::SmartArray* tn_array =
        (*message_)[strings::msg_params][strings::tts_name].asArray();

    smart_objects::SmartArray::const_iterator it_tn = tn_array->begin();
    smart_objects::SmartArray::const_iterator it_tn_end = tn_array->end();

    for (; it_tn != it_tn_end; ++it_tn) {
      str = (*it_tn)[strings::text].asCharArray();
      if (strlen(str) && !CheckSyntax(str)) {
        LOG4CXX_ERROR(logger_, "Invalid tts_name syntax check failed");
        return true;
      }
    }
  }

  if ((*message_)[strings::msg_params].keyExists(
          strings::ngn_media_screen_app_name)) {
    str = (*message_)[strings::msg_params][strings::ngn_media_screen_app_name]
              .asCharArray();
    if (strlen(str) && !CheckSyntax(str)) {
      LOG4CXX_ERROR(logger_,
                    "Invalid ngn_media_screen_app_name syntax check failed");
      return true;
    }
  }

  if ((*message_)[strings::msg_params].keyExists(strings::vr_synonyms)) {
    const smart_objects::SmartArray* vs_array =
        (*message_)[strings::msg_params][strings::vr_synonyms].asArray();

    smart_objects::SmartArray::const_iterator it_vs = vs_array->begin();
    smart_objects::SmartArray::const_iterator it_vs_end = vs_array->end();

    for (; it_vs != it_vs_end; ++it_vs) {
      str = (*it_vs).asCharArray();
      if (strlen(str) && !CheckSyntax(str)) {
        LOG4CXX_ERROR(logger_, "Invalid vr_synonyms syntax check failed");
        return true;
      }
    }
  }

  if ((*message_)[strings::msg_params].keyExists(strings::hash_id)) {
    str = (*message_)[strings::msg_params][strings::hash_id].asCharArray();
    if (!CheckSyntax(str)) {
      LOG4CXX_ERROR(logger_, "Invalid hash_id syntax check failed");
      return true;
    }
  }

  if ((*message_)[strings::msg_params].keyExists(strings::device_info)) {
    if ((*message_)[strings::msg_params][strings::device_info].keyExists(
            strings::hardware)) {
      str = (*message_)[strings::msg_params][strings::device_info]
                       [strings::hardware].asCharArray();
      if (strlen(str) && !CheckSyntax(str)) {
        LOG4CXX_ERROR(logger_,
                      "Invalid device_info hardware syntax check failed");
        return true;
      }
    }

    if ((*message_)[strings::msg_params][strings::device_info].keyExists(
            strings::firmware_rev)) {
      str = (*message_)[strings::msg_params][strings::device_info]
                       [strings::firmware_rev].asCharArray();
      if (strlen(str) && !CheckSyntax(str)) {
        LOG4CXX_ERROR(logger_,
                      "Invalid device_info firmware_rev syntax check failed");
        return true;
      }
    }

    if ((*message_)[strings::msg_params][strings::device_info].keyExists(
            strings::os)) {
      str = (*message_)[strings::msg_params][strings::device_info][strings::os]
                .asCharArray();
      if (strlen(str) && !CheckSyntax(str)) {
        LOG4CXX_ERROR(logger_, "Invalid device_info os syntax check failed");
        return true;
      }
    }

    if ((*message_)[strings::msg_params][strings::device_info].keyExists(
            strings::os_version)) {
      str = (*message_)[strings::msg_params][strings::device_info]
                       [strings::os_version].asCharArray();
      if (strlen(str) && !CheckSyntax(str)) {
        LOG4CXX_ERROR(logger_,
                      "Invalid device_info os_version syntax check failed");
        return true;
      }
    }

    if ((*message_)[strings::msg_params][strings::device_info].keyExists(
            strings::carrier)) {
      str = (*message_)[strings::msg_params][strings::device_info]
                       [strings::carrier].asCharArray();
      if (strlen(str) && !CheckSyntax(str)) {
        LOG4CXX_ERROR(logger_,
                      "Invalid device_info carrier syntax check failed");
        return true;
      }
    }
  }

  if ((*message_)[strings::msg_params].keyExists(strings::app_id)) {
    str = (*message_)[strings::msg_params][strings::app_id].asCharArray();
    if (!CheckSyntax(str)) {
      LOG4CXX_ERROR(logger_, "Invalid app_id syntax check failed");
      return true;
    }
  }

  return false;
}

void RegisterAppInterfaceRequest::CheckResponseVehicleTypeParam(
    smart_objects::SmartObject& vehicle_type,
    const std::string& param,
    const std::string& backup_value) {
  using namespace hmi_response;
  if (!vehicle_type.keyExists(param) || vehicle_type[param].empty()) {
    if (!backup_value.empty()) {
      LOG4CXX_DEBUG(logger_,
                    param << " is missing."
                             "Will be replaced with policy table value.");
      vehicle_type[param] = backup_value;
    } else {
      vehicle_type.erase(param);
    }
  }
}

void RegisterAppInterfaceRequest::SendSubscribeCustomButtonNotification() {
  using namespace smart_objects;
  using namespace hmi_apis;

  SmartObject msg_params = SmartObject(SmartType_Map);
  msg_params[strings::app_id] = connection_key();
  msg_params[strings::name] = Common_ButtonName::CUSTOM_BUTTON;
  msg_params[strings::is_suscribed] = true;
  CreateHMINotification(FunctionID::Buttons_OnButtonSubscription, msg_params);
}

bool RegisterAppInterfaceRequest::IsApplicationSwitched() {
  const smart_objects::SmartObject& msg_params =
      (*message_)[strings::msg_params];

  const std::string& policy_app_id = msg_params[strings::app_id].asString();

  LOG4CXX_DEBUG(logger_, "Looking for application id " << policy_app_id);

  auto app = application_manager_.application_by_policy_id(policy_app_id);

  if (!app) {
    LOG4CXX_DEBUG(logger_,
                  "Application with policy id " << policy_app_id
                                                << " is not found.");
    return false;
  }

  LOG4CXX_DEBUG(logger_,
                "Application with policy id " << policy_app_id << " is found.");
  if (!application_manager_.IsAppInReconnectMode(policy_app_id)) {
    LOG4CXX_DEBUG(logger_,
                  "Policy id " << policy_app_id
                               << " is not found in reconnection list.");
    SendResponse(false, mobile_apis::Result::APPLICATION_REGISTERED_ALREADY);
    return false;
  }

  LOG4CXX_DEBUG(logger_, "Application is found in reconnection list.");

  auto app_type = ApplicationType::kSwitchedApplicationWrongHashId;
  if ((*message_)[strings::msg_params].keyExists(strings::hash_id)) {
    const auto hash_id =
        (*message_)[strings::msg_params][strings::hash_id].asString();

    auto& resume_ctrl = application_manager_.resume_controller();
    if (resume_ctrl.CheckApplicationHash(app, hash_id)) {
      app_type = ApplicationType::kSwitchedApplicationHashOk;
    }
  }

  application_manager_.ProcessReconnection(app, connection_key());
  SendRegisterAppInterfaceResponseToMobile(app_type);

  application_manager_.SendHMIStatusNotification(app);

  application_manager_.OnApplicationSwitched(app);

  return true;
}

policy::PolicyHandlerInterface&
RegisterAppInterfaceRequest::GetPolicyHandler() {
  return application_manager_.GetPolicyHandler();
}

}  // namespace commands

}  // namespace application_manager<|MERGE_RESOLUTION|>--- conflicted
+++ resolved
@@ -450,36 +450,19 @@
     smart_objects::SmartObject& display_caps =
         response_params[hmi_response::display_capabilities];
 
-<<<<<<< HEAD
-    display_caps[hmi_response::display_type] =
-        hmi_capabilities.display_capabilities()->getElement(
-            hmi_response::display_type);
-
-    if(hmi_capabilities.display_capabilities()->keyExists(hmi_response::display_name)) {
-      display_caps[hmi_response::display_name] =
-          hmi_capabilities.display_capabilities()->getElement(
-              hmi_response::display_name);      
-    }
-
-    display_caps[hmi_response::text_fields] =
-        hmi_capabilities.display_capabilities()->getElement(
-            hmi_response::text_fields);
-
-    display_caps[hmi_response::image_fields] =
-        hmi_capabilities.display_capabilities()->getElement(
-            hmi_response::image_fields);
-
-    display_caps[hmi_response::media_clock_formats] =
-        hmi_capabilities.display_capabilities()->getElement(
-            hmi_response::media_clock_formats);
-=======
     if (hmi_capabilities.display_capabilities()->keyExists(
             hmi_response::display_type)) {
       display_caps[hmi_response::display_type] =
           hmi_capabilities.display_capabilities()->getElement(
               hmi_response::display_type);
     }
->>>>>>> 91123c3c
+
+    if (hmi_capabilities.display_capabilities()->keyExists(
+            hmi_response::display_name)) {
+      display_caps[hmi_response::display_name] =
+          hmi_capabilities.display_capabilities()->getElement(
+              hmi_response::display_name);
+    }
 
     if (hmi_capabilities.display_capabilities()->keyExists(
             hmi_response::text_fields)) {
