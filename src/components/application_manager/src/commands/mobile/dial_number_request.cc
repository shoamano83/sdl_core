/*
 Copyright (c) 2016, Ford Motor Company
 All rights reserved.

 Redistribution and use in source and binary forms, with or without
 modification, are permitted provided that the following conditions are met:

 Redistributions of source code must retain the above copyright notice, this
 list of conditions and the following disclaimer.

 Redistributions in binary form must reproduce the above copyright notice,
 this list of conditions and the following
 disclaimer in the documentation and/or other materials provided with the
 distribution.

 Neither the name of the Ford Motor Company nor the names of its contributors
 may be used to endorse or promote products derived from this software
 without specific prior written permission.

 THIS SOFTWARE IS PROVIDED BY THE COPYRIGHT HOLDERS AND CONTRIBUTORS "AS IS"
 AND ANY EXPRESS OR IMPLIED WARRANTIES, INCLUDING, BUT NOT LIMITED TO, THE
 IMPLIED WARRANTIES OF MERCHANTABILITY AND FITNESS FOR A PARTICULAR PURPOSE
 ARE DISCLAIMED. IN NO EVENT SHALL THE COPYRIGHT HOLDER OR CONTRIBUTORS BE
 LIABLE FOR ANY DIRECT, INDIRECT, INCIDENTAL, SPECIAL, EXEMPLARY, OR
 CONSEQUENTIAL DAMAGES (INCLUDING, BUT NOT LIMITED TO, PROCUREMENT OF
 SUBSTITUTE GOODS OR SERVICES; LOSS OF USE, DATA, OR PROFITS; OR BUSINESS
 INTERRUPTION) HOWEVER CAUSED AND ON ANY THEORY OF LIABILITY, WHETHER IN
 CONTRACT, STRICT LIABILITY, OR TORT (INCLUDING NEGLIGENCE OR OTHERWISE)
 ARISING IN ANY WAY OUT OF THE USE OF THIS SOFTWARE, EVEN IF ADVISED OF THE
 POSSIBILITY OF SUCH DAMAGE.
 */

#include <algorithm>
#include <string>
#include "application_manager/commands/mobile/dial_number_request.h"

#include "application_manager/application_impl.h"

namespace application_manager {

namespace commands {

DialNumberRequest::DialNumberRequest(const MessageSharedPtr& message,
                                     ApplicationManager& application_manager)
    : CommandRequestImpl(message, application_manager) {}

DialNumberRequest::~DialNumberRequest() {}

bool DialNumberRequest::Init() {
  LOGGER_AUTO_TRACE(logger_);

  default_timeout_ = 0;

  return true;
}

void DialNumberRequest::Run() {
  LOGGER_AUTO_TRACE(logger_);

  ApplicationSharedPtr application =
      application_manager_.application(connection_key());

  if (!application) {
    LOGGER_ERROR(logger_, "NULL pointer");
    SendResponse(false, mobile_apis::Result::APPLICATION_NOT_REGISTERED);
    return;
  }

  std::string number =
      (*message_)[strings::msg_params][strings::number].asString();
  if (!CheckSyntax(number)) {
    LOGGER_ERROR(logger_, "Invalid incoming data");
    SendResponse(false, mobile_apis::Result::INVALID_DATA);
    return;
  }

  StripNumberParam(number);
  if (number.empty()) {
<<<<<<< HEAD
    LOGGER_ERROR(logger_,
                 "After strip number param is empty. Invalid incoming data");
=======
    LOGGER_WARN(logger_,
                "After strip number param is empty. Invalid incoming data");
>>>>>>> 64ac11d0
    SendResponse(false, mobile_apis::Result::INVALID_DATA);
    return;
  }
  smart_objects::SmartObject msg_params =
      smart_objects::SmartObject(smart_objects::SmartType_Map);
  msg_params[strings::number] =
      (*message_)[strings::msg_params][strings::number].asString();
  msg_params[strings::app_id] = application->hmi_app_id();

  SendHMIRequest(
      hmi_apis::FunctionID::BasicCommunication_DialNumber, &msg_params, true);
}

void DialNumberRequest::on_event(const event_engine::Event& event) {
  LOGGER_AUTO_TRACE(logger_);
  ApplicationSharedPtr application =
      application_manager_.application(connection_key());

  if (!application) {
    LOGGER_ERROR(logger_, "NULL pointer");
    return;
  }

  const smart_objects::SmartObject& message = event.smart_object();
  mobile_apis::Result::eType result_code = mobile_apis::Result::SUCCESS;
  switch (event.id()) {
    case hmi_apis::FunctionID::BasicCommunication_DialNumber: {
      LOGGER_INFO(logger_, "Received DialNumber event");
      result_code = CommandRequestImpl::GetMobileResultCode(
          static_cast<hmi_apis::Common_Result::eType>(
              message[strings::params][hmi_response::code].asInt()));
      break;
    }
    default: {
      LOGGER_ERROR(logger_, "Received unknown event" << event.id());
      return;
    }
  }

  const bool is_success = mobile_apis::Result::SUCCESS == result_code;
  const bool is_info_valid =
      message[strings::msg_params].keyExists(strings::info);

  if (is_info_valid) {
    const char* info_char_array =
        message[strings::msg_params][strings::info].asCharArray();
    SendResponse(is_success, result_code, info_char_array);
    return;
  }

  SendResponse(is_success, result_code);
}

void DialNumberRequest::StripNumberParam(std::string& number) {
  std::size_t found = 0;
  while (std::string::npos !=
         (found = number.find_first_not_of("0123456789*#,;+"))) {
    number.erase(number.begin() + found);
  }
  (*message_)[strings::msg_params][strings::number] = number;
}

}  // namespace commands

}  // namespace application_manager<|MERGE_RESOLUTION|>--- conflicted
+++ resolved
@@ -1,4 +1,5 @@
 /*
+
  Copyright (c) 2016, Ford Motor Company
  All rights reserved.
 
@@ -33,7 +34,6 @@
 #include <algorithm>
 #include <string>
 #include "application_manager/commands/mobile/dial_number_request.h"
-
 #include "application_manager/application_impl.h"
 
 namespace application_manager {
@@ -65,7 +65,6 @@
     SendResponse(false, mobile_apis::Result::APPLICATION_NOT_REGISTERED);
     return;
   }
-
   std::string number =
       (*message_)[strings::msg_params][strings::number].asString();
   if (!CheckSyntax(number)) {
@@ -73,16 +72,10 @@
     SendResponse(false, mobile_apis::Result::INVALID_DATA);
     return;
   }
-
   StripNumberParam(number);
   if (number.empty()) {
-<<<<<<< HEAD
     LOGGER_ERROR(logger_,
                  "After strip number param is empty. Invalid incoming data");
-=======
-    LOGGER_WARN(logger_,
-                "After strip number param is empty. Invalid incoming data");
->>>>>>> 64ac11d0
     SendResponse(false, mobile_apis::Result::INVALID_DATA);
     return;
   }
