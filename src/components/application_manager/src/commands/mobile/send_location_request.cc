--- conflicted
+++ resolved
@@ -40,31 +40,18 @@
 
 namespace commands {
 
-<<<<<<< HEAD
 SendLocationRequest::SendLocationRequest(
     const MessageSharedPtr& message, ApplicationManager& application_manager)
     : CommandRequestImpl(message, application_manager) {}
-=======
-SendLocationRequest::SendLocationRequest(const MessageSharedPtr& message)
-    : CommandRequestImpl(message) {}
->>>>>>> 64ac11d0
 
 SendLocationRequest::~SendLocationRequest() {}
 
 void SendLocationRequest::Run() {
   using namespace hmi_apis;
-<<<<<<< HEAD
   using smart_objects::SmartObject;
   LOGGER_AUTO_TRACE(logger_);
 
   ApplicationSharedPtr app = application_manager_.application(connection_key());
-=======
-  LOGGER_AUTO_TRACE(logger_);
-
-  ApplicationSharedPtr app =
-      application_manager::ApplicationManagerImpl::instance()->application(
-          connection_key());
->>>>>>> 64ac11d0
 
   if (!app) {
     LOGGER_ERROR(logger_,
@@ -74,12 +61,7 @@
     return;
   }
 
-<<<<<<< HEAD
   SmartObject& msg_params = (*message_)[strings::msg_params];
-=======
-  const smart_objects::SmartObject& msg_params =
-      (*message_)[strings::msg_params];
->>>>>>> 64ac11d0
   std::list<Common_TextFieldName::eType> fields_to_check;
 
   if (msg_params.keyExists(strings::location_name)) {
@@ -102,7 +84,6 @@
 
   if (IsWhiteSpaceExist()) {
     LOGGER_ERROR(logger_, "Strings contain invalid characters");
-<<<<<<< HEAD
     SendResponse(false, mobile_apis::Result::INVALID_DATA);
     return;
   }
@@ -117,8 +98,6 @@
 
   if (!CheckFieldsCompatibility()) {
     LOGGER_ERROR(logger_, "CheckFieldsCompatibility failed");
-=======
->>>>>>> 64ac11d0
     SendResponse(false, mobile_apis::Result::INVALID_DATA);
     return;
   }
@@ -137,24 +116,16 @@
     }
   }
 
-<<<<<<< HEAD
   SmartObject request_msg_params = SmartObject(smart_objects::SmartType_Map);
   request_msg_params = msg_params;
   request_msg_params[strings::app_id] = app->hmi_app_id();
-=======
-  smart_objects::SmartObject request_msg_params =
-      smart_objects::SmartObject(smart_objects::SmartType_Map);
-  request_msg_params = (*message_)[strings::msg_params];
-  request_msg_params[strings::app_id] = app->hmi_app_id();
-
->>>>>>> 64ac11d0
+
   SendHMIRequest(
       hmi_apis::FunctionID::Navigation_SendLocation, &request_msg_params, true);
 }
 
 void SendLocationRequest::on_event(const event_engine::Event& event) {
   LOGGER_AUTO_TRACE(logger_);
-<<<<<<< HEAD
   namespace Result = mobile_apis::Result;
   using namespace helpers;
   const smart_objects::SmartObject& message = event.smart_object();
@@ -162,7 +133,7 @@
     LOGGER_INFO(logger_, "Received Navigation_SendLocation event");
     mobile_apis::Result::eType result_code =
         GetMobileResultCode(static_cast<hmi_apis::Common_Result::eType>(
-            message[strings::params][hmi_response::code].asUInt()));
+              message[strings::params][hmi_response::code].asUInt()));
     const bool result =
         Compare<Result::eType, EQ, ONE>(result_code,
                                         Result::SAVED,
@@ -171,30 +142,10 @@
                                         Result::UNSUPPORTED_RESOURCE);
     SendResponse(result, result_code, NULL, &(message[strings::params]));
     return;
-=======
-  const smart_objects::SmartObject& message = event.smart_object();
-  switch (event.id()) {
-    case hmi_apis::FunctionID::Navigation_SendLocation: {
-      LOGGER_INFO(logger_, "Received Navigation_SendLocation event");
-      mobile_apis::Result::eType result_code =
-          GetMobileResultCode(static_cast<hmi_apis::Common_Result::eType>(
-              message[strings::params][hmi_response::code].asUInt()));
-      bool result = mobile_apis::Result::SUCCESS == result_code ||
-                    mobile_apis::Result::WARNINGS == result_code ||
-                    mobile_apis::Result::UNSUPPORTED_RESOURCE == result_code;
-      SendResponse(result, result_code, NULL, &(message[strings::msg_params]));
-      break;
-    }
-    default: {
-      LOGGER_ERROR(logger_, "Received unknown event" << event.id());
-      break;
-    }
->>>>>>> 64ac11d0
-  }
+    }
   LOGGER_ERROR(logger_, "Received unknown event" << event.id());
 }
 
-<<<<<<< HEAD
 bool SendLocationRequest::CheckFieldsCompatibility() {
   const smart_objects::SmartObject& msg_params =
       (*message_)[strings::msg_params];
@@ -209,39 +160,15 @@
     LOGGER_DEBUG(logger_,
                  "latitude and longitude should be provided only in pair");
     return false;
-  }
-
+    }
   if (!address_exist && !longitude_degrees_exist && !latitude_degrees_exist) {
     LOGGER_DEBUG(logger_,
                  "address or latitude/longtitude should should be provided");
     return false;
-=======
-bool SendLocationRequest::IsWhiteSpaceExist() {
-  LOGGER_AUTO_TRACE(logger_);
-  const char* str;
-  const smart_objects::SmartObject& msg_params =
-      (*message_)[strings::msg_params];
-
-  if (msg_params.keyExists(strings::location_name)) {
-    str = msg_params[strings::location_name].asCharArray();
-    if (!CheckSyntax(str)) {
-      LOGGER_ERROR(logger_,
-                   "parameter locationName contains invalid character");
-      return true;
-    }
-  }
-
-  if (msg_params.keyExists(strings::location_description)) {
-    str = msg_params[strings::location_description].asCharArray();
-    if (!CheckSyntax(str)) {
-      LOGGER_ERROR(logger_,
-                   "parameter locationDescription contains invalid character");
-      return true;
-    }
->>>>>>> 64ac11d0
-  }
-  return true;
-}
+  }
+
+     return true;
+    }
 void insert_if_contains(
     const smart_objects::SmartObject& msg_params,
     const std::string& param_key,
@@ -267,7 +194,6 @@
     smart_objects::SmartArray::const_iterator it_al = al_array->begin();
     smart_objects::SmartArray::const_iterator it_al_end = al_array->end();
     for (; it_al != it_al_end; ++it_al) {
-<<<<<<< HEAD
       const utils::custom_string::CustomString& val = (*it_al).asCustomString();
       fields_to_check.push_back(val);
     }
@@ -293,45 +219,19 @@
     if (!CheckSyntax(str, false)) {
       LOGGER_ERROR(logger_,
                    "string '" << str << "'' contains invalid characters");
-=======
-      str = (*it_al).asCharArray();
-      if (!CheckSyntax(str)) {
-        LOGGER_ERROR(logger_,
-                     "parameter address_lines contains invalid character");
-        return true;
-      }
-    }
-  }
-
-  if (msg_params.keyExists(strings::phone_number)) {
-    str = msg_params[strings::phone_number].asCharArray();
-    if (!CheckSyntax(str)) {
-      LOGGER_ERROR(logger_, "parameter phoneNumber contains invalid character");
       return true;
     }
   }
 
-  if (msg_params.keyExists(strings::location_image)) {
-    str = msg_params[strings::location_image][strings::value].asCharArray();
-    if (!CheckSyntax(str)) {
-      LOGGER_ERROR(
-          logger_,
-          "parameter value in locationImage contains invalid character");
->>>>>>> 64ac11d0
-      return true;
-    }
-  }
   return false;
 }
 
 bool SendLocationRequest::CheckHMICapabilities(
     std::list<hmi_apis::Common_TextFieldName::eType>& fields_names) {
-<<<<<<< HEAD
-  LOGGER_AUTO_TRACE(logger_);
-=======
->>>>>>> 64ac11d0
+  LOGGER_AUTO_TRACE(logger_);
   using namespace smart_objects;
   using namespace hmi_apis;
+
   if (fields_names.empty()) {
     return true;
   }
