--- conflicted
+++ resolved
@@ -128,19 +128,6 @@
 
   const char* return_info = NULL;
 
-<<<<<<< HEAD
-  const bool is_result_ok = Compare<mobile_api::Result::eType, EQ, ONE>(
-      result_code,
-      mobile_api::Result::UNSUPPORTED_RESOURCE,
-      mobile_api::Result::WARNINGS);
-
-  if (is_result_ok) {
-    result_code = mobile_apis::Result::WARNINGS;
-    return_info = "Unsupported phoneme type sent in a prompt";
-  }
-
-=======
->>>>>>> 22a014b3
   SendResponse(
       result, result_code, return_info, &(message[strings::msg_params]));
 }
