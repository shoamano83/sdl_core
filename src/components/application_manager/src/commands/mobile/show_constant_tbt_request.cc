--- conflicted
+++ resolved
@@ -33,7 +33,6 @@
 
 #include <cstring>
 #include "application_manager/commands/mobile/show_constant_tbt_request.h"
-
 #include "application_manager/policies/policy_handler.h"
 #include "application_manager/application_impl.h"
 #include "application_manager/message_helper.h"
@@ -45,14 +44,9 @@
 
 namespace commands {
 
-<<<<<<< HEAD
 ShowConstantTBTRequest::ShowConstantTBTRequest(
     const MessageSharedPtr& message, ApplicationManager& application_manager)
     : CommandRequestImpl(message, application_manager) {}
-=======
-ShowConstantTBTRequest::ShowConstantTBTRequest(const MessageSharedPtr& message)
-    : CommandRequestImpl(message) {}
->>>>>>> 64ac11d0
 
 ShowConstantTBTRequest::~ShowConstantTBTRequest() {}
 
@@ -80,16 +74,16 @@
 
   if (IsWhiteSpaceExist()) {
     LOGGER_ERROR(logger_,
-                 "Incoming show constant TBT has contains \t\n \\t \\n");
+                  "Incoming show constant TBT has contains \t\n \\t \\n");
     SendResponse(false, mobile_apis::Result::INVALID_DATA);
     return;
   }
 
-  // ProcessSoftButtons checks strings on the contents incorrect character
+  //ProcessSoftButtons checks strings on the contents incorrect character
 
   mobile_apis::Result::eType processing_result =
       MessageHelper::ProcessSoftButtons(msg_params,
-                                        app,
+          app,
                                         application_manager_.GetPolicyHandler(),
                                         application_manager_);
 
@@ -99,15 +93,11 @@
     return;
   }
 
+
   mobile_apis::Result::eType verification_result = mobile_apis::Result::SUCCESS;
   if (msg_params.keyExists(strings::turn_icon)) {
-<<<<<<< HEAD
     verification_result = MessageHelper::VerifyImage(
         msg_params[strings::turn_icon], app, application_manager_);
-=======
-    verification_result =
-        MessageHelper::VerifyImage(msg_params[strings::turn_icon], app);
->>>>>>> 64ac11d0
     if (mobile_apis::Result::SUCCESS != verification_result) {
       LOGGER_ERROR(logger_, "VerifyImage INVALID_DATA!");
       SendResponse(false, verification_result);
@@ -116,13 +106,8 @@
   }
 
   if (msg_params.keyExists(strings::next_turn_icon)) {
-<<<<<<< HEAD
     verification_result = MessageHelper::VerifyImage(
         msg_params[strings::next_turn_icon], app, application_manager_);
-=======
-    verification_result =
-        MessageHelper::VerifyImage(msg_params[strings::next_turn_icon], app);
->>>>>>> 64ac11d0
     if (mobile_apis::Result::SUCCESS != verification_result) {
       LOGGER_ERROR(logger_, "VerifyImage INVALID_DATA!");
       SendResponse(false, verification_result);
@@ -173,12 +158,12 @@
   }
 
   if (msg_params.keyExists(strings::time_to_destination)) {
-    // erase useless param
-    msg_params.erase(strings::time_to_destination);
-    msg_params[hmi_request::navi_texts][index][hmi_request::field_name] =
-        static_cast<int32_t>(hmi_apis::Common_TextFieldName::timeToDestination);
-    msg_params[hmi_request::navi_texts][index++][hmi_request::field_text] =
-        (*message_)[strings::msg_params][strings::time_to_destination];
+      // erase useless param
+      msg_params.erase(strings::time_to_destination);
+      msg_params[hmi_request::navi_texts][index][hmi_request::field_name] =
+          static_cast<int32_t>(hmi_apis::Common_TextFieldName::timeToDestination);
+      msg_params[hmi_request::navi_texts][index++][hmi_request::field_text] =
+          (*message_)[strings::msg_params][strings::time_to_destination];
   }
 
   if (msg_params.keyExists(strings::soft_buttons)) {
@@ -191,6 +176,7 @@
       hmi_apis::FunctionID::Navigation_ShowConstantTBT, &msg_params, true);
 }
 
+
 void ShowConstantTBTRequest::on_event(const event_engine::Event& event) {
   LOGGER_AUTO_TRACE(logger_);
   const smart_objects::SmartObject& message = event.smart_object();
@@ -204,18 +190,14 @@
           GetMobileResultCode(static_cast<hmi_apis::Common_Result::eType>(
               message[strings::params][hmi_response::code].asInt()));
       HMICapabilities& hmi_capabilities =
-<<<<<<< HEAD
           application_manager_.hmi_capabilities();
-=======
-          ApplicationManagerImpl::instance()->hmi_capabilities();
->>>>>>> 64ac11d0
       bool result = false;
       if (mobile_apis::Result::SUCCESS == result_code) {
         result = true;
         return_info =
             message[strings::msg_params][hmi_response::message].asString();
       } else if ((mobile_apis::Result::UNSUPPORTED_RESOURCE == result_code) &&
-                 hmi_capabilities.is_ui_cooperating()) {
+          hmi_capabilities.is_ui_cooperating()) {
         result = true;
       }
 
@@ -259,7 +241,7 @@
               .asCharArray();
     if (strlen(str) && !CheckSyntax(str)) {
       LOGGER_ERROR(logger_,
-                   "Invalid navigation_text_1 value syntax check failed");
+                    "Invalid navigation_text_1 value syntax check failed");
       return true;
     }
   }
@@ -269,7 +251,7 @@
               .asCharArray();
     if (strlen(str) && !CheckSyntax(str)) {
       LOGGER_ERROR(logger_,
-                   "Invalid navigation_text_2 value syntax check failed");
+                    "Invalid navigation_text_2 value syntax check failed");
       return true;
     }
   }
@@ -297,7 +279,7 @@
               .asCharArray();
     if (strlen(str) && !CheckSyntax(str)) {
       LOGGER_ERROR(logger_,
-                   "Invalid time_to_destination value syntax check failed");
+                    "Invalid time_to_destination value syntax check failed");
       return true;
     }
   }
