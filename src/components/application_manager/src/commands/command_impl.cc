--- conflicted
+++ resolved
@@ -43,25 +43,18 @@
 const int32_t CommandImpl::mobile_protocol_type_ = 0;
 const int32_t CommandImpl::protocol_version_ = 3;
 
-<<<<<<< HEAD
 CommandImpl::CommandImpl(const MessageSharedPtr& message,
                          ApplicationManager& application_manager)
     : message_(message)
     , default_timeout_(application_manager.get_settings().default_timeout())
     , allowed_to_terminate_(true)
     , application_manager_(application_manager) {}
-=======
-CommandImpl::CommandImpl(const MessageSharedPtr& message)
-    : message_(message)
-    , default_timeout_(profile::Profile::instance()->default_timeout())
-    , allowed_to_terminate_(true) {}
->>>>>>> 64ac11d0
 
 CommandImpl::~CommandImpl() {
   CleanUp();
 }
 
-bool CommandImpl::CheckPermissions() {
+bool CommandImpl::CheckPermissions(){
   return true;
 }
 
@@ -92,7 +85,6 @@
 }
 
 void CommandImpl::onTimeOut() {}
-<<<<<<< HEAD
 
 bool CommandImpl::AllowedToTerminate() {
   return allowed_to_terminate_;
@@ -174,8 +166,6 @@
     }
   }
 }
-=======
->>>>>>> 64ac11d0
 
 }  // namespace commands
 }  // namespace application_manager