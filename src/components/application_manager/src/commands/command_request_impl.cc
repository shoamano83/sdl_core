/*
 Copyright (c) 2016, Ford Motor Company
 All rights reserved.

 Redistribution and use in source and binary forms, with or without
 modification, are permitted provided that the following conditions are met:

 Redistributions of source code must retain the above copyright notice, this
 list of conditions and the following disclaimer.

 Redistributions in binary form must reproduce the above copyright notice,
 this list of conditions and the following
 disclaimer in the documentation and/or other materials provided with the
 distribution.

 Neither the name of the Ford Motor Company nor the names of its contributors
 may be used to endorse or promote products derived from this software
 without specific prior written permission.

 THIS SOFTWARE IS PROVIDED BY THE COPYRIGHT HOLDERS AND CONTRIBUTORS "AS IS"
 AND ANY EXPRESS OR IMPLIED WARRANTIES, INCLUDING, BUT NOT LIMITED TO, THE
 IMPLIED WARRANTIES OF MERCHANTABILITY AND FITNESS FOR A PARTICULAR PURPOSE
 ARE DISCLAIMED. IN NO EVENT SHALL THE COPYRIGHT HOLDER OR CONTRIBUTORS BE
 LIABLE FOR ANY DIRECT, INDIRECT, INCIDENTAL, SPECIAL, EXEMPLARY, OR
 CONSEQUENTIAL DAMAGES (INCLUDING, BUT NOT LIMITED TO, PROCUREMENT OF
 SUBSTITUTE GOODS OR SERVICES; LOSS OF USE, DATA, OR PROFITS; OR BUSINESS
 INTERRUPTION) HOWEVER CAUSED AND ON ANY THEORY OF LIABILITY, WHETHER IN
 CONTRACT, STRICT LIABILITY, OR TORT (INCLUDING NEGLIGENCE OR OTHERWISE)
 ARISING IN ANY WAY OUT OF THE USE OF THIS SOFTWARE, EVEN IF ADVISED OF THE
 POSSIBILITY OF SUCH DAMAGE.
 */

#include <algorithm>
#include <string>
#include "utils/macro.h"
#include "application_manager/commands/command_request_impl.h"
#include "application_manager/application_manager.h"
#include "application_manager/message_helper.h"
#include "smart_objects/smart_object.h"
namespace application_manager {

namespace commands {

std::string MergeInfos(const ResponseInfo& first_info,
                       const std::string& first_str,
                       const ResponseInfo& second_info,
                       const std::string& second_str) {
  if ((first_info.interface_state == HmiInterfaces::STATE_NOT_AVAILABLE) &&
      (second_info.interface_state != HmiInterfaces::STATE_NOT_AVAILABLE) &&
      !second_str.empty()) {
    return second_str;
  }

  if ((second_info.interface_state == HmiInterfaces::STATE_NOT_AVAILABLE) &&
      (first_info.interface_state != HmiInterfaces::STATE_NOT_AVAILABLE) &&
      !first_str.empty()) {
    return first_str;
  }

  return MergeInfos(first_str, second_str);
}

std::string MergeInfos(const std::string& first, const std::string& second) {
  return first + ((!first.empty() && !second.empty()) ? ", " : "") + second;
}

std::string MergeInfos(const std::string& first,
                       const std::string& second,
                       const std::string& third) {
  std::string result = MergeInfos(first, second);
  return MergeInfos(result, third);
}

const std::string CreateInfoForUnsupportedResult(
    HmiInterfaces::InterfaceID interface) {
  switch (interface) {
    case (HmiInterfaces::InterfaceID::HMI_INTERFACE_VR): {
      return "VR is not supported by system";
    }
    case (HmiInterfaces::InterfaceID::HMI_INTERFACE_TTS): {
      return "TTS is not supported by system";
    }
    case (HmiInterfaces::InterfaceID::HMI_INTERFACE_UI): {
      return "UI is not supported by system";
    }
    case (HmiInterfaces::InterfaceID::HMI_INTERFACE_Navigation): {
      return "Navi is not supported by system";
    }
    case (HmiInterfaces::InterfaceID::HMI_INTERFACE_VehicleInfo): {
      return "VehicleInfo is not supported by system";
    }
    default:
#ifdef ENABLE_LOG
      CREATE_LOGGERPTR_LOCAL(logger, "Commands");
      LOG4CXX_WARN(logger,
                   "Could not create info because"
                   " interface isn't valid. Interface is:"
                       << static_cast<int32_t>(interface));
#endif  // ENABLE_LOG
      return "";
  }
}

bool CheckResultCode(const ResponseInfo& first, const ResponseInfo& second) {
  if (first.is_ok && second.is_unsupported_resource &&
      second.interface_state == HmiInterfaces::STATE_NOT_AVAILABLE) {
    return true;
  }
  return false;
}

bool IsResultCodeUnsupported(const ResponseInfo& first,
                             const ResponseInfo& second) {
  return ((first.is_ok || first.is_invalid_enum) &&
          second.is_unsupported_resource) ||
         ((second.is_ok || second.is_invalid_enum) &&
          first.is_unsupported_resource) ||
         (first.is_unsupported_resource && second.is_unsupported_resource);
}

struct DisallowedParamsInserter {
  DisallowedParamsInserter(smart_objects::SmartObject& response,
                           mobile_apis::VehicleDataResultCode::eType code)
      : response_(response), code_(code) {}

  bool operator()(const std::string& param) {
    const VehicleData& vehicle_data =
        application_manager::MessageHelper::vehicle_data();
    VehicleData::const_iterator it = vehicle_data.find(param);
    if (vehicle_data.end() != it) {
      smart_objects::SmartObjectSPtr disallowed_param =
          new smart_objects::SmartObject(smart_objects::SmartType_Map);
      (*disallowed_param)[strings::data_type] = (*it).second;
      (*disallowed_param)[strings::result_code] = code_;
      response_[strings::msg_params][param.c_str()] = *disallowed_param;
      return true;
    }
    return false;
  }

 private:
  smart_objects::SmartObject& response_;
  mobile_apis::VehicleDataResultCode::eType code_;
};

CommandRequestImpl::CommandRequestImpl(const MessageSharedPtr& message,
                                       ApplicationManager& application_manager)
    : CommandImpl(message, application_manager)
    , EventObserver(application_manager.event_dispatcher())
    , current_state_(kAwaitingHMIResponse) {}

CommandRequestImpl::~CommandRequestImpl() {}

bool CommandRequestImpl::Init() {
  return true;
}

bool CommandRequestImpl::CheckPermissions() {
  return CheckAllowedParameters();
}

bool CommandRequestImpl::CleanUp() {
  return true;
}

void CommandRequestImpl::Run() {}

void CommandRequestImpl::onTimeOut() {
  LOG4CXX_AUTO_TRACE(logger_);

  unsubscribe_from_all_events();
  {
    // FIXME (dchmerev@luxoft.com): atomic_xchg fits better
    sync_primitives::AutoLock auto_lock(state_lock_);
    if (kCompleted == current_state_) {
      LOG4CXX_DEBUG(logger_, "current_state_ = kCompleted");
      // don't send timeout if request completed
      return;
    }

    current_state_ = kTimedOut;
  }

  smart_objects::SmartObjectSPtr response =
      MessageHelper::CreateNegativeResponse(connection_key(),
                                            function_id(),
                                            correlation_id(),
                                            mobile_api::Result::GENERIC_ERROR);

  application_manager_.ManageMobileCommand(response, ORIGIN_SDL);
}

void CommandRequestImpl::on_event(const event_engine::Event& event) {}

void CommandRequestImpl::SendResponse(
    const bool success,
    const mobile_apis::Result::eType& result_code,
    const char* info,
    const smart_objects::SmartObject* response_params) {
  {
    sync_primitives::AutoLock auto_lock(state_lock_);
    if (kTimedOut == current_state_) {
      // don't send response if request timeout expired
      return;
    }

    current_state_ = kCompleted;
  }

  smart_objects::SmartObjectSPtr result = new smart_objects::SmartObject;
  if (!result) {
    LOG4CXX_ERROR(logger_, "Memory allocation failed.");
    return;
  }
  smart_objects::SmartObject& response = *result;

  response[strings::params][strings::message_type] = MessageType::kResponse;
  response[strings::params][strings::correlation_id] = correlation_id();
  response[strings::params][strings::protocol_type] =
      CommandImpl::mobile_protocol_type_;
  response[strings::params][strings::protocol_version] =
      CommandImpl::protocol_version_;
  response[strings::params][strings::connection_key] = connection_key();
  response[strings::params][strings::function_id] = function_id();

  if (response_params) {
    response[strings::msg_params] = *response_params;
  }

  if (info) {
    response[strings::msg_params][strings::info] = std::string(info);
  }

  // Add disallowed parameters and info from request back to response with
  // appropriate
  // reasons (VehicleData result codes)
  if (result_code != mobile_apis::Result::APPLICATION_NOT_REGISTERED) {
    const mobile_apis::FunctionID::eType& id =
        static_cast<mobile_apis::FunctionID::eType>(function_id());
    if ((id == mobile_apis::FunctionID::SubscribeVehicleDataID) ||
        (id == mobile_apis::FunctionID::UnsubscribeVehicleDataID)) {
      AddDisallowedParameters(response);
      AddDisallowedParametersToInfo(response);
    } else if (id == mobile_apis::FunctionID::GetVehicleDataID) {
      AddDisallowedParametersToInfo(response);
    }
  }

  response[strings::msg_params][strings::success] = success;
  response[strings::msg_params][strings::result_code] = result_code;

  application_manager_.ManageMobileCommand(result, ORIGIN_SDL);
}

bool CommandRequestImpl::CheckSyntax(const std::string& str,
                                     bool allow_empty_line) {
  if (std::string::npos != str.find_first_of("\t\n")) {
    LOG4CXX_ERROR(logger_, "CheckSyntax failed! :" << str);
    return false;
  }
  if (std::string::npos != str.find("\\n") ||
      std::string::npos != str.find("\\t")) {
    LOG4CXX_ERROR(logger_, "CheckSyntax failed! :" << str);
    return false;
  }
  if (!allow_empty_line) {
    if ((std::string::npos == str.find_first_not_of(' '))) {
      return false;
    }
  }
  return true;
}

smart_objects::SmartObject CreateUnsupportedResourceResponse(
    const hmi_apis::FunctionID::eType function_id,
    const uint32_t hmi_correlation_id,
    HmiInterfaces::InterfaceID interface) {
  smart_objects::SmartObject response(smart_objects::SmartType_Map);
  smart_objects::SmartObject& params = response[strings::params];
  params[strings::message_type] = MessageType::kResponse;
  params[strings::correlation_id] = hmi_correlation_id;
  params[strings::protocol_type] = CommandImpl::hmi_protocol_type_;
  params[strings::protocol_version] = CommandImpl::protocol_version_;
  params[strings::function_id] = function_id;
  params[hmi_response::code] = hmi_apis::Common_Result::UNSUPPORTED_RESOURCE;
  smart_objects::SmartObject& msg_params = response[strings::msg_params];
  msg_params[strings::info] = CreateInfoForUnsupportedResult(interface);
  return response;
}

bool CommandRequestImpl::ProcessHMIInterfacesAvailability(
    const uint32_t hmi_correlation_id,
    const hmi_apis::FunctionID::eType& function_id) {
  LOG4CXX_AUTO_TRACE(logger_);
  HmiInterfaces& hmi_interfaces = application_manager_.hmi_interfaces();
  HmiInterfaces::InterfaceID interface =
      hmi_interfaces.GetInterfaceFromFunction(function_id);
  DCHECK(interface != HmiInterfaces::HMI_INTERFACE_INVALID_ENUM);
  const HmiInterfaces::InterfaceState state =
      hmi_interfaces.GetInterfaceState(interface);
  if (HmiInterfaces::STATE_NOT_AVAILABLE == state) {
    event_engine::Event event(function_id);
    event.set_smart_object(CreateUnsupportedResourceResponse(
        function_id, hmi_correlation_id, interface));
    event.raise(application_manager_.event_dispatcher());
    return false;
  }
  return true;
}

uint32_t CommandRequestImpl::SendHMIRequest(
    const hmi_apis::FunctionID::eType& function_id,
    const smart_objects::SmartObject* msg_params,
    bool use_events) {
  smart_objects::SmartObjectSPtr result = new smart_objects::SmartObject;

  const uint32_t hmi_correlation_id =
      application_manager_.GetNextHMICorrelationID();

  smart_objects::SmartObject& request = *result;
  request[strings::params][strings::message_type] = MessageType::kRequest;
  request[strings::params][strings::function_id] = function_id;
  request[strings::params][strings::correlation_id] = hmi_correlation_id;
  request[strings::params][strings::protocol_version] =
      CommandImpl::protocol_version_;
  request[strings::params][strings::protocol_type] =
      CommandImpl::hmi_protocol_type_;

  if (msg_params) {
    request[strings::msg_params] = *msg_params;
  }

  if (use_events) {
    LOG4CXX_DEBUG(logger_,
                  "subscribe_on_event " << function_id << " "
                                        << hmi_correlation_id);
    subscribe_on_event(function_id, hmi_correlation_id);
  }
  if (ProcessHMIInterfacesAvailability(hmi_correlation_id, function_id)) {
    if (!application_manager_.ManageHMICommand(result)) {
      LOG4CXX_ERROR(logger_, "Unable to send request");
      SendResponse(false, mobile_apis::Result::OUT_OF_MEMORY);
    }
  } else {
    LOG4CXX_DEBUG(logger_, "Interface is not available");
  }
  return hmi_correlation_id;
}

void CommandRequestImpl::CreateHMINotification(
    const hmi_apis::FunctionID::eType& function_id,
    const NsSmart::SmartObject& msg_params) const {
  smart_objects::SmartObjectSPtr result = new smart_objects::SmartObject;
  if (!result) {
    LOG4CXX_ERROR(logger_, "Memory allocation failed.");
    return;
  }
  smart_objects::SmartObject& notify = *result;

  notify[strings::params][strings::message_type] =
      static_cast<int32_t>(application_manager::MessageType::kNotification);
  notify[strings::params][strings::protocol_version] =
      CommandImpl::protocol_version_;
  notify[strings::params][strings::protocol_type] =
      CommandImpl::hmi_protocol_type_;
  notify[strings::params][strings::function_id] = function_id;
  notify[strings::msg_params] = msg_params;

  if (!application_manager_.ManageHMICommand(result)) {
    LOG4CXX_ERROR(logger_, "Unable to send HMI notification");
  }
}

mobile_apis::Result::eType CommandRequestImpl::GetMobileResultCode(
    const hmi_apis::Common_Result::eType& hmi_code) const {
  mobile_apis::Result::eType mobile_result = mobile_apis::Result::GENERIC_ERROR;
  switch (hmi_code) {
    case hmi_apis::Common_Result::SUCCESS: {
      mobile_result = mobile_apis::Result::SUCCESS;
      break;
    }
    case hmi_apis::Common_Result::UNSUPPORTED_REQUEST: {
      mobile_result = mobile_apis::Result::UNSUPPORTED_REQUEST;
      break;
    }
    case hmi_apis::Common_Result::UNSUPPORTED_RESOURCE: {
      mobile_result = mobile_apis::Result::UNSUPPORTED_RESOURCE;
      break;
    }
    case hmi_apis::Common_Result::DISALLOWED: {
      mobile_result = mobile_apis::Result::DISALLOWED;
      break;
    }
    case hmi_apis::Common_Result::REJECTED: {
      mobile_result = mobile_apis::Result::REJECTED;
      break;
    }
    case hmi_apis::Common_Result::ABORTED: {
      mobile_result = mobile_apis::Result::ABORTED;
      break;
    }
    case hmi_apis::Common_Result::IGNORED: {
      mobile_result = mobile_apis::Result::IGNORED;
      break;
    }
    case hmi_apis::Common_Result::RETRY: {
      mobile_result = mobile_apis::Result::RETRY;
      break;
    }
    case hmi_apis::Common_Result::IN_USE: {
      mobile_result = mobile_apis::Result::IN_USE;
      break;
    }
    case hmi_apis::Common_Result::DATA_NOT_AVAILABLE: {
      mobile_result = mobile_apis::Result::VEHICLE_DATA_NOT_AVAILABLE;
      break;
    }
    case hmi_apis::Common_Result::TIMED_OUT: {
      mobile_result = mobile_apis::Result::TIMED_OUT;
      break;
    }
    case hmi_apis::Common_Result::INVALID_DATA: {
      mobile_result = mobile_apis::Result::INVALID_DATA;
      break;
    }
    case hmi_apis::Common_Result::CHAR_LIMIT_EXCEEDED: {
      mobile_result = mobile_apis::Result::CHAR_LIMIT_EXCEEDED;
      break;
    }
    case hmi_apis::Common_Result::INVALID_ID: {
      mobile_result = mobile_apis::Result::INVALID_ID;
      break;
    }
    case hmi_apis::Common_Result::DUPLICATE_NAME: {
      mobile_result = mobile_apis::Result::DUPLICATE_NAME;
      break;
    }
    case hmi_apis::Common_Result::APPLICATION_NOT_REGISTERED: {
      mobile_result = mobile_apis::Result::APPLICATION_NOT_REGISTERED;
      break;
    }
    case hmi_apis::Common_Result::WRONG_LANGUAGE: {
      mobile_result = mobile_apis::Result::WRONG_LANGUAGE;
      break;
    }
    case hmi_apis::Common_Result::OUT_OF_MEMORY: {
      mobile_result = mobile_apis::Result::OUT_OF_MEMORY;
      break;
    }
    case hmi_apis::Common_Result::TOO_MANY_PENDING_REQUESTS: {
      mobile_result = mobile_apis::Result::TOO_MANY_PENDING_REQUESTS;
      break;
    }
    case hmi_apis::Common_Result::NO_APPS_REGISTERED: {
      mobile_result = mobile_apis::Result::APPLICATION_NOT_REGISTERED;
      break;
    }
    case hmi_apis::Common_Result::NO_DEVICES_CONNECTED: {
      mobile_result = mobile_apis::Result::APPLICATION_NOT_REGISTERED;
      break;
    }
    case hmi_apis::Common_Result::WARNINGS: {
      mobile_result = mobile_apis::Result::WARNINGS;
      break;
    }
    case hmi_apis::Common_Result::GENERIC_ERROR: {
      mobile_result = mobile_apis::Result::GENERIC_ERROR;
      break;
    }
    case hmi_apis::Common_Result::USER_DISALLOWED: {
      mobile_result = mobile_apis::Result::USER_DISALLOWED;
      break;
    }
    case hmi_apis::Common_Result::SAVED: {
      mobile_result = mobile_apis::Result::SAVED;
      break;
    }
    default: {
      LOG4CXX_ERROR(logger_, "Unknown HMI result code " << hmi_code);
      break;
    }
  }

  return mobile_result;
}

bool CommandRequestImpl::CheckAllowedParameters() {
  LOG4CXX_AUTO_TRACE(logger_);

  // RegisterAppInterface should always be allowed
  if (mobile_apis::FunctionID::RegisterAppInterfaceID ==
      static_cast<mobile_apis::FunctionID::eType>(function_id())) {
    return true;
  }

  const ApplicationSet& accessor =
      application_manager_.applications().GetData();
  ApplicationSetConstIt it_app_list = accessor.begin();
  ApplicationSetConstIt it_app_list_end = accessor.end();
  for (; it_app_list != it_app_list_end; ++it_app_list) {
    if (connection_key() == (*it_app_list).get()->app_id()) {
      RPCParams params;

      const smart_objects::SmartObject& s_map =
          (*message_)[strings::msg_params];
      if (smart_objects::SmartType_Map == s_map.getType()) {
        smart_objects::SmartMap::iterator iter = s_map.map_begin();
        smart_objects::SmartMap::iterator iter_end = s_map.map_end();

        for (; iter != iter_end; ++iter) {
          if (true == iter->second.asBool()) {
            LOG4CXX_DEBUG(logger_, "Request's param: " << iter->first);
            params.insert(iter->first);
          }
        }
      }

      mobile_apis::Result::eType check_result =
          application_manager_.CheckPolicyPermissions(
              (*it_app_list).get()->policy_app_id(),
              (*it_app_list).get()->hmi_level(),
              static_cast<mobile_api::FunctionID::eType>(function_id()),
              params,
              &parameters_permissions_);

      // Check, if RPC is allowed by policy
      if (mobile_apis::Result::SUCCESS != check_result) {
        smart_objects::SmartObjectSPtr response =
            MessageHelper::CreateBlockedByPoliciesResponse(
                static_cast<mobile_api::FunctionID::eType>(function_id()),
                check_result,
                correlation_id(),
                (*it_app_list)->app_id());

        application_manager_.SendMessageToMobile(response);
        return false;
      }

      // If no parameters specified in policy table, no restriction will be
      // applied for parameters
      if (parameters_permissions_.allowed_params.empty() &&
          parameters_permissions_.disallowed_params.empty() &&
          parameters_permissions_.undefined_params.empty()) {
        return true;
      }

      RemoveDisallowedParameters();
    }
  }
  return true;
}

void CommandRequestImpl::RemoveDisallowedParameters() {
  LOG4CXX_AUTO_TRACE(logger_);

  smart_objects::SmartObject& params = (*message_)[strings::msg_params];

  // Remove from request all disallowed parameters
  RPCParams::const_iterator it_disallowed =
      parameters_permissions_.disallowed_params.begin();
  RPCParams::const_iterator it_disallowed_end =
      parameters_permissions_.disallowed_params.end();
  for (; it_disallowed != it_disallowed_end; ++it_disallowed) {
    if (params.keyExists(*it_disallowed)) {
<<<<<<< HEAD
      const std::string key = *it_disallowed;
      params.erase(key);
      removed_parameters_permissions_.disallowed_params.push_back(key);
      LOG4CXX_INFO(logger_,
                   "Following parameter is disallowed by user: " << key);
=======
      params.erase(*it_disallowed);
      removed_parameters_permissions_.disallowed_params.insert(*it_disallowed);
      LOG4CXX_INFO(
          logger_,
          "Following parameter is disallowed by user: " << *it_disallowed);
>>>>>>> e325c8bc
    }
  }

  // Remove from request all undefined yet parameters
  RPCParams::const_iterator it_undefined =
      parameters_permissions_.undefined_params.begin();
  RPCParams::const_iterator it_undefined_end =
      parameters_permissions_.undefined_params.end();
  for (; it_undefined != it_undefined_end; ++it_undefined) {
    if (params.keyExists(*it_undefined)) {
<<<<<<< HEAD
      const std::string key = *it_undefined;
      params.erase(key);
      removed_parameters_permissions_.undefined_params.push_back(key);
      LOG4CXX_INFO(logger_,
                   "Following parameter is disallowed by policy: " << key);
=======
      params.erase(*it_undefined);
      removed_parameters_permissions_.undefined_params.insert(*it_undefined);
      LOG4CXX_INFO(
          logger_,
          "Following parameter is disallowed by policy: " << *it_undefined);
>>>>>>> e325c8bc
    }
  }

  // Remove from request all parameters missed in allowed
  const VehicleData& vehicle_data =
      application_manager::MessageHelper::vehicle_data();

  VehicleData::const_iterator it_vehicle_data = vehicle_data.begin();
  VehicleData::const_iterator it_vehicle_data_end = vehicle_data.end();
  for (; it_vehicle_data != it_vehicle_data_end; ++it_vehicle_data) {
    const std::string key = it_vehicle_data->first;
    if (params.keyExists(key) &&
        parameters_permissions_.allowed_params.end() ==
            std::find(parameters_permissions_.allowed_params.begin(),
                      parameters_permissions_.allowed_params.end(),
                      key)) {
      params.erase(key);
      removed_parameters_permissions_.undefined_params.insert(key);
      LOG4CXX_INFO(logger_,
                   "Following parameter is not found among allowed parameters '"
                       << key << "' and will be treated as disallowed.");
    }
  }
}

void CommandRequestImpl::AddDissalowedParameterToInfoString(
    std::string& info, const std::string& param) const {
  // prepare disallowed params enumeration for response info string
  if (info.empty()) {
    info = "\'" + param + "\'";
  } else {
    info = info + "," + " " + "\'" + param + "\'";
  }
}

void CommandRequestImpl::AddDisallowedParametersToInfo(
    smart_objects::SmartObject& response) const {
  std::string info;

  RPCParams::const_iterator it =
      removed_parameters_permissions_.disallowed_params.begin();
  for (; it != removed_parameters_permissions_.disallowed_params.end(); ++it) {
    AddDissalowedParameterToInfoString(info, (*it));
  }

  it = removed_parameters_permissions_.undefined_params.begin();
  for (; it != removed_parameters_permissions_.undefined_params.end(); ++it) {
    AddDissalowedParameterToInfoString(info, (*it));
  }

  if (!info.empty()) {
    info += " disallowed by policies.";

    if (!response[strings::msg_params][strings::info].asString().empty()) {
      // If we already have info add info about disallowed params to it
      response[strings::msg_params][strings::info] =
          response[strings::msg_params][strings::info].asString() + " " + info;
    } else {
      response[strings::msg_params][strings::info] = info;
    }
  }
}

void CommandRequestImpl::AddDisallowedParameters(
    smart_objects::SmartObject& response) {
  DisallowedParamsInserter disallowed_inserter(
      response, mobile_apis::VehicleDataResultCode::VDRC_USER_DISALLOWED);
  std::for_each(removed_parameters_permissions_.disallowed_params.begin(),
                removed_parameters_permissions_.disallowed_params.end(),
                disallowed_inserter);

  DisallowedParamsInserter undefined_inserter(
      response, mobile_apis::VehicleDataResultCode::VDRC_DISALLOWED);
  std::for_each(removed_parameters_permissions_.undefined_params.begin(),
                removed_parameters_permissions_.undefined_params.end(),
                undefined_inserter);
}

bool CommandRequestImpl::HasDisallowedParams() const {
  return ((!removed_parameters_permissions_.disallowed_params.empty()) ||
          (!removed_parameters_permissions_.undefined_params.empty()));
}

bool CommandRequestImpl::PrepareResultForMobileResponse(
    hmi_apis::Common_Result::eType result_code,
    HmiInterfaces::InterfaceID interface) const {
  using namespace helpers;
  if (Compare<hmi_apis::Common_Result::eType, EQ, ONE>(
          result_code,
          hmi_apis::Common_Result::SUCCESS,
          hmi_apis::Common_Result::WARNINGS,
          hmi_apis::Common_Result::WRONG_LANGUAGE,
          hmi_apis::Common_Result::RETRY,
          hmi_apis::Common_Result::SAVED)) {
    return true;
  }

  const HmiInterfaces::InterfaceState state =
      application_manager_.hmi_interfaces().GetInterfaceState(interface);
  if ((hmi_apis::Common_Result::UNSUPPORTED_RESOURCE == result_code) &&
      (HmiInterfaces::STATE_NOT_AVAILABLE != state)) {
    return true;
  }
  return false;
}

bool CommandRequestImpl::PrepareResultForMobileResponse(
    ResponseInfo& out_first, ResponseInfo& out_second) const {
  using namespace helpers;

  out_first.is_ok = Compare<hmi_apis::Common_Result::eType, EQ, ONE>(
      out_first.result_code,
      hmi_apis::Common_Result::SUCCESS,
      hmi_apis::Common_Result::WARNINGS,
      hmi_apis::Common_Result::WRONG_LANGUAGE,
      hmi_apis::Common_Result::RETRY,
      hmi_apis::Common_Result::SAVED);

  out_second.is_ok = Compare<hmi_apis::Common_Result::eType, EQ, ONE>(
      out_second.result_code,
      hmi_apis::Common_Result::SUCCESS,
      hmi_apis::Common_Result::WARNINGS,
      hmi_apis::Common_Result::WRONG_LANGUAGE,
      hmi_apis::Common_Result::RETRY,
      hmi_apis::Common_Result::SAVED);

  out_first.is_invalid_enum =
      hmi_apis::Common_Result::INVALID_ENUM == out_first.result_code;

  out_second.is_invalid_enum =
      hmi_apis::Common_Result::INVALID_ENUM == out_second.result_code;

  out_first.is_unsupported_resource =
      hmi_apis::Common_Result::UNSUPPORTED_RESOURCE == out_first.result_code;

  out_second.is_unsupported_resource =
      hmi_apis::Common_Result::UNSUPPORTED_RESOURCE == out_second.result_code;

  out_first.interface_state =
      application_manager_.hmi_interfaces().GetInterfaceState(
          out_first.interface);
  out_second.interface_state =
      application_manager_.hmi_interfaces().GetInterfaceState(
          out_second.interface);

  bool result = (out_first.is_ok && out_second.is_ok) ||
                (out_second.is_invalid_enum && out_first.is_ok) ||
                (out_first.is_invalid_enum && out_second.is_ok);
  result = result || CheckResultCode(out_first, out_second);
  result = result || CheckResultCode(out_second, out_first);
  return result;
}

void CommandRequestImpl::GetInfo(
    const smart_objects::SmartObject& response_from_hmi,
    std::string& out_info) {
  if (response_from_hmi[strings::msg_params].keyExists(strings::info)) {
    if (!response_from_hmi[strings::msg_params][strings::info].empty()) {
      out_info =
          response_from_hmi[strings::msg_params][strings::info].asString();
    }
  }
}

mobile_apis::Result::eType CommandRequestImpl::PrepareResultCodeForResponse(
    const ResponseInfo& first, const ResponseInfo& second) {
  mobile_apis::Result::eType result_code = mobile_apis::Result::INVALID_ENUM;
  if (IsResultCodeUnsupported(first, second)) {
    result_code = mobile_apis::Result::UNSUPPORTED_RESOURCE;
  } else {
    // If response contains erroneous result code SDL need return erroneus
    // result code.
    hmi_apis::Common_Result::eType first_result =
        hmi_apis::Common_Result::INVALID_ENUM;
    hmi_apis::Common_Result::eType second_result =
        hmi_apis::Common_Result::INVALID_ENUM;
    if (!first.is_unsupported_resource) {
      first_result = first.result_code;
    }
    if (!second.is_unsupported_resource) {
      second_result = second.result_code;
    }
    result_code =
        MessageHelper::HMIToMobileResult(std::max(first_result, second_result));
  }
  return result_code;
}

const CommandParametersPermissions& CommandRequestImpl::parameters_permissions()
    const {
  return parameters_permissions_;
}

}  // namespace commands

}  // namespace application_manager<|MERGE_RESOLUTION|>--- conflicted
+++ resolved
@@ -562,19 +562,11 @@
       parameters_permissions_.disallowed_params.end();
   for (; it_disallowed != it_disallowed_end; ++it_disallowed) {
     if (params.keyExists(*it_disallowed)) {
-<<<<<<< HEAD
       const std::string key = *it_disallowed;
       params.erase(key);
-      removed_parameters_permissions_.disallowed_params.push_back(key);
+      removed_parameters_permissions_.disallowed_params.insert(key);
       LOG4CXX_INFO(logger_,
                    "Following parameter is disallowed by user: " << key);
-=======
-      params.erase(*it_disallowed);
-      removed_parameters_permissions_.disallowed_params.insert(*it_disallowed);
-      LOG4CXX_INFO(
-          logger_,
-          "Following parameter is disallowed by user: " << *it_disallowed);
->>>>>>> e325c8bc
     }
   }
 
@@ -585,19 +577,11 @@
       parameters_permissions_.undefined_params.end();
   for (; it_undefined != it_undefined_end; ++it_undefined) {
     if (params.keyExists(*it_undefined)) {
-<<<<<<< HEAD
       const std::string key = *it_undefined;
       params.erase(key);
-      removed_parameters_permissions_.undefined_params.push_back(key);
+      removed_parameters_permissions_.undefined_params.insert(key);
       LOG4CXX_INFO(logger_,
                    "Following parameter is disallowed by policy: " << key);
-=======
-      params.erase(*it_undefined);
-      removed_parameters_permissions_.undefined_params.insert(*it_undefined);
-      LOG4CXX_INFO(
-          logger_,
-          "Following parameter is disallowed by policy: " << *it_undefined);
->>>>>>> e325c8bc
     }
   }
 
