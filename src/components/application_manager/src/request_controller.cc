--- conflicted
+++ resolved
@@ -232,11 +232,6 @@
     const uint32_t& connection_key,
     const uint32_t& mobile_correlation_id,
     const uint32_t& new_timeout) {
-<<<<<<< HEAD
-  LOG4CXX_TRACE(logger_, "RequestController::updateRequestTimeout()");
-
-=======
->>>>>>> 666c9960
   watchdog_->updateRequestTimeout(connection_key,
                                   mobile_correlation_id,
                                   new_timeout);
