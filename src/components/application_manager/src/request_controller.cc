/*
 * Copyright (c) 2016, Ford Motor Company
 * All rights reserved.
 *
 * Redistribution and use in source and binary forms, with or without
 * modification, are permitted provided that the following conditions are met:
 *
 * Redistributions of source code must retain the above copyright notice, this
 * list of conditions and the following disclaimer.
 *
 * Redistributions in binary form must reproduce the above copyright notice,
 * this list of conditions and the following
 * disclaimer in the documentation and/or other materials provided with the
 * distribution.
 *
 * Neither the name of the Ford Motor Company nor the names of its contributors
 * may be used to endorse or promote products derived from this software
 * without specific prior written permission.
 *
 * THIS SOFTWARE IS PROVIDED BY THE COPYRIGHT HOLDERS AND CONTRIBUTORS "AS IS"
 * AND ANY EXPRESS OR IMPLIED WARRANTIES, INCLUDING, BUT NOT LIMITED TO, THE
 * IMPLIED WARRANTIES OF MERCHANTABILITY AND FITNESS FOR A PARTICULAR PURPOSE
 * ARE DISCLAIMED. IN NO EVENT SHALL THE COPYRIGHT HOLDER OR CONTRIBUTORS BE
 * LIABLE FOR ANY DIRECT, INDIRECT, INCIDENTAL, SPECIAL, EXEMPLARY, OR
 * CONSEQUENTIAL DAMAGES (INCLUDING, BUT NOT LIMITED TO, PROCUREMENT OF
 * SUBSTITUTE GOODS OR SERVICES; LOSS OF USE, DATA, OR PROFITS; OR BUSINESS
 * INTERRUPTION) HOWEVER CAUSED AND ON ANY THEORY OF LIABILITY, WHETHER IN
 * CONTRACT, STRICT LIABILITY, OR TORT (INCLUDING NEGLIGENCE OR OTHERWISE)
 * ARISING IN ANY WAY OUT OF THE USE OF THIS SOFTWARE, EVEN IF ADVISED OF THE
 * POSSIBILITY OF SUCH DAMAGE.
 */

#include "utils/logger.h"
#include "application_manager/request_controller.h"
#include "application_manager/commands/command_request_impl.h"
#include "application_manager/commands/hmi/request_to_hmi.h"
#include "utils/make_shared.h"
#include "utils/timer_task_impl.h"

#if defined(_MSC_VER)
#define snprintf _snprintf_s
#endif

namespace application_manager {

namespace request_controller {

#if defined(_MSC_VER)
#define snprintf _snprintf_s
#endif

using namespace sync_primitives;

CREATE_LOGGERPTR_GLOBAL(logger_, "RequestController")

RequestController::RequestController(const RequestControlerSettings& settings)
    : pool_state_(UNDEFINED)
    , pool_size_(settings.thread_pool_size())
    , timer_("AM RequestCtrlTimer",
             new timer::TimerTaskImpl<RequestController>(
                 this, &RequestController::onTimer))
    , is_low_voltage_(false)
    , settings_(settings) {
  LOGGER_AUTO_TRACE(logger_);
  InitializeThreadpool();
}

RequestController::~RequestController() {
  LOGGER_AUTO_TRACE(logger_);
  if (pool_state_ != TPoolState::STOPPED) {
    DestroyThreadpool();
  }
}

void RequestController::InitializeThreadpool() {
  LOGGER_AUTO_TRACE(logger_);
  // TODO(DK): Consider lazy loading threads instead of creating all at once
  pool_state_ = TPoolState::STARTED;
  char name[50];
  for (uint32_t i = 0; i < pool_size_; i++) {
    snprintf(name, sizeof(name) / sizeof(name[0]), "AM Pool %d", i);
    pool_.push_back(threads::CreateThread(name, new Worker(this)));
    pool_[i]->start();
    LOGGER_DEBUG(logger_, "Request thread initialized: " << name);
  }
}

void RequestController::DestroyThreadpool() {
  LOGGER_AUTO_TRACE(logger_);
  {
    AutoLock auto_lock(mobile_request_list_lock_);
    pool_state_ = TPoolState::STOPPED;
    LOGGER_DEBUG(logger_, "Broadcasting STOP signal to all threads...");
    cond_var_.Broadcast();  // notify all threads we are shutting down
  }
  for (size_t i = 0; i < pool_.size(); i++) {
    threads::Thread* thread = pool_[i];
    thread->join();
    delete thread->delegate();
    threads::DeleteThread(thread);
  }
  pool_.clear();
}

RequestController::TResult RequestController::CheckPosibilitytoAdd(
    const RequestPtr request) {
  LOGGER_AUTO_TRACE(logger_);
  const uint32_t& app_hmi_level_none_time_scale =
      settings_.app_hmi_level_none_time_scale();

  // app_hmi_level_none_max_request_per_time_scale
  const uint32_t& hmi_level_none_count =
      settings_.app_hmi_level_none_time_scale_max_requests();

  const uint32_t& app_time_scale = settings_.app_time_scale();

  const uint32_t& max_request_per_time_scale =
      settings_.app_time_scale_max_requests();

  const uint32_t& pending_requests_amount = settings_.pending_requests_amount();

  if (!CheckPendingRequestsAmount(pending_requests_amount)) {
    LOGGER_ERROR(logger_, "Too many pending request");
    return RequestController::TOO_MANY_PENDING_REQUESTS;
  }

  if (!waiting_for_response_.CheckHMILevelTimeScaleMaxRequest(
          mobile_apis::HMILevel::HMI_NONE,
          request->connection_key(),
          app_hmi_level_none_time_scale,
          hmi_level_none_count)) {
    LOGGER_ERROR(logger_, "Too many application requests in hmi level NONE");
    return RequestController::NONE_HMI_LEVEL_MANY_REQUESTS;
  }
  if (!waiting_for_response_.CheckTimeScaleMaxRequest(
          request->connection_key(),
          app_time_scale,
          max_request_per_time_scale)) {
    LOGGER_ERROR(logger_, "Too many application requests");
    return RequestController::TOO_MANY_REQUESTS;
  }
  return SUCCESS;
}

bool RequestController::CheckPendingRequestsAmount(
    const uint32_t& pending_requests_amount) {
  LOGGER_AUTO_TRACE(logger_);
  if (pending_requests_amount > 0) {
    const size_t pending_requests_size = mobile_request_list_.size();
    const bool available_to_add =
        pending_requests_amount > pending_requests_size;
    if (!available_to_add) {
      LOGGER_WARN(logger_,
                  "Pending requests count " << pending_requests_size
                                            << " exceed application limit "
                                            << pending_requests_amount);
    }
    return available_to_add;
  }
  LOGGER_DEBUG(logger_, "CheckPendingRequestsAmount disabled");
  return true;
}

RequestController::TResult RequestController::addMobileRequest(
    const RequestPtr request, const mobile_apis::HMILevel::eType& hmi_level) {
  LOGGER_AUTO_TRACE(logger_);
  if (!request) {
    LOGGER_ERROR(logger_, "Null Pointer request");
    cond_var_.NotifyOne();
    return INVALID_DATA;
  }
  LOGGER_DEBUG(
      logger_,
      "correlation_id : " << request->correlation_id()
                          << "connection_key : " << request->connection_key());
  RequestController::TResult result = CheckPosibilitytoAdd(request);
  if (SUCCESS == result) {
    AutoLock auto_lock_list(mobile_request_list_lock_);
    mobile_request_list_.push_back(request);
    LOGGER_DEBUG(logger_,
                 "Waiting for execution: " << mobile_request_list_.size());
    // wake up one thread that is waiting for a task to be available
  }
  cond_var_.NotifyOne();
  return result;
}

RequestController::TResult RequestController::addHMIRequest(
    const RequestPtr request) {
  LOGGER_AUTO_TRACE(logger_);

  if (!request.valid()) {
    LOGGER_ERROR(logger_, "HMI request pointer is invalid");
    return RequestController::INVALID_DATA;
  }
  LOGGER_DEBUG(logger_, " correlation_id : " << request->correlation_id());

  const uint64_t timeout_in_mseconds =
      static_cast<uint64_t>(request->default_timeout());
  RequestInfoPtr request_info_ptr(
      new HMIRequestInfo(request, timeout_in_mseconds));

  if (0 == timeout_in_mseconds) {
    LOGGER_DEBUG(logger_,
                 "Default timeout was set to 0."
                 "RequestController will not track timeout of this request.");
  }
  waiting_for_response_.Add(request_info_ptr);
  LOGGER_DEBUG(logger_,
               "Waiting for response count:" << waiting_for_response_.Size());

  UpdateTimer();
  return RequestController::SUCCESS;
}

void RequestController::addNotification(const RequestPtr ptr) {
  LOGGER_AUTO_TRACE(logger_);
  notification_list_.push_back(ptr);
}

void RequestController::removeNotification(
    const commands::Command* notification) {
  LOGGER_AUTO_TRACE(logger_);
  std::list<RequestPtr>::iterator it = notification_list_.begin();
  for (; notification_list_.end() != it;) {
    if (it->get() == notification) {
      notification_list_.erase(it++);
      LOGGER_DEBUG(logger_, "Notification removed");
      break;
    } else {
      ++it;
    }
  }
  LOGGER_DEBUG(logger_, "Cant find notification");
}

void RequestController::terminateRequest(const uint32_t& correlation_id,
                                         const uint32_t& connection_key,
                                         bool force_terminate) {
  LOGGER_AUTO_TRACE(logger_);
  LOGGER_DEBUG(logger_,
               "correlation_id = " << correlation_id
                                   << " connection_key = " << connection_key
                                   << " force_terminate = " << force_terminate);
  RequestInfoPtr request =
      waiting_for_response_.Find(connection_key, correlation_id);
  if (request) {
    if (force_terminate || request->request()->AllowedToTerminate()) {
      waiting_for_response_.RemoveRequest(request);
    } else {
      LOGGER_WARN(logger_, "Request was not terminated");
    }
    UpdateTimer();
  } else {
    LOGGER_WARN(logger_, "Request not found in waiting_for_response_");
  }
}

void RequestController::OnMobileResponse(const uint32_t& mobile_correlation_id,
                                         const uint32_t& connection_key) {
  LOGGER_AUTO_TRACE(logger_);
  terminateRequest(mobile_correlation_id, connection_key);
}

void RequestController::OnHMIResponse(const uint32_t& correlation_id) {
  LOGGER_AUTO_TRACE(logger_);
  terminateRequest(correlation_id, RequestInfo::HmiConnectoinKey);
}

void RequestController::terminateWaitingForExecutionAppRequests(
    const uint32_t& app_id) {
  LOGGER_AUTO_TRACE(logger_);
  LOGGER_DEBUG(logger_,
               "app_id: " << app_id << "Waiting for execution"
                          << mobile_request_list_.size());
  AutoLock auto_lock(mobile_request_list_lock_);
  std::list<RequestPtr>::iterator request_it = mobile_request_list_.begin();
  while (mobile_request_list_.end() != request_it) {
    RequestPtr request = (*request_it);
    if ((request.valid()) && (request->connection_key() == app_id)) {
      mobile_request_list_.erase(request_it++);
    } else {
      ++request_it;
    }
  }
  LOGGER_DEBUG(logger_,
               "Waiting for execution " << mobile_request_list_.size());
}

void RequestController::terminateWaitingForResponseAppRequests(
    const uint32_t& app_id) {
  LOGGER_AUTO_TRACE(logger_);
  waiting_for_response_.RemoveByConnectionKey(app_id);
  LOGGER_DEBUG(logger_,
               "Waiting for response count : " << waiting_for_response_.Size());
}

void RequestController::terminateAppRequests(const uint32_t& app_id) {
  LOGGER_AUTO_TRACE(logger_);
  LOGGER_DEBUG(logger_,
               "app_id : " << app_id
                           << "Requests waiting for execution count : "
                           << mobile_request_list_.size()
                           << "Requests waiting for response count : "
                           << waiting_for_response_.Size());

  terminateWaitingForExecutionAppRequests(app_id);
  terminateWaitingForResponseAppRequests(app_id);
  UpdateTimer();
}

void RequestController::terminateAllHMIRequests() {
  LOGGER_AUTO_TRACE(logger_);
  terminateWaitingForResponseAppRequests(RequestInfo::HmiConnectoinKey);
}

void RequestController::terminateAllMobileRequests() {
  LOGGER_AUTO_TRACE(logger_);
  waiting_for_response_.RemoveMobileRequests();
  LOGGER_DEBUG(logger_, "Mobile Requests waiting for response cleared");
  AutoLock waiting_execution_auto_lock(mobile_request_list_lock_);
  mobile_request_list_.clear();
  LOGGER_DEBUG(logger_, "Mobile Requests waiting for execution cleared");
  UpdateTimer();
}

void RequestController::updateRequestTimeout(const uint32_t& app_id,
                                             const uint32_t& correlation_id,
                                             const uint32_t& new_timeout) {
  LOGGER_AUTO_TRACE(logger_);

  LOGGER_DEBUG(logger_,
               "app_id : " << app_id
                           << " mobile_correlation_id : " << correlation_id
                           << " new_timeout : " << new_timeout);
  LOGGER_DEBUG(logger_,
               "New_timeout is NULL. RequestCtrl will "
               "not manage this request any more");

  RequestInfoPtr request_info =
      waiting_for_response_.Find(app_id, correlation_id);
  if (request_info) {
    waiting_for_response_.RemoveRequest(request_info);
    request_info->updateTimeOut(new_timeout);
    waiting_for_response_.Add(request_info);
    UpdateTimer();
    LOGGER_INFO(logger_,
                "Timeout updated for "
                    << " app_id: " << app_id << " correlation_id: "
                    << correlation_id << " new_timeout (ms): " << new_timeout);
  } else {
    LOGGER_ERROR(logger_,
                 "Can't find request with "
                     << " app_id: " << app_id
                     << " correlation_id: " << correlation_id);
  }
}

void RequestController::OnLowVoltage() {
  LOGGER_AUTO_TRACE(logger_);
  is_low_voltage_ = true;
}

void RequestController::OnWakeUp() {
  LOGGER_AUTO_TRACE(logger_);
  terminateAllHMIRequests();
  terminateAllMobileRequests();
  is_low_voltage_ = false;
  LOGGER_DEBUG(logger_, "Terminate old requests done");
}

bool RequestController::IsLowVoltage() {
  LOGGER_TRACE(logger_, "result: " << is_low_voltage_);
  return is_low_voltage_;
}

void RequestController::onTimer() {
  LOGGER_AUTO_TRACE(logger_);
  LOGGER_DEBUG(
      logger_,
      "ENTER Waiting fore response count: " << waiting_for_response_.Size());
  RequestInfoPtr probably_expired =
      waiting_for_response_.FrontWithNotNullTimeout();
  while (probably_expired && probably_expired->isExpired()) {
    LOGGER_INFO(logger_,
                "Timeout for "
                    << (RequestInfo::HMIRequest ==
                                probably_expired->requst_type()
                            ? "HMI"
                            : "Mobile")
                    << " request id: " << probably_expired->requestId()
                    << " connection_key: " << probably_expired->app_id()
                    << " is expired");
    const uint32_t experied_request_id = probably_expired->requestId();
    const uint32_t experied_app_id = probably_expired->app_id();

    probably_expired->request()->onTimeOut();
    if (RequestInfo::HmiConnectoinKey == probably_expired->app_id()) {
      LOGGER_DEBUG(logger_,
                   "Erase HMI request: " << probably_expired->requestId());
      waiting_for_response_.RemoveRequest(probably_expired);
    }
    probably_expired = waiting_for_response_.FrontWithNotNullTimeout();
    if (probably_expired) {
      if (experied_request_id == probably_expired->requestId() &&
          experied_app_id == probably_expired->app_id()) {
        LOGGER_DEBUG(logger_, "Expired request wasn't removed");
        break;
      }
    }
  }
  UpdateTimer();
  LOGGER_DEBUG(
      logger_,
      "EXIT Waiting for response count : " << waiting_for_response_.Size());
}

RequestController::Worker::Worker(RequestController* requestController)
    : request_controller_(requestController), stop_flag_(false) {}

RequestController::Worker::~Worker() {}

void RequestController::Worker::threadMain() {
  LOGGER_AUTO_TRACE(logger_);
  AutoLock auto_lock(thread_lock_);
  while (!stop_flag_) {
    // Try to pick a request
    AutoLock auto_lock(request_controller_->mobile_request_list_lock_);

    while ((request_controller_->pool_state_ != TPoolState::STOPPED) &&
           (request_controller_->mobile_request_list_.empty())) {
      // Wait until there is a task in the queue
      // Unlock mutex while wait, then lock it back when signaled
      LOGGER_INFO(logger_, "Unlocking and waiting");
      request_controller_->cond_var_.Wait(auto_lock);
      LOGGER_INFO(logger_, "Signaled and locking");
    }

    // If the thread was shutdown, return from here
    if (request_controller_->pool_state_ == TPoolState::STOPPED) {
      break;
    }

    if (request_controller_->mobile_request_list_.empty()) {
      LOGGER_WARN(logger_, "Mobile request list is empty");
      break;
    }

    RequestPtr request_ptr(request_controller_->mobile_request_list_.front());
    request_controller_->mobile_request_list_.pop_front();

    bool init_res = request_ptr->Init();  // to setup specific
                                          // default timeout

    const uint32_t timeout_in_mseconds = request_ptr->default_timeout();
    RequestInfoPtr request_info_ptr(
        new MobileRequestInfo(request_ptr, timeout_in_mseconds));

    request_controller_->waiting_for_response_.Add(request_info_ptr);
    LOGGER_DEBUG(logger_, "timeout_in_mseconds " << timeout_in_mseconds);

    if (0 != timeout_in_mseconds) {
      request_controller_->UpdateTimer();
    } else {
      LOGGER_DEBUG(logger_,
                   "Default timeout was set to 0. "
                   "RequestController will not track timeout "
                   "of this request.");
    }

    AutoUnlock unlock(auto_lock);

    // execute
    if ((false == request_controller_->IsLowVoltage()) &&
        request_ptr->CheckPermissions() && init_res) {
      LOGGER_DEBUG(logger_,
                   "Execute MobileRequest corr_id = "
                       << request_info_ptr->requestId()
                       << " with timeout: " << timeout_in_mseconds);
      request_ptr->Run();
    }
  }
}

void RequestController::Worker::exitThreadMain() {
  stop_flag_ = true;
  // setup stop flag and whit while threadMain will be finished correctly
  // FIXME (dchmerev@luxoft.com): There is no waiting
}

void RequestController::UpdateTimer() {
  LOGGER_AUTO_TRACE(logger_);
  RequestInfoPtr front = waiting_for_response_.FrontWithNotNullTimeout();
  // Buffer for sending request
  const uint32_t delay_time = 100u;
  if (front) {
    const TimevalStruct current_time = date_time::DateTime::getCurrentTime();
    TimevalStruct end_time = front->end_time();
    date_time::DateTime::AddMilliseconds(end_time, delay_time);
    if (current_time < end_time) {
      const uint32_t msecs = static_cast<uint32_t>(
          date_time::DateTime::getmSecs(end_time - current_time));
      LOGGER_DEBUG(logger_, "Sleep for " << msecs << " millisecs");
      // Timeout for bigger than 5 minutes is a mistake
      timer_.Start(msecs, true);
    } else {
      LOGGER_WARN(
          logger_,
          "Request app_id: "
              << front->app_id() << " correlation_id: " << front->requestId()
              << " is expired. "
              << "End time (ms): " << date_time::DateTime::getmSecs(end_time)
              << " Current time (ms): "
              << date_time::DateTime::getmSecs(current_time)
              << " Diff (current - end) (ms): "
              << date_time::DateTime::getmSecs(current_time - end_time)
              << " Request timeout (sec): "
<<<<<<< HEAD
              << front->timeout_msec() /
                     date_time::DateTime::MILLISECONDS_IN_SECOND);
=======
              << front->timeout_msec() / date_time::kMillisecondsInSecond);
      timer_.Start(0u, true);
>>>>>>> 0b2525a9
    }
  }
}

}  //  namespace request_controller
}  //  namespace application_manager<|MERGE_RESOLUTION|>--- conflicted
+++ resolved
@@ -515,13 +515,8 @@
               << " Diff (current - end) (ms): "
               << date_time::DateTime::getmSecs(current_time - end_time)
               << " Request timeout (sec): "
-<<<<<<< HEAD
               << front->timeout_msec() /
                      date_time::DateTime::MILLISECONDS_IN_SECOND);
-=======
-              << front->timeout_msec() / date_time::kMillisecondsInSecond);
-      timer_.Start(0u, true);
->>>>>>> 0b2525a9
     }
   }
 }
