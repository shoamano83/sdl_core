/**
 * Copyright (c) 2013, Ford Motor Company
 * All rights reserved.
 *
 * Redistribution and use in source and binary forms, with or without
 * modification, are permitted provided that the following conditions are met:
 *
 * Redistributions of source code must retain the above copyright notice, this
 * list of conditions and the following disclaimer.
 *
 * Redistributions in binary form must reproduce the above copyright notice,
 * this list of conditions and the following
 * disclaimer in the documentation and/or other materials provided with the
 * distribution.
 *
 * Neither the name of the Ford Motor Company nor the names of its contributors
 * may be used to endorse or promote products derived from this software
 * without specific prior written permission.
 *
 * THIS SOFTWARE IS PROVIDED BY THE COPYRIGHT HOLDERS AND CONTRIBUTORS "AS IS"
 * AND ANY EXPRESS OR IMPLIED WARRANTIES, INCLUDING, BUT NOT LIMITED TO, THE
 * IMPLIED WARRANTIES OF MERCHANTABILITY AND FITNESS FOR A PARTICULAR PURPOSE
 * ARE DISCLAIMED. IN NO EVENT SHALL THE COPYRIGHT HOLDER OR CONTRIBUTORS BE
 * LIABLE FOR ANY DIRECT, INDIRECT, INCIDENTAL, SPECIAL, EXEMPLARY, OR
 * CONSEQUENTIAL DAMAGES (INCLUDING, BUT NOT LIMITED TO, PROCUREMENT OF
 * SUBSTITUTE GOODS OR SERVICES; LOSS OF USE, DATA, OR PROFITS; OR BUSINESS
 * INTERRUPTION) HOWEVER CAUSED AND ON ANY THEORY OF LIABILITY, WHETHER IN
 * CONTRACT, STRICT LIABILITY, OR TORT (INCLUDING NEGLIGENCE OR OTHERWISE)
 * ARISING IN ANY WAY OUT OF THE USE OF THIS SOFTWARE, EVEN IF ADVISED OF THE
 * POSSIBILITY OF SUCH DAMAGE.
 */

#include <string>
#include <stdlib.h>
#include "application_manager/application_impl.h"
#include "utils/file_system.h"
#include "application_manager/message_helper.h"

namespace {
log4cxx::LoggerPtr g_logger = log4cxx::Logger::getLogger("ApplicationManager");
}



namespace application_manager {

ApplicationImpl::ApplicationImpl(
    uint32_t application_id,
    const std::string& global_app_id,
    usage_statistics::StatisticsManager* statistics_manager)
    : app_id_(application_id),
      active_message_(NULL),
      is_media_(false),
      hmi_supports_navi_streaming_(false),
      allowed_support_navigation_(false),
      hmi_level_(mobile_api::HMILevel::HMI_NONE),
      put_file_in_none_count_(0),
      delete_file_in_none_count_(0),
      list_files_in_none_count_(0),
      system_context_(mobile_api::SystemContext::SYSCTXT_MAIN),
      audio_streaming_state_(mobile_api::AudioStreamingState::NOT_AUDIBLE),
      is_app_allowed_(true),
      has_been_activated_(false),
      tts_speak_state_(false),
      device_(0),
<<<<<<< HEAD
      usage_report_(global_app_id, statistics_manager) {
=======
      grammar_id_(0) {
>>>>>>> 5ff19959
}

ApplicationImpl::~ApplicationImpl() {
  // TODO(AK): check if this is correct assimption
  if (active_message_) {
    delete active_message_;
    active_message_ = NULL;
  }

  subscribed_buttons_.clear();
  subscribed_vehicle_info_.clear();

  CleanupFiles();
}

void ApplicationImpl::CloseActiveMessage() {
  delete active_message_;
  active_message_ = NULL;
}

bool ApplicationImpl::IsFullscreen() const {
  return mobile_api::HMILevel::HMI_FULL == hmi_level_;
}

bool ApplicationImpl::MakeFullscreen() {
  hmi_level_ = mobile_api::HMILevel::HMI_FULL;
  if (is_media_ && !tts_speak_state_) {
    audio_streaming_state_ = mobile_api::AudioStreamingState::AUDIBLE;
  }
  system_context_ = mobile_api::SystemContext::SYSCTXT_MAIN;
  if (!has_been_activated_) {
    has_been_activated_ = true;
  }
  return true;
}

bool ApplicationImpl::IsAudible() const {
  return mobile_api::HMILevel::HMI_FULL == hmi_level_
      || mobile_api::HMILevel::HMI_LIMITED == hmi_level_;
}

void ApplicationImpl::MakeNotAudible() {
  hmi_level_ = mobile_api::HMILevel::HMI_BACKGROUND;
  audio_streaming_state_ = mobile_api::AudioStreamingState::NOT_AUDIBLE;
}

bool ApplicationImpl::allowed_support_navigation() const {
  return allowed_support_navigation_;
}

void ApplicationImpl::set_allowed_support_navigation(bool allow) {
  allowed_support_navigation_ = allow;
}

const smart_objects::SmartObject* ApplicationImpl::active_message() const {
  return active_message_;
}

const Version& ApplicationImpl::version() const {
  return version_;
}

const std::string& ApplicationImpl::name() const {
  return app_name_;
}

bool ApplicationImpl::is_media_application() const {
  return is_media_;
}

const mobile_api::HMILevel::eType& ApplicationImpl::hmi_level() const {
  return hmi_level_;
}

const uint32_t ApplicationImpl::put_file_in_none_count() const {
  return put_file_in_none_count_;
}

const uint32_t ApplicationImpl::delete_file_in_none_count() const {
  return delete_file_in_none_count_;
}

const uint32_t ApplicationImpl::list_files_in_none_count() const {
  return list_files_in_none_count_;
}

const mobile_api::SystemContext::eType&
ApplicationImpl::system_context() const {
  return system_context_;
}

const std::string& ApplicationImpl::app_icon_path() const {
  return app_icon_path_;
}

connection_handler::DeviceHandle ApplicationImpl::device() const {
  return device_;
}

void ApplicationImpl::set_version(const Version& ver) {
  version_ = ver;
}

void ApplicationImpl::set_name(const std::string& name) {
  app_name_ = name;
}

void ApplicationImpl::set_is_media_application(bool is_media) {
  is_media_ = is_media;
  // Audio streaming state for non-media application can not be different
  // from NOT_AUDIBLE
  if (!is_media)
    set_audio_streaming_state(mobile_api::AudioStreamingState::NOT_AUDIBLE);
}

void ApplicationImpl::set_tts_speak_state(bool state_tts_speak) {
  tts_speak_state_ = state_tts_speak;
}

bool ApplicationImpl::tts_speak_state() {
  return tts_speak_state_;
}

void ApplicationImpl::set_hmi_level(
    const mobile_api::HMILevel::eType& hmi_level) {
  if (mobile_api::HMILevel::HMI_NONE != hmi_level_ &&
      mobile_api::HMILevel::HMI_NONE == hmi_level) {
    put_file_in_none_count_ = 0;
    delete_file_in_none_count_ = 0;
    list_files_in_none_count_ = 0;
  }

  hmi_level_ = hmi_level;
  usage_report_.RecordHmiStateChanged(hmi_level);
}

void ApplicationImpl::set_hmi_supports_navi_streaming(const bool& supports) {
  hmi_supports_navi_streaming_ = supports;
}

bool ApplicationImpl::hmi_supports_navi_streaming() const {
  return hmi_supports_navi_streaming_;
}

void ApplicationImpl::increment_put_file_in_none_count() {
  ++put_file_in_none_count_;
}

void ApplicationImpl::increment_delete_file_in_none_count() {
  ++delete_file_in_none_count_;
}

void ApplicationImpl::increment_list_files_in_none_count() {
  ++list_files_in_none_count_;
}

void ApplicationImpl::set_system_context(
    const mobile_api::SystemContext::eType& system_context) {
  system_context_ = system_context;
}

void ApplicationImpl::set_audio_streaming_state(
    const mobile_api::AudioStreamingState::eType& state) {
  if (!is_media_application()
      && state != mobile_api::AudioStreamingState::NOT_AUDIBLE) {
    LOG4CXX_WARN(g_logger, "Trying to set audio streaming state"
                  " for non-media application to different from NOT_AUDIBLE");
    return;
  }
  audio_streaming_state_ = state;
}

bool ApplicationImpl::set_app_icon_path(const std::string& path) {
  std::string file_name = path.substr(path.find_last_of("/") + 1);
  if (app_files_.find(file_name) != app_files_.end()) {
    app_icon_path_ = path;
    return true;
  }
  return false;
}

void ApplicationImpl::set_app_allowed(const bool& allowed) {
  is_app_allowed_ = allowed;
}

void ApplicationImpl::set_device(connection_handler::DeviceHandle device) {
  device_ = device;
}

uint32_t ApplicationImpl::get_grammar_id() {
  return grammar_id_;
}

void ApplicationImpl::set_grammar_id(uint32_t value) {
  grammar_id_ = value;
}

bool ApplicationImpl::has_been_activated() const {
  return has_been_activated_;
}

bool ApplicationImpl::AddFile(AppFile& file) {
  if (app_files_.count(file.file_name) == 0) {
    app_files_[file.file_name] = file;
    return true;
  }
  return false;
}

bool ApplicationImpl::UpdateFile(AppFile& file) {
  if (app_files_.count(file.file_name) != 0) {
    app_files_[file.file_name] = file;
    return true;
  }
  return false;
}

bool ApplicationImpl::DeleteFile(const std::string& file_name) {
  AppFilesMap::iterator it = app_files_.find(file_name);
  if (it != app_files_.end()) {
    app_files_.erase(it);
    return true;
  }
  return false;
}

const AppFilesMap& ApplicationImpl::getAppFiles() const {
  return this->app_files_;
}

const AppFile* ApplicationImpl::GetFile(const std::string& file_name) {
   if (app_files_.find(file_name) != app_files_.end()) {
     return &(app_files_[file_name]);
   }
   return NULL;
}

bool ApplicationImpl::SubscribeToButton(mobile_apis::ButtonName::eType btn_name) {
  size_t old_size = subscribed_buttons_.size();
  subscribed_buttons_.insert(btn_name);
  return (subscribed_buttons_.size() == old_size + 1);
}

bool ApplicationImpl::IsSubscribedToButton(mobile_apis::ButtonName::eType btn_name) {
  std::set<mobile_apis::ButtonName::eType>::iterator it = subscribed_buttons_.find(btn_name);
  return (subscribed_buttons_.end() != it);
}
bool ApplicationImpl::UnsubscribeFromButton(mobile_apis::ButtonName::eType btn_name) {
  size_t old_size = subscribed_buttons_.size();
  subscribed_buttons_.erase(btn_name);
  return (subscribed_buttons_.size() == old_size - 1);
}

bool ApplicationImpl::SubscribeToIVI(uint32_t vehicle_info_type_) {
  size_t old_size = subscribed_vehicle_info_.size();
  subscribed_vehicle_info_.insert(vehicle_info_type_);
  return (subscribed_vehicle_info_.size() == old_size + 1);
}

bool ApplicationImpl::IsSubscribedToIVI(uint32_t vehicle_info_type_) {
  std::set<uint32_t>::iterator it = subscribed_vehicle_info_.find(
      vehicle_info_type_);
  return (subscribed_vehicle_info_.end() != it);
}

bool ApplicationImpl::UnsubscribeFromIVI(uint32_t vehicle_info_type_) {
  size_t old_size = subscribed_vehicle_info_.size();
  subscribed_vehicle_info_.erase(vehicle_info_type_);
  return (subscribed_vehicle_info_.size() == old_size - 1);
}

UsageStatistics& ApplicationImpl::usage_report() {
  return usage_report_;
}

const std::set<mobile_apis::ButtonName::eType>& ApplicationImpl::SubscribedButtons() const {
  return subscribed_buttons_;
}

const std::set<uint32_t>& ApplicationImpl::SubscribesIVI() const {
  return subscribed_vehicle_info_;
}

uint32_t ApplicationImpl::nextHash() {
  hash_val_ = rand();
  return hash_val_;
}

uint32_t ApplicationImpl::curHash() const {
  return hash_val_;
}

uint32_t ApplicationImpl::UpdateHash() {
  uint32_t new_hash= nextHash();
  MessageHelper::SendHashUpdateNotification(app_id());
  return new_hash;
}

void ApplicationImpl::CleanupFiles() {
  std::string directory_name = file_system::FullPath(name());
  if (file_system::DirectoryExists(directory_name)) {
    std::vector<std::string> files = file_system::ListFiles(
            directory_name);

    AppFilesMap::const_iterator app_files_it;

    for (std::vector<std::string>::const_iterator it = files.begin();
         it != files.end(); ++it) {
      app_files_it = app_files_.find(*it);

      if ((app_files_it == app_files_.end()) ||
          (!app_files_it->second.is_persistent)) {
          std::string file_name = directory_name;
          file_name += "/";
          file_name += *it;
          file_system::DeleteFile(file_name);
      }
    }

    file_system::RemoveDirectory(directory_name, false);
  }
  app_files_.clear();
}

}  // namespace application_manager<|MERGE_RESOLUTION|>--- conflicted
+++ resolved
@@ -63,11 +63,8 @@
       has_been_activated_(false),
       tts_speak_state_(false),
       device_(0),
-<<<<<<< HEAD
+      grammar_id_(0),
       usage_report_(global_app_id, statistics_manager) {
-=======
-      grammar_id_(0) {
->>>>>>> 5ff19959
 }
 
 ApplicationImpl::~ApplicationImpl() {
