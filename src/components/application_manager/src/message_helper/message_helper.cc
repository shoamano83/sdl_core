/*
 Copyright (c) 2013, Ford Motor Company
 All rights reserved.

 Copyright (c) 2017, Livio, Inc.
 All rights reserved.

 Redistribution and use in source and binary forms, with or without
 modification, are permitted provided that the following conditions are met:

 Redistributions of source code must retain the above copyright notice, this
 list of conditions and the following disclaimer.

 Redistributions in binary form must reproduce the above copyright notice,
 this list of conditions and the following
 disclaimer in the documentation and/or other materials provided with the
 distribution.

 Neither the name of the Ford Motor Company nor the names of its contributors
 may be used to endorse or promote products derived from this software
 without specific prior written permission.

 THIS SOFTWARE IS PROVIDED BY THE COPYRIGHT HOLDERS AND CONTRIBUTORS "AS IS"
 AND ANY EXPRESS OR IMPLIED WARRANTIES, INCLUDING, BUT NOT LIMITED TO, THE
 IMPLIED WARRANTIES OF MERCHANTABILITY AND FITNESS FOR A PARTICULAR PURPOSE
 ARE DISCLAIMED. IN NO EVENT SHALL THE COPYRIGHT HOLDER OR CONTRIBUTORS BE
 LIABLE FOR ANY DIRECT, INDIRECT, INCIDENTAL, SPECIAL, EXEMPLARY, OR
 CONSEQUENTIAL DAMAGES (INCLUDING, BUT NOT LIMITED TO, PROCUREMENT OF
 SUBSTITUTE GOODS OR SERVICES; LOSS OF USE, DATA, OR PROFITS; OR BUSINESS
 INTERRUPTION) HOWEVER CAUSED AND ON ANY THEORY OF LIABILITY, WHETHER IN
 CONTRACT, STRICT LIABILITY, OR TORT (INCLUDING NEGLIGENCE OR OTHERWISE)
 ARISING IN ANY WAY OUT OF THE USE OF THIS SOFTWARE, EVEN IF ADVISED OF THE
 POSSIBILITY OF SUCH DAMAGE.
 */

#include "application_manager/message_helper.h"

#define __STDC_FORMAT_MACROS
#include <inttypes.h>
#undef __STDC_FORMAT_MACROS

#include <set>
#include <string>
#include <strings.h>
#include <algorithm>
#include <utility>
#include <map>
#include <functional>

#include "application_manager/application.h"
#include "application_manager/application_manager.h"
#include "application_manager/commands/command_impl.h"
#include "application_manager/message_helper.h"
#include "application_manager/policies/policy_handler_interface.h"
#include "application_manager/resumption/resume_ctrl.h"
#include "application_manager/rpc_service.h"
#include "connection_handler/connection_handler_impl.h"
#include "transport_manager/common.h"
#include "interfaces/MOBILE_API.h"
#include "smart_objects/enum_schema_item.h"
#include "utils/file_system.h"
#include "utils/macro.h"
#include "utils/logger.h"
#include "utils/make_shared.h"

#include "formatters/formatter_json_rpc.h"
#include "formatters/CFormatterJsonSDLRPCv2.h"
#include "formatters/CFormatterJsonSDLRPCv1.h"

CREATE_LOGGERPTR_GLOBAL(logger_, "ApplicationManager")

namespace application_manager {

namespace {

typedef std::map<std::string, hmi_apis::Common_AppPriority::eType>
    CommonAppPriorityMap;

typedef std::vector<policy::FunctionalGroupPermission> PermissionsList;

CommonAppPriorityMap app_priority_values = {
    {"NORMAL", hmi_apis::Common_AppPriority::NORMAL},
    {"COMMUNICATION", hmi_apis::Common_AppPriority::COMMUNICATION},
    {"EMERGENCY", hmi_apis::Common_AppPriority::EMERGENCY},
    {"NAVIGATION", hmi_apis::Common_AppPriority::NAVIGATION},
    {"NONE", hmi_apis::Common_AppPriority::NONE},
    {"VOICECOM", hmi_apis::Common_AppPriority::VOICE_COMMUNICATION},
    {"INVALID_ENUM", hmi_apis::Common_AppPriority::INVALID_ENUM}};

bool ValidateSoftButtons(smart_objects::SmartObject& soft_buttons) {
  using namespace smart_objects;
  for (size_t i = 0; i < soft_buttons.length(); ++i) {
    SmartObject& button = soft_buttons[i];

    // Check if image parameter is valid
    if (button.keyExists(strings::image)) {
      SmartObject& buttonImage = button[strings::image];

      // Image name must not be empty and must not contain incorrect
      // character
      if (false == MessageHelper::VerifySoftButtonString(
                       buttonImage[strings::value].asString())) {
        return false;
      }
    }
  }
  return true;
}

struct GroupsAppender
    : std::unary_function<void, const PermissionsList::value_type&> {
  GroupsAppender(smart_objects::SmartObject& groups)
      : groups_(groups), index_(0) {}

  void operator()(const PermissionsList::value_type& item) {
    using namespace smart_objects;
    using namespace policy;
    groups_[index_] = SmartObject(SmartType_Map);

    SmartObject& group = groups_[index_];
    group[strings::name] = item.group_alias;
    group[strings::id] = item.group_id;
    GroupConsent permission_state = item.state;
    // If state undefined, 'allowed' parameter should be absent
    if (kGroupUndefined != permission_state) {
      group["allowed"] = kGroupAllowed == permission_state;
    }
    ++index_;
  }

 private:
  smart_objects::SmartObject& groups_;
  int32_t index_;
};

#ifdef EXTERNAL_PROPRIETARY_MODE
struct ExternalConsentStatusAppender
    : std::unary_function<void,
                          const policy::ExternalConsentStatus::value_type&> {
  ExternalConsentStatusAppender(smart_objects::SmartObject& status)
      : status_(status), index_(0) {}

  void operator()(const policy::ExternalConsentStatus::value_type& item) {
    using namespace smart_objects;
    using namespace policy;
    using namespace hmi_apis;
    status_[index_] = SmartObject(SmartType_Map);

    SmartObject& external_consent_status = status_[index_];
    external_consent_status[strings::entity_type] = item.entity_type_;
    external_consent_status[strings::entity_id] = item.entity_id_;
    external_consent_status[strings::status] =
        policy::kStatusOn == item.status_
            ? static_cast<int32_t>(Common_EntityStatus::ON)
            : static_cast<int32_t>(Common_EntityStatus::OFF);
    ++index_;
  }

 private:
  smart_objects::SmartObject& status_;
  int32_t index_;
};
#endif  // EXTERNAL_PROPRIETARY_MODE

}  // namespace

std::pair<std::string,
          mobile_apis::VehicleDataType::eType> kVehicleDataInitializer[] = {
    std::make_pair(strings::gps, mobile_apis::VehicleDataType::VEHICLEDATA_GPS),
    std::make_pair(strings::speed,
                   mobile_apis::VehicleDataType::VEHICLEDATA_SPEED),
    std::make_pair(strings::rpm, mobile_apis::VehicleDataType::VEHICLEDATA_RPM),
    std::make_pair(strings::fuel_level,
                   mobile_apis::VehicleDataType::VEHICLEDATA_FUELLEVEL),
    std::make_pair(strings::fuel_level_state,
                   mobile_apis::VehicleDataType::VEHICLEDATA_FUELLEVEL_STATE),
    std::make_pair(strings::instant_fuel_consumption,
                   mobile_apis::VehicleDataType::VEHICLEDATA_FUELCONSUMPTION),
    std::make_pair(strings::fuel_range,
                   mobile_apis::VehicleDataType::VEHICLEDATA_FUELRANGE),
    std::make_pair(strings::external_temp,
                   mobile_apis::VehicleDataType::VEHICLEDATA_EXTERNTEMP),
    std::make_pair(strings::turn_signal,
                   mobile_apis::VehicleDataType::VEHICLEDATA_TURNSIGNAL),
    std::make_pair(strings::vin, mobile_apis::VehicleDataType::VEHICLEDATA_VIN),
    std::make_pair(strings::prndl,
                   mobile_apis::VehicleDataType::VEHICLEDATA_PRNDL),
    std::make_pair(strings::tire_pressure,
                   mobile_apis::VehicleDataType::VEHICLEDATA_TIREPRESSURE),
    std::make_pair(strings::odometer,
                   mobile_apis::VehicleDataType::VEHICLEDATA_ODOMETER),
    std::make_pair(strings::belt_status,
                   mobile_apis::VehicleDataType::VEHICLEDATA_BELTSTATUS),
    std::make_pair(strings::body_information,
                   mobile_apis::VehicleDataType::VEHICLEDATA_BODYINFO),
    std::make_pair(strings::device_status,
                   mobile_apis::VehicleDataType::VEHICLEDATA_DEVICESTATUS),
    std::make_pair(strings::driver_braking,
                   mobile_apis::VehicleDataType::VEHICLEDATA_BRAKING),
    std::make_pair(strings::wiper_status,
                   mobile_apis::VehicleDataType::VEHICLEDATA_WIPERSTATUS),
    std::make_pair(strings::head_lamp_status,
                   mobile_apis::VehicleDataType::VEHICLEDATA_HEADLAMPSTATUS),
    std::make_pair(strings::e_call_info,
                   mobile_apis::VehicleDataType::VEHICLEDATA_ECALLINFO),
    std::make_pair(strings::airbag_status,
                   mobile_apis::VehicleDataType::VEHICLEDATA_AIRBAGSTATUS),
    std::make_pair(strings::emergency_event,
                   mobile_apis::VehicleDataType::VEHICLEDATA_EMERGENCYEVENT),
    std::make_pair(strings::cluster_mode_status,
                   mobile_apis::VehicleDataType::VEHICLEDATA_CLUSTERMODESTATUS),
    std::make_pair(strings::my_key,
                   mobile_apis::VehicleDataType::VEHICLEDATA_MYKEY),
    /*
     NOT DEFINED in mobile API
     std::make_pair(strings::gps,
     BATTVOLTAGE),
     */
    std::make_pair(strings::engine_torque,
                   mobile_apis::VehicleDataType::VEHICLEDATA_ENGINETORQUE),
    std::make_pair(strings::acc_pedal_pos,
                   mobile_apis::VehicleDataType::VEHICLEDATA_ACCPEDAL),
    std::make_pair(strings::steering_wheel_angle,
                   mobile_apis::VehicleDataType::VEHICLEDATA_STEERINGWHEEL),
    std::make_pair(strings::engine_oil_life,
                   mobile_apis::VehicleDataType::VEHICLEDATA_ENGINEOILLIFE)};

const VehicleData MessageHelper::vehicle_data_(
    kVehicleDataInitializer,
    kVehicleDataInitializer + ARRAYSIZE(kVehicleDataInitializer));

const uint32_t MessageHelper::GetPriorityCode(const std::string& priority) {
  CommonAppPriorityMap::const_iterator it = app_priority_values.find(priority);
  if (app_priority_values.end() != it) {
    return static_cast<uint32_t>((*it).second);
  }
  return static_cast<uint32_t>(hmi_apis::Common_AppPriority::INVALID_ENUM);
}

hmi_apis::Common_Language::eType MessageHelper::CommonLanguageFromString(
    const std::string& language) {
  using namespace NsSmartDeviceLink::NsSmartObjects;
  hmi_apis::Common_Language::eType value;
  if (EnumConversionHelper<hmi_apis::Common_Language::eType>::StringToEnum(
          language, &value)) {
    return value;
  }
  return hmi_apis::Common_Language::INVALID_ENUM;
}

std::string MessageHelper::GetDeviceMacAddressForHandle(
    const transport_manager::DeviceHandle device_handle,
    const ApplicationManager& app_mngr) {
  std::string device_mac_address = "";
  app_mngr.connection_handler().get_session_observer().GetDataOnDeviceID(
      device_handle, NULL, NULL, &device_mac_address);
  LOG4CXX_DEBUG(logger_, "result : " << device_handle);
  return device_mac_address;
}

std::string MessageHelper::CommonLanguageToString(
    hmi_apis::Common_Language::eType language) {
  using namespace NsSmartDeviceLink::NsSmartObjects;
  const char* str = 0;
  if (EnumConversionHelper<hmi_apis::Common_Language::eType>::EnumToCString(
          language, &str)) {
    return str ? str : "";
  }
  return std::string();
}

smart_objects::SmartObjectSPtr MessageHelper::CreateMessageForHMI(
    hmi_apis::messageType::eType message_type, const uint32_t correlation_id) {
  using namespace smart_objects;

  SmartObjectSPtr message = utils::MakeShared<SmartObject>(SmartType_Map);
  SmartObject& ref = *message;

  ref[strings::params][strings::message_type] = static_cast<int>(message_type);
  ref[strings::params][strings::protocol_version] =
      commands::CommandImpl::protocol_version_;
  ref[strings::params][strings::protocol_type] =
      commands::CommandImpl::hmi_protocol_type_;
  ref[strings::params][strings::correlation_id] = correlation_id;
  return message;
}

smart_objects::SmartObjectSPtr MessageHelper::CreateHashUpdateNotification(
    const uint32_t app_id) {
  LOG4CXX_AUTO_TRACE(logger_);
  smart_objects::SmartObjectSPtr message =
      utils::MakeShared<smart_objects::SmartObject>(
          smart_objects::SmartType_Map);
  (*message)[strings::params][strings::function_id] =
      mobile_apis::FunctionID::OnHashChangeID;
  (*message)[strings::params][strings::connection_key] = app_id;
  (*message)[strings::params][strings::message_type] =
      static_cast<int32_t>(kNotification);
  return message;
}

void MessageHelper::SendDecryptCertificateToHMI(const std::string& file_name,
                                                ApplicationManager& app_mngr) {
  using namespace smart_objects;
  SmartObjectSPtr message = CreateMessageForHMI(
      hmi_apis::messageType::request, app_mngr.GetNextHMICorrelationID());
  DCHECK(message);

  SmartObject& object = *message;
  object[strings::params][strings::function_id] =
      hmi_apis::FunctionID::BasicCommunication_DecryptCertificate;

  SmartObject msg_params = SmartObject(SmartType_Map);

  msg_params[hmi_request::file_name] = file_name;
  object[strings::msg_params] = msg_params;

  app_mngr.GetRPCService().ManageHMICommand(message);
}

void MessageHelper::SendGetSystemTimeRequest(const uint32_t correlation_id,
                                             ApplicationManager& app_mngr) {
  using namespace smart_objects;
  SmartObjectSPtr message =
      CreateMessageForHMI(hmi_apis::messageType::request, correlation_id);

  DCHECK(message);

  (*message)[strings::params][strings::function_id] =
      hmi_apis::FunctionID::BasicCommunication_GetSystemTime;

  app_mngr.GetRPCService().ManageHMICommand(message);
}

void MessageHelper::SendHashUpdateNotification(const uint32_t app_id,
                                               ApplicationManager& app_mngr) {
  LOG4CXX_AUTO_TRACE(logger_);
  ApplicationSharedPtr app = app_mngr.application(app_id);
  if (!app) {
    LOG4CXX_ERROR(logger_, "Application not found by appID");
    return;
  }
  smart_objects::SmartObjectSPtr so = CreateHashUpdateNotification(app_id);
  PrintSmartObject(*so);
  if (!app_mngr.GetRPCService().ManageMobileCommand(
          so, commands::Command::SOURCE_SDL)) {
    LOG4CXX_ERROR(logger_, "Failed to send HashUpdate notification.");
    return;
  }
  app_mngr.resume_controller().ApplicationsDataUpdated();
}

smart_objects::SmartObjectSPtr
MessageHelper::GetOnAppInterfaceUnregisteredNotificationToMobile(
    int32_t connection_key,
    mobile_api::AppInterfaceUnregisteredReason::eType reason) {
  LOG4CXX_AUTO_TRACE(logger_);

  smart_objects::SmartObjectSPtr notification =
      utils::MakeShared<smart_objects::SmartObject>();
  smart_objects::SmartObject& message = *notification;

  message[strings::params][strings::function_id] = static_cast<int32_t>(
      mobile_api::FunctionID::OnAppInterfaceUnregisteredID);

  message[strings::params][strings::message_type] =
      static_cast<int32_t>(kNotification);

  message[strings::params][strings::connection_key] = connection_key;

  message[strings::msg_params][strings::reason] = static_cast<int32_t>(reason);

  return notification;
}

void MessageHelper::SendDeleteCommandRequest(smart_objects::SmartObject* cmd,
                                             ApplicationSharedPtr application,
                                             ApplicationManager& app_mngr) {
  LOG4CXX_AUTO_TRACE(logger_);
  DCHECK_OR_RETURN_VOID(cmd);
  using namespace smart_objects;
  SmartObject msg_params = SmartObject(smart_objects::SmartType_Map);

  msg_params[strings::cmd_id] = (*cmd)[strings::cmd_id];
  msg_params[strings::app_id] = application->app_id();

  if ((*cmd).keyExists(strings::menu_params)) {
    SmartObjectSPtr message = CreateMessageForHMI(
        hmi_apis::messageType::request, app_mngr.GetNextHMICorrelationID());
    DCHECK(message);

    SmartObject& object = *message;
    object[strings::params][strings::function_id] =
        hmi_apis::FunctionID::UI_DeleteCommand;

    object[strings::msg_params] = msg_params;

    app_mngr.GetRPCService().ManageHMICommand(message);
  }

  if ((*cmd).keyExists(strings::vr_commands)) {
    msg_params[strings::grammar_id] = application->get_grammar_id();
    msg_params[strings::type] = hmi_apis::Common_VRCommandType::Command;

    SmartObjectSPtr message = CreateMessageForHMI(
        hmi_apis::messageType::request, app_mngr.GetNextHMICorrelationID());
    DCHECK(message);

    SmartObject& object = *message;
    object[strings::params][strings::function_id] =
        hmi_apis::FunctionID::VR_DeleteCommand;

    object[strings::msg_params] = msg_params;

    app_mngr.GetRPCService().ManageHMICommand(message);
  }
}

void MessageHelper::SendDeleteSubmenuRequest(smart_objects::SmartObject* cmd,
                                             ApplicationSharedPtr application,
                                             ApplicationManager& app_mngr) {
  LOG4CXX_AUTO_TRACE(logger_);
  DCHECK_OR_RETURN_VOID(cmd);
  using namespace smart_objects;

  SmartObject msg_params = SmartObject(smart_objects::SmartType_Map);

  msg_params[strings::menu_id] = (*cmd)[strings::menu_id];
  msg_params[strings::app_id] = application->app_id();

  SmartObjectSPtr message = CreateMessageForHMI(
      hmi_apis::messageType::request, app_mngr.GetNextHMICorrelationID());
  DCHECK(message);

  SmartObject& object = *message;
  object[strings::params][strings::function_id] =
      hmi_apis::FunctionID::UI_DeleteSubMenu;

  object[strings::msg_params] = msg_params;

  app_mngr.GetRPCService().ManageHMICommand(message);

  const DataAccessor<CommandsMap> accessor = application->commands_map();
  const CommandsMap& commands = accessor.GetData();
  CommandsMap::const_iterator it = commands.begin();

  for (; commands.end() != it; ++it) {
    if (!(*it->second).keyExists(strings::vr_commands)) {
      continue;
    }

    if ((*cmd)[strings::menu_id].asInt() ==
        (*it->second)[strings::menu_params][hmi_request::parent_id].asInt()) {
      SmartObject msg_params = SmartObject(smart_objects::SmartType_Map);
      msg_params[strings::cmd_id] = (*it->second)[strings::cmd_id].asInt();
      msg_params[strings::app_id] = application->app_id();
      msg_params[strings::grammar_id] = application->get_grammar_id();
      msg_params[strings::type] = hmi_apis::Common_VRCommandType::Command;

      SmartObjectSPtr message = CreateMessageForHMI(
          hmi_apis::messageType::request, app_mngr.GetNextHMICorrelationID());
      DCHECK(message);

      SmartObject& object = *message;
      object[strings::params][strings::function_id] =
          hmi_apis::FunctionID::VR_DeleteCommand;

      object[strings::msg_params] = msg_params;

      app_mngr.GetRPCService().ManageHMICommand(message);
    }
  }
}

void MessageHelper::SendDeleteChoiceSetRequest(smart_objects::SmartObject* cmd,
                                               ApplicationSharedPtr application,
                                               ApplicationManager& app_mngr) {
  LOG4CXX_AUTO_TRACE(logger_);
  DCHECK_OR_RETURN_VOID(cmd);
  using namespace smart_objects;

  // Same is deleted with SendDeleteCommandRequest?

  SmartObject msg_params = SmartObject(smart_objects::SmartType_Map);

  msg_params[strings::app_id] = application->app_id();
  msg_params[strings::type] = hmi_apis::Common_VRCommandType::Choice;
  msg_params[strings::grammar_id] = (*cmd)[strings::grammar_id];
  cmd = &((*cmd)[strings::choice_set]);
  for (uint32_t i = 0; i < (*cmd).length(); ++i) {
    msg_params[strings::cmd_id] = (*cmd)[i][strings::choice_id];

    SmartObjectSPtr message = CreateMessageForHMI(
        hmi_apis::messageType::request, app_mngr.GetNextHMICorrelationID());
    DCHECK(message);

    SmartObject& object = *message;
    object[strings::params][strings::function_id] =
        hmi_apis::FunctionID::VR_DeleteCommand;

    object[strings::msg_params] = msg_params;

    app_mngr.GetRPCService().ManageHMICommand(message);
  }
}

void MessageHelper::SendResetPropertiesRequest(ApplicationSharedPtr application,
                                               ApplicationManager& app_mngr) {
  LOG4CXX_AUTO_TRACE(logger_);
  using namespace smart_objects;

  {
    SmartObject msg_params = SmartObject(smart_objects::SmartType_Map);

    msg_params = *MessageHelper::CreateAppVrHelp(application);
    msg_params[hmi_request::menu_title] = "";

    smart_objects::SmartObject key_board_properties =
        smart_objects::SmartObject(smart_objects::SmartType_Map);
    key_board_properties[strings::language] =
        static_cast<int32_t>(hmi_apis::Common_Language::EN_US);
    key_board_properties[hmi_request::keyboard_layout] =
        static_cast<int32_t>(hmi_apis::Common_KeyboardLayout::QWERTY);

    key_board_properties[hmi_request::auto_complete_text] = "";
    msg_params[hmi_request::keyboard_properties] = key_board_properties;

    msg_params[strings::app_id] = application->app_id();

    SmartObjectSPtr message = CreateMessageForHMI(
        hmi_apis::messageType::request, app_mngr.GetNextHMICorrelationID());
    DCHECK(message);

    SmartObject& object = *message;
    object[strings::params][strings::function_id] =
        hmi_apis::FunctionID::UI_SetGlobalProperties;

    object[strings::msg_params] = msg_params;

    app_mngr.GetRPCService().ManageHMICommand(message);
  }

  {
    SmartObject msg_params = SmartObject(smart_objects::SmartType_Map);

    msg_params[strings::help_prompt] = application->help_prompt();
    msg_params[strings::timeout_prompt] = application->timeout_prompt();
    msg_params[strings::app_id] = application->app_id();

    SmartObjectSPtr message = CreateMessageForHMI(
        hmi_apis::messageType::request, app_mngr.GetNextHMICorrelationID());
    DCHECK(message);

    SmartObject& object = *message;
    object[strings::params][strings::function_id] =
        hmi_apis::FunctionID::TTS_SetGlobalProperties;

    object[strings::msg_params] = msg_params;

    app_mngr.GetRPCService().ManageHMICommand(message);
  }
}

void MessageHelper::SendUnsubscribeButtonNotification(
    mobile_apis::ButtonName::eType button,
    ApplicationSharedPtr application,
    ApplicationManager& app_mngr) {
  using namespace smart_objects;
  using namespace hmi_apis;

  SmartObject msg_params = SmartObject(SmartType_Map);
  msg_params[strings::app_id] = application->app_id();
  msg_params[strings::name] = button;
  msg_params[strings::is_suscribed] = false;

  SmartObjectSPtr message = CreateMessageForHMI(
      hmi_apis::messageType::notification, app_mngr.GetNextHMICorrelationID());
  DCHECK(message);

  SmartObject& object = *message;
  object[strings::params][strings::function_id] =
      hmi_apis::FunctionID::Buttons_OnButtonSubscription;

  object[strings::msg_params] = msg_params;

  app_mngr.GetRPCService().ManageHMICommand(message);
}

const VehicleData& MessageHelper::vehicle_data() {
  return vehicle_data_;
}

std::string MessageHelper::HMIResultToString(
    hmi_apis::Common_Result::eType hmi_result) {
  using namespace NsSmartDeviceLink::NsSmartObjects;
  const char* str = 0;
  if (EnumConversionHelper<hmi_apis::Common_Result::eType>::EnumToCString(
          hmi_result, &str)) {
    return str;
  }
  return std::string();
}

hmi_apis::Common_Result::eType MessageHelper::HMIResultFromString(
    const std::string& hmi_result) {
  using namespace NsSmartDeviceLink::NsSmartObjects;
  hmi_apis::Common_Result::eType value;
  if (EnumConversionHelper<hmi_apis::Common_Result::eType>::StringToEnum(
          hmi_result, &value)) {
    return value;
  }
  return hmi_apis::Common_Result::INVALID_ENUM;
}

std::string MessageHelper::MobileResultToString(
    mobile_apis::Result::eType mobile_result) {
  using namespace NsSmartDeviceLink::NsSmartObjects;
  const char* str = 0;
  if (EnumConversionHelper<mobile_apis::Result::eType>::EnumToCString(
          mobile_result, &str)) {
    return str;
  }
  return std::string();
}

mobile_apis::Result::eType MessageHelper::MobileResultFromString(
    const std::string& mobile_result) {
  using namespace NsSmartDeviceLink::NsSmartObjects;
  mobile_apis::Result::eType value;
  if (EnumConversionHelper<mobile_apis::Result::eType>::StringToEnum(
          mobile_result, &value)) {
    return value;
  }
  return mobile_apis::Result::INVALID_ENUM;
}

mobile_apis::Result::eType MessageHelper::HMIToMobileResult(
    const hmi_apis::Common_Result::eType hmi_result) {
  const std::string result = HMIResultToString(hmi_result);
  if (result.empty()) {
    return mobile_api::Result::INVALID_ENUM;
  }
  return MobileResultFromString(result);
}

hmi_apis::Common_Result::eType MessageHelper::MobileToHMIResult(
    const mobile_apis::Result::eType mobile_result) {
  const std::string result = MobileResultToString(mobile_result);
  if (result.empty()) {
    return hmi_apis::Common_Result::INVALID_ENUM;
  }
  return HMIResultFromString(result);
}

void MessageHelper::SendHMIStatusNotification(
    const Application& application_impl,
    ApplicationManager& application_manager) {
  LOG4CXX_AUTO_TRACE(logger_);
  smart_objects::SmartObjectSPtr notification = new smart_objects::SmartObject;
  if (!notification) {
    LOG4CXX_ERROR(logger_, "Failed to create smart object");
    return;
  }
  smart_objects::SmartObject& message = *notification;

  message[strings::params][strings::function_id] =
      static_cast<int32_t>(mobile_api::FunctionID::OnHMIStatusID);

  message[strings::params][strings::message_type] =
      static_cast<int32_t>(application_manager::MessageType::kNotification);

  message[strings::params][strings::connection_key] =
      static_cast<int32_t>(application_impl.app_id());

  message[strings::msg_params][strings::hmi_level] =
      static_cast<int32_t>(application_impl.hmi_level());

  message[strings::msg_params][strings::audio_streaming_state] =
      static_cast<int32_t>(application_impl.audio_streaming_state());

  message[strings::msg_params][strings::system_context] =
      static_cast<int32_t>(application_impl.system_context());

  application_manager.GetRPCService().ManageMobileCommand(
      notification, commands::Command::SOURCE_SDL);
}

void MessageHelper::SendActivateAppToHMI(
    uint32_t const app_id,
    ApplicationManager& application_manager,
    hmi_apis::Common_HMILevel::eType level,
    bool send_policy_priority) {
  application_manager::ApplicationConstSharedPtr app =
      application_manager.application(app_id);
  if (!app) {
    LOG4CXX_WARN(logger_, "Invalid app_id: " << app_id);
    return;
  }

  utils::SharedPtr<smart_objects::SmartObject> message =
      new smart_objects::SmartObject(smart_objects::SmartType_Map);

  (*message)[strings::params][strings::function_id] =
      hmi_apis::FunctionID::BasicCommunication_ActivateApp;
  (*message)[strings::params][strings::message_type] = MessageType::kRequest;
  (*message)[strings::params][strings::correlation_id] =
      application_manager.GetNextHMICorrelationID();
  (*message)[strings::msg_params][strings::app_id] = app_id;

  if (send_policy_priority) {
    std::string priority;
    application_manager.GetPolicyHandler().GetPriority(app->policy_app_id(),
                                                       &priority);
    // According SDLAQ-CRS-2794
    // SDL have to send ActivateApp without "proirity" parameter to HMI.
    // in case of unconsented device
    std::string mac_adress;
    connection_handler::DeviceHandle device_handle = app->device();
    application_manager.connection_handler()
        .get_session_observer()
        .GetDataOnDeviceID(device_handle, NULL, NULL, &mac_adress, NULL);

    policy::DeviceConsent consent =
        application_manager.GetPolicyHandler().GetUserConsentForDevice(
            mac_adress);
    if (!priority.empty() &&
        (policy::DeviceConsent::kDeviceAllowed == consent)) {
      (*message)[strings::msg_params][strings::priority] =
          GetPriorityCode(priority);
    }
  }

  // We haven't send HMI level to HMI in case it FULL.
  if (hmi_apis::Common_HMILevel::INVALID_ENUM != level &&
      hmi_apis::Common_HMILevel::FULL != level) {
    (*message)[strings::msg_params][strings::activate_app_hmi_level] = level;
  }

  application_manager.GetRPCService().ManageHMICommand(message);
}

mobile_apis::HMILevel::eType MessageHelper::StringToHMILevel(
    const std::string& hmi_level) {
  using namespace NsSmartDeviceLink::NsSmartObjects;
  mobile_apis::HMILevel::eType value;
  if (EnumConversionHelper<mobile_apis::HMILevel::eType>::StringToEnum(
          hmi_level, &value)) {
    return value;
  }
  return mobile_apis::HMILevel::INVALID_ENUM;
}

std::string MessageHelper::StringifiedHMILevel(
    const mobile_apis::HMILevel::eType hmi_level) {
  using namespace NsSmartDeviceLink::NsSmartObjects;
  const char* str = 0;
  if (EnumConversionHelper<mobile_apis::HMILevel::eType>::EnumToCString(
          hmi_level, &str)) {
    return str;
  }
  return std::string();
}

std::string MessageHelper::StringifiedFunctionID(
    mobile_apis::FunctionID::eType function_id) {
  LOG4CXX_AUTO_TRACE(logger_);
  using namespace NsSmartDeviceLink::NsSmartObjects;
  const char* str = 0;
  if (EnumConversionHelper<mobile_apis::FunctionID::eType>::EnumToCString(
          function_id, &str)) {
    const std::string enum_name = str;
    // Strip 'ID' suffix from value name
    DCHECK(enum_name.length() > 2 &&
           enum_name.substr(enum_name.length() - 2) == "ID");
    return enum_name.substr(0, enum_name.length() - 2);
  }
  return std::string();
}

void MessageHelper::CreateGetVehicleDataRequest(
    const uint32_t correlation_id,
    const std::vector<std::string>& params,
    ApplicationManager& app_mngr) {
  LOG4CXX_AUTO_TRACE(logger_);
<<<<<<< HEAD
#ifdef HMI_DBUS_API
  for (std::vector<std::string>::const_iterator it = params.begin();
       it != params.end();
       it++) {
    smart_objects::SmartObjectSPtr request =
        utils::MakeShared<smart_objects::SmartObject>();

    (*request)[strings::params][strings::message_type] =
        static_cast<int>(kRequest);
    (*request)[strings::params][strings::correlation_id] = correlation_id;
    (*request)[strings::params][strings::protocol_version] =
        commands::CommandImpl::protocol_version_;
    (*request)[strings::params][strings::protocol_type] =
        commands::CommandImpl::hmi_protocol_type_;
    (*request)[strings::params][strings::function_id] =
        static_cast<int>(vehicle_data_args[*it]);
    app_mngr.GetRPCService().ManageHMICommand(request);
  }
#else
=======
>>>>>>> 3ca6e219

  smart_objects::SmartObjectSPtr request =
      utils::MakeShared<smart_objects::SmartObject>();

  (*request)[strings::params][strings::message_type] =
      static_cast<int>(kRequest);
  (*request)[strings::params][strings::function_id] =
      static_cast<int>(hmi_apis::FunctionID::VehicleInfo_GetVehicleData);
  (*request)[strings::params][strings::correlation_id] = correlation_id;
  (*request)[strings::params][strings::protocol_version] =
      commands::CommandImpl::protocol_version_;
  (*request)[strings::params][strings::protocol_type] =
      commands::CommandImpl::hmi_protocol_type_;
  (*request)[strings::msg_params] =
      smart_objects::SmartObject(smart_objects::SmartType_Map);
  for (std::vector<std::string>::const_iterator it = params.begin();
       it != params.end();
       it++) {
    (*request)[strings::msg_params][*it] = true;
  }
<<<<<<< HEAD
  app_mngr.GetRPCService().ManageHMICommand(request);
#endif
=======
  app_mngr.ManageHMICommand(request);
>>>>>>> 3ca6e219
}

smart_objects::SmartObjectSPtr MessageHelper::CreateBlockedByPoliciesResponse(
    mobile_apis::FunctionID::eType function_id,
    mobile_apis::Result::eType result,
    const uint32_t correlation_id,
    uint32_t connection_key) {
  LOG4CXX_AUTO_TRACE(logger_);
  smart_objects::SmartObjectSPtr response =
      utils::MakeShared<smart_objects::SmartObject>();

  (*response)[strings::params][strings::function_id] =
      static_cast<int>(function_id);
  (*response)[strings::params][strings::message_type] =
      static_cast<int>(kResponse);
  (*response)[strings::msg_params][strings::success] = false;
  (*response)[strings::msg_params][strings::result_code] =
      static_cast<int>(result);
  (*response)[strings::params][strings::correlation_id] = correlation_id;
  (*response)[strings::params][strings::connection_key] = connection_key;
  (*response)[strings::params][strings::protocol_type] =
      commands::CommandImpl::mobile_protocol_type_;
  (*response)[strings::params][strings::protocol_version] = static_cast<int>(
      protocol_handler::MajorProtocolVersion::PROTOCOL_VERSION_2);
  return response;
}

smart_objects::SmartObjectSPtr MessageHelper::CreateDeviceListSO(
    const connection_handler::DeviceMap& devices,
    const policy::PolicyHandlerInterface& policy_handler,
    ApplicationManager& app_mngr) {
  LOG4CXX_AUTO_TRACE(logger_);
  smart_objects::SmartObjectSPtr device_list_so =
      utils::MakeShared<smart_objects::SmartObject>(
          smart_objects::SmartType_Map);

  (*device_list_so)[strings::device_list] =
      smart_objects::SmartObject(smart_objects::SmartType_Array);
  smart_objects::SmartObject& list_so = (*device_list_so)[strings::device_list];

  uint32_t index = 0;
  // According to requirements, SDL should send info about 100 devices at
  // maximum, even if SDL has more devices connected.
  const uint32_t max_device_count = 100;
  for (connection_handler::DeviceMap::const_iterator it = devices.begin();
       devices.end() != it && index < max_device_count;
       ++it) {
    const connection_handler::Device& d =
        static_cast<connection_handler::Device>(it->second);
    list_so[index][strings::name] = d.user_friendly_name();
    list_so[index][strings::id] = it->second.mac_address();

    const policy::DeviceConsent device_consent =
        policy_handler.GetUserConsentForDevice(it->second.mac_address());
    list_so[index][strings::isSDLAllowed] =
        policy::DeviceConsent::kDeviceAllowed == device_consent;
    list_so[index][strings::transport_type] =
        app_mngr.GetDeviceTransportType(d.connection_type());
    ++index;
  }
  return device_list_so;
}

smart_objects::SmartObjectSPtr MessageHelper::CreateModuleInfoSO(
    uint32_t function_id, ApplicationManager& app_mngr) {
  LOG4CXX_AUTO_TRACE(logger_);
  smart_objects::SmartObjectSPtr module_info =
      utils::MakeShared<smart_objects::SmartObject>(
          smart_objects::SmartType_Map);
  smart_objects::SmartObject& object = *module_info;
  object[strings::params][strings::message_type] = static_cast<int>(kRequest);
  object[strings::params][strings::function_id] = static_cast<int>(function_id);
  object[strings::params][strings::correlation_id] =
      app_mngr.GetNextHMICorrelationID();
  object[strings::msg_params] =
      smart_objects::SmartObject(smart_objects::SmartType_Map);
  return module_info;
}

smart_objects::SmartObjectSPtr MessageHelper::CreateSetAppIcon(
    const std::string& path_to_icon, uint32_t app_id) {
  LOG4CXX_AUTO_TRACE(logger_);
  smart_objects::SmartObjectSPtr set_icon =
      utils::MakeShared<smart_objects::SmartObject>(
          smart_objects::SmartType_Map);

  if (!set_icon) {
    return NULL;
  }

  smart_objects::SmartObject& object = *set_icon;
  object[strings::sync_file_name][strings::value] = path_to_icon;
  // TODO(PV): need to store actual image type
  object[strings::sync_file_name][strings::image_type] =
      static_cast<int>(mobile_api::ImageType::DYNAMIC);
  object[strings::app_id] = app_id;

  return set_icon;
}

<<<<<<< HEAD
=======
bool MessageHelper::SendIVISubscribtions(const uint32_t app_id,
                                         ApplicationManager& app_mngr) {
  LOG4CXX_AUTO_TRACE(logger_);

  bool result = true;
  ApplicationSharedPtr app = app_mngr.application(app_id);

  if (!app.valid()) {
    LOG4CXX_ERROR(logger_, "Invalid application " << app_id);
    return result;
  }

  smart_objects::SmartObjectList requests =
      GetIVISubscriptionRequests(app, app_mngr);
  for (smart_objects::SmartObjectList::const_iterator it = requests.begin();
       it != requests.end();
       ++it) {
    if (!app_mngr.ManageHMICommand(*it)) {
      result = false;
    }
  }
  return result;
}

smart_objects::SmartObjectList MessageHelper::GetIVISubscriptionRequests(
    ApplicationSharedPtr app, ApplicationManager& app_mngr) {
  LOG4CXX_AUTO_TRACE(logger_);

  smart_objects::SmartObjectList hmi_requests;
  if (!app.valid()) {
    LOG4CXX_ERROR(logger_, "Invalid application pointer ");
    return hmi_requests;
  }

  smart_objects::SmartObject msg_params =
      smart_objects::SmartObject(smart_objects::SmartType_Map);
  msg_params[strings::app_id] = app->app_id();
  const VehicleData& vehicle_data = MessageHelper::vehicle_data_;
  VehicleData::const_iterator ivi_it = vehicle_data.begin();
  DataAccessor<VehicleInfoSubscriptions> vi_accessor = app->SubscribedIVI();
  const VehicleInfoSubscriptions& subscriptions = vi_accessor.GetData();

  for (; vehicle_data.end() != ivi_it; ++ivi_it) {
    mobile_apis::VehicleDataType::eType type_id = ivi_it->second;
    if (subscriptions.end() != subscriptions.find(type_id)) {
      std::string key_name = ivi_it->first;
      msg_params[key_name] = true;
    }
  }

  smart_objects::SmartObjectSPtr request = MessageHelper::CreateModuleInfoSO(
      hmi_apis::FunctionID::VehicleInfo_SubscribeVehicleData, app_mngr);
  (*request)[strings::msg_params] = msg_params;
  hmi_requests.push_back(request);
  return hmi_requests;
}

>>>>>>> 3ca6e219
void MessageHelper::SendOnButtonSubscriptionNotification(
    uint32_t app_id,
    hmi_apis::Common_ButtonName::eType button,
    bool is_subscribed,
    ApplicationManager& app_mngr) {
  using namespace smart_objects;
  using namespace hmi_apis;
  LOG4CXX_AUTO_TRACE(logger_);

  SmartObjectSPtr notification_ptr =
      utils::MakeShared<SmartObject>(SmartType_Map);
  if (!notification_ptr) {
    LOG4CXX_ERROR(logger_, "Memory allocation failed.");
    return;
  }
  SmartObject& notification = *notification_ptr;

  SmartObject msg_params = SmartObject(SmartType_Map);
  msg_params[strings::app_id] = app_id;
  msg_params[strings::name] = button;
  msg_params[strings::is_suscribed] = is_subscribed;

  notification[strings::params][strings::message_type] =
      static_cast<int32_t>(application_manager::MessageType::kNotification);
  notification[strings::params][strings::protocol_version] =
      commands::CommandImpl::protocol_version_;
  notification[strings::params][strings::protocol_type] =
      commands::CommandImpl::hmi_protocol_type_;
  notification[strings::params][strings::function_id] =
      hmi_apis::FunctionID::Buttons_OnButtonSubscription;
  notification[strings::msg_params] = msg_params;

  if (!app_mngr.GetRPCService().ManageHMICommand(notification_ptr)) {
    LOG4CXX_ERROR(logger_, "Unable to send HMI notification");
  }
}

void MessageHelper::SendAllOnButtonSubscriptionNotificationsForApp(
    ApplicationConstSharedPtr app, ApplicationManager& app_mngr) {
  using namespace smart_objects;
  using namespace hmi_apis;
  using namespace mobile_apis;
  LOG4CXX_AUTO_TRACE(logger_);

  if (!app.valid()) {
    LOG4CXX_ERROR(logger_, "Invalid application pointer ");
    return;
  }

  DataAccessor<ButtonSubscriptions> button_accessor = app->SubscribedButtons();
  ButtonSubscriptions subscriptions = button_accessor.GetData();
  ButtonSubscriptions::iterator it = subscriptions.begin();
  for (; subscriptions.end() != it; ++it) {
    SendOnButtonSubscriptionNotification(
        app->hmi_app_id(),
        static_cast<Common_ButtonName::eType>(*it),
        true,
        app_mngr);
  }
}

void MessageHelper::SendSetAppIcon(
    const uint32_t app_id,
    const std::string& icon_path,
    application_manager::ApplicationManager& application_manager) {
  using namespace smart_objects;

  SmartObjectSPtr set_app_icon =
      CreateMessageForHMI(hmi_apis::messageType::request,
                          application_manager.GetNextHMICorrelationID());

  if (set_app_icon) {
    SmartObject& so_to_send = *set_app_icon;
    so_to_send[strings::params][strings::function_id] =
        static_cast<int>(hmi_apis::FunctionID::UI_SetAppIcon);

    so_to_send[strings::msg_params] =
        smart_objects::SmartObject(smart_objects::SmartType_Map);
    SmartObjectSPtr msg_params(
        MessageHelper::CreateSetAppIcon(icon_path, app_id));

    if (msg_params) {
      so_to_send[strings::msg_params] = *msg_params;
    }
    application_manager.GetRPCService().ManageHMICommand(set_app_icon);
  }
}

void MessageHelper::SendAppDataToHMI(ApplicationConstSharedPtr app,
                                     ApplicationManager& app_man) {
  LOG4CXX_AUTO_TRACE(logger_);
  if (app) {
    SendSetAppIcon(app->app_id(), app->app_icon_path(), app_man);
    SendGlobalPropertiesToHMI(app, app_man);
    SendShowRequestToHMI(app, app_man);
  }
}

void MessageHelper::SendGlobalPropertiesToHMI(ApplicationConstSharedPtr app,
                                              ApplicationManager& app_mngr) {
  if (!app.valid()) {
    LOG4CXX_ERROR(logger_, "Invalid application");
    return;
  }

  smart_objects::SmartObjectList requests = CreateGlobalPropertiesRequestsToHMI(
      app, app_mngr.GetNextHMICorrelationID());
  for (smart_objects::SmartObjectList::const_iterator it = requests.begin();
       it != requests.end();
       ++it) {
    DCHECK(app_mngr.GetRPCService().ManageHMICommand(*it));
  }
}

smart_objects::SmartObjectList
MessageHelper::CreateGlobalPropertiesRequestsToHMI(
    ApplicationConstSharedPtr app, const uint32_t correlation_id) {
  LOG4CXX_AUTO_TRACE(logger_);

  smart_objects::SmartObjectList requests;
  if (!app.valid()) {
    LOG4CXX_ERROR(logger_, "Invalid application");
    return requests;
  }

  // UI global properties

  if (app->vr_help_title() || app->vr_help()) {
    smart_objects::SmartObjectSPtr ui_global_properties =
        CreateMessageForHMI(hmi_apis::messageType::request, correlation_id);
    if (!ui_global_properties) {
      return requests;
    }

    (*ui_global_properties)[strings::params][strings::function_id] =
        static_cast<int>(hmi_apis::FunctionID::UI_SetGlobalProperties);

    smart_objects::SmartObject ui_msg_params =
        smart_objects::SmartObject(smart_objects::SmartType_Map);
    if (app->vr_help_title()) {
      ui_msg_params[strings::vr_help_title] = (*app->vr_help_title());
    }
    if (app->vr_help()) {
      ui_msg_params[strings::vr_help] = (*app->vr_help());
    }
    if (app->keyboard_props()) {
      ui_msg_params[strings::keyboard_properties] = (*app->keyboard_props());
    }
    if (app->menu_title()) {
      ui_msg_params[strings::menu_title] = (*app->menu_title());
    }
    if (app->menu_icon()) {
      ui_msg_params[strings::menu_icon] = (*app->menu_icon());
    }
    ui_msg_params[strings::app_id] = app->app_id();

    (*ui_global_properties)[strings::msg_params] = ui_msg_params;

    requests.push_back(ui_global_properties);
  }

  // TTS global properties
  if (app->help_prompt() || app->timeout_prompt()) {
    smart_objects::SmartObjectSPtr tts_global_properties =
        CreateMessageForHMI(hmi_apis::messageType::request, correlation_id);
    if (!tts_global_properties) {
      return requests;
    }

    (*tts_global_properties)[strings::params][strings::function_id] =
        static_cast<int>(hmi_apis::FunctionID::TTS_SetGlobalProperties);

    smart_objects::SmartObject tts_msg_params =
        smart_objects::SmartObject(smart_objects::SmartType_Map);
    if (app->help_prompt()) {
      tts_msg_params[strings::help_prompt] = (*app->help_prompt());
    }
    if (app->timeout_prompt()) {
      tts_msg_params[strings::timeout_prompt] = (*app->timeout_prompt());
    }
    tts_msg_params[strings::app_id] = app->app_id();

    (*tts_global_properties)[strings::msg_params] = tts_msg_params;

    requests.push_back(tts_global_properties);
  }
  return requests;
}

void MessageHelper::SendTTSGlobalProperties(ApplicationSharedPtr app,
                                            bool default_help_prompt,
                                            ApplicationManager& app_man) {
  LOG4CXX_AUTO_TRACE(logger_);
  if (!app) {
    return;
  }
  smart_objects::SmartObjectSPtr tts_global_properties = CreateMessageForHMI(
      hmi_apis::messageType::request, app_man.GetNextHMICorrelationID());

  if (tts_global_properties) {
    smart_objects::SmartObject& so_to_send = *tts_global_properties;
    so_to_send[strings::params][strings::function_id] =
        static_cast<int>(hmi_apis::FunctionID::TTS_SetGlobalProperties);

    smart_objects::SmartObject msg_params =
        smart_objects::SmartObject(smart_objects::SmartType_Map);
    msg_params[strings::help_prompt] =
        smart_objects::SmartObject(smart_objects::SmartType_Array);
    if (default_help_prompt) {
      const DataAccessor<CommandsMap> accessor = app->commands_map();
      const CommandsMap& commands = accessor.GetData();
      CommandsMap::const_iterator it = commands.begin();
      uint32_t index = 0;
      for (; commands.end() != it; ++it) {
        smart_objects::SmartObject item(smart_objects::SmartType_Map);
        if ((*it->second).keyExists(strings::menu_params)) {
          item[strings::text] =
              (*it->second)[strings::menu_params][strings::menu_name]
                  .asString();
          item[strings::type] = mobile_apis::SpeechCapabilities::SC_TEXT;
        } else {
          continue;
        }
        msg_params[strings::help_prompt][index++] = item;
      }
    }
    app->set_help_prompt(msg_params[strings::help_prompt]);
    msg_params[strings::app_id] = app->app_id();
    so_to_send[strings::msg_params] = msg_params;
    app_man.GetRPCService().ManageHMICommand(tts_global_properties);
  }
}

smart_objects::SmartObjectSPtr MessageHelper::CreateAppVrHelp(
    ApplicationConstSharedPtr app) {
  smart_objects::SmartObjectSPtr result =
      utils::MakeShared<smart_objects::SmartObject>(
          smart_objects::SmartType_Map);
  if (!result) {
    return NULL;
  }
  smart_objects::SmartObject& vr_help = *result;
  vr_help[strings::vr_help_title] = app->name();

  int32_t index = 0;
  if (app->vr_synonyms()) {
    smart_objects::SmartObject item(smart_objects::SmartType_Map);
    item[strings::text] = (*(app->vr_synonyms())).getElement(0);
    item[strings::position] = index + 1;
    vr_help[strings::vr_help][index++] = item;
  }

  // copy all app VR commands
  const DataAccessor<CommandsMap> cmd_accessor = app->commands_map();
  const CommandsMap& commands = cmd_accessor.GetData();
  CommandsMap::const_iterator it = commands.begin();

  for (; commands.end() != it; ++it) {
    smart_objects::SmartObject item(smart_objects::SmartType_Map);
    item[strings::text] = (*it->second)[strings::vr_commands][0].asString();
    item[strings::position] = index + 1;
    vr_help[strings::vr_help][index++] = item;
  }
  return result;
}

smart_objects::SmartObjectList MessageHelper::CreateShowRequestToHMI(
    ApplicationConstSharedPtr app, const uint32_t correlation_id) {
  smart_objects::SmartObjectList requests;
  if (!app) {
    LOG4CXX_ERROR(logger_, "Invalid application");
    return requests;
  }

  if (app->show_command()) {
    smart_objects::SmartObjectSPtr ui_show =
        CreateMessageForHMI(hmi_apis::messageType::request, correlation_id);
    (*ui_show)[strings::params][strings::function_id] =
        static_cast<int>(hmi_apis::FunctionID::UI_Show);

    (*ui_show)[strings::msg_params] = (*app->show_command());
    requests.push_back(ui_show);
  }
  return requests;
}

void MessageHelper::SendShowRequestToHMI(ApplicationConstSharedPtr app,
                                         ApplicationManager& app_mngr) {
  if (!app) {
    return;
  }
  smart_objects::SmartObjectList shows =
      CreateShowRequestToHMI(app, app_mngr.GetNextHMICorrelationID());

  for (smart_objects::SmartObjectList::const_iterator it = shows.begin();
       it != shows.end();
       ++it) {
    DCHECK(app_mngr.GetRPCService().ManageHMICommand(*it));
  }
}

void MessageHelper::SendShowConstantTBTRequestToHMI(
    ApplicationConstSharedPtr app, ApplicationManager& app_man) {
  if (!app) {
    return;
  }

  if (app->tbt_show_command()) {
    smart_objects::SmartObjectSPtr navi_show_tbt = CreateMessageForHMI(
        hmi_apis::messageType::request, app_man.GetNextHMICorrelationID());
    if (!navi_show_tbt) {
      return;
    }
    (*navi_show_tbt)[strings::params][strings::function_id] =
        static_cast<int>(hmi_apis::FunctionID::Navigation_ShowConstantTBT);

    (*navi_show_tbt)[strings::msg_params] = (*app->tbt_show_command());
    DCHECK(app_man.GetRPCService().ManageHMICommand(navi_show_tbt));
  }
}

void MessageHelper::SendAddCommandRequestToHMI(ApplicationConstSharedPtr app,
                                               ApplicationManager& app_man) {
  if (!app) {
    return;
  }
  smart_objects::SmartObjectList requests =
      CreateAddCommandRequestToHMI(app, app_man);
  for (smart_objects::SmartObjectList::iterator it = requests.begin();
       it != requests.end();
       ++it) {
    DCHECK(app_man.GetRPCService().ManageHMICommand(*it));
  }
}

smart_objects::SmartObjectList MessageHelper::CreateAddCommandRequestToHMI(
    ApplicationConstSharedPtr app, ApplicationManager& app_mngr) {
  smart_objects::SmartObjectList requests;
  if (!app) {
    LOG4CXX_ERROR(logger_, "Invalid application");
    return requests;
  }

  const DataAccessor<CommandsMap> accessor = app->commands_map();
  const CommandsMap& commands = accessor.GetData();
  CommandsMap::const_iterator i = commands.begin();
  for (; commands.end() != i; ++i) {
    // UI Interface
    if ((*i->second).keyExists(strings::menu_params)) {
      smart_objects::SmartObjectSPtr ui_command = CreateMessageForHMI(
          hmi_apis::messageType::request, app_mngr.GetNextHMICorrelationID());
      if (!ui_command) {
        return requests;
      }

      (*ui_command)[strings::params][strings::function_id] =
          static_cast<int>(hmi_apis::FunctionID::UI_AddCommand);

      smart_objects::SmartObject msg_params =
          smart_objects::SmartObject(smart_objects::SmartType_Map);
      msg_params[strings::cmd_id] = i->first;
      msg_params[strings::menu_params] = (*i->second)[strings::menu_params];
      msg_params[strings::app_id] = app->app_id();

      if (((*i->second).keyExists(strings::cmd_icon)) &&
          (0 < (*i->second)[strings::cmd_icon][strings::value].length())) {
        msg_params[strings::cmd_icon] = (*i->second)[strings::cmd_icon];
        msg_params[strings::cmd_icon][strings::value] =
            (*i->second)[strings::cmd_icon][strings::value].asString();
      }
      (*ui_command)[strings::msg_params] = msg_params;
      requests.push_back(ui_command);
    }

    // VR Interface
    if ((*i->second).keyExists(strings::vr_commands)) {
      SendAddVRCommandToHMI(i->first,
                            (*i->second)[strings::vr_commands],
                            app->app_id(),
                            app_mngr);
    }
  }
  return requests;
}

smart_objects::SmartObjectList
MessageHelper::CreateAddVRCommandRequestFromChoiceToHMI(
    ApplicationConstSharedPtr app, ApplicationManager& app_mngr) {
  smart_objects::SmartObjectList requests;
  if (!app) {
    LOG4CXX_ERROR(logger_, "Invalid application");
    return requests;
  }

  const DataAccessor<ChoiceSetMap> accessor = app->choice_set_map();
  const ChoiceSetMap& choices = accessor.GetData();
  ChoiceSetMap::const_iterator it = choices.begin();
  for (; choices.end() != it; ++it) {
    const uint32_t choice_grammar_id =
        (*(it->second))[strings::grammar_id].asUInt();
    const size_t size = (*(it->second))[strings::choice_set].length();
    for (size_t j = 0; j < size; ++j) {
      smart_objects::SmartObjectSPtr vr_command = CreateMessageForHMI(
          hmi_apis::messageType::request, app_mngr.GetNextHMICorrelationID());
      if (!vr_command) {
        return requests;
      }

      (*vr_command)[strings::params][strings::function_id] =
          static_cast<int>(hmi_apis::FunctionID::VR_AddCommand);

      smart_objects::SmartObject msg_params =
          smart_objects::SmartObject(smart_objects::SmartType_Map);
      msg_params[strings::app_id] = app->app_id();
      msg_params[strings::cmd_id] =
          (*(it->second))[strings::choice_set][j][strings::choice_id];
      msg_params[strings::vr_commands] =
          smart_objects::SmartObject(smart_objects::SmartType_Array);
      msg_params[strings::vr_commands] =
          (*(it->second))[strings::choice_set][j][strings::vr_commands];
      msg_params[strings::type] = hmi_apis::Common_VRCommandType::Choice;
      msg_params[strings::grammar_id] = choice_grammar_id;

      (*vr_command)[strings::msg_params] = msg_params;
      requests.push_back(vr_command);
    }
  }
  return requests;
}

smart_objects::SmartObjectSPtr MessageHelper::CreateChangeRegistration(
    const int32_t function_id,
    const int32_t language,
    const uint32_t app_id,
    const smart_objects::SmartObject* app_types,
    ApplicationManager& app_mngr) {
  smart_objects::SmartObjectSPtr command = CreateMessageForHMI(
      hmi_apis::messageType::request, app_mngr.GetNextHMICorrelationID());
  if (!command) {
    return NULL;
  }
  smart_objects::SmartObject& params = *command;
  params[strings::params][strings::function_id] = function_id;

  smart_objects::SmartObject msg_params =
      smart_objects::SmartObject(smart_objects::SmartType_Map);
  msg_params[strings::language] = language;
  msg_params[strings::app_id] = app_id;

  if (app_types != NULL) {
    msg_params[strings::app_hmi_type] = *app_types;
  }

  params[strings::msg_params] = msg_params;
  return command;
}

void MessageHelper::SendUIChangeRegistrationRequestToHMI(
    ApplicationConstSharedPtr app, ApplicationManager& app_mngr) {
  if (!app.valid()) {
    LOG4CXX_ERROR(logger_, "Application is not valid");
    return;
  }

  if (NULL != app->app_types()) {
    smart_objects::SmartObjectSPtr ui_command =
        CreateChangeRegistration(hmi_apis::FunctionID::UI_ChangeRegistration,
                                 app->ui_language(),
                                 app->app_id(),
                                 app->app_types(),
                                 app_mngr);

    if (ui_command) {
      app_mngr.GetRPCService().ManageHMICommand(ui_command);
    }
  }
}

void MessageHelper::SendAddVRCommandToHMI(
    const uint32_t cmd_id,
    const smart_objects::SmartObject& vr_commands,
    const uint32_t app_id,
    ApplicationManager& app_mngr) {
  smart_objects::SmartObjectSPtr request =
      CreateAddVRCommandToHMI(cmd_id, vr_commands, app_id, app_mngr);
  DCHECK(app_mngr.GetRPCService().ManageHMICommand(request));
}

smart_objects::SmartObjectSPtr MessageHelper::CreateAddVRCommandToHMI(
    const uint32_t cmd_id,
    const smart_objects::SmartObject& vr_commands,
    uint32_t app_id,
    ApplicationManager& app_mngr) {
  smart_objects::SmartObjectSPtr vr_command = CreateMessageForHMI(
      hmi_apis::messageType::request, app_mngr.GetNextHMICorrelationID());
  if (!vr_command) {
    return NULL;
  }

  (*vr_command)[strings::params][strings::function_id] =
      hmi_apis::FunctionID::VR_AddCommand;

  smart_objects::SmartObject msg_params =
      smart_objects::SmartObject(smart_objects::SmartType_Map);
  if (0 != cmd_id) {
    msg_params[strings::cmd_id] = cmd_id;
  }
  msg_params[strings::vr_commands] = vr_commands;
  if (0 < app_id) {
    msg_params[strings::app_id] = app_id;
  }
  msg_params[strings::grammar_id] =
      app_mngr.application(app_id)->get_grammar_id();
  msg_params[strings::type] = hmi_apis::Common_VRCommandType::Command;

  (*vr_command)[strings::msg_params] = msg_params;

  return vr_command;
}

bool MessageHelper::CreateHMIApplicationStruct(
    ApplicationConstSharedPtr app,
    const protocol_handler::SessionObserver& session_observer,
    const policy::PolicyHandlerInterface& policy_handler,
    NsSmartDeviceLink::NsSmartObjects::SmartObject* output,
    ApplicationManager& app_mngr) {
  using NsSmartDeviceLink::NsSmartObjects::SmartObject;
  DCHECK_OR_RETURN(output, false);
  SmartObject& message = *output;

  if (!app) {
    LOG4CXX_WARN(logger_, "Application is not valid");
    return false;
  }

  const smart_objects::SmartObject* app_types = app->app_types();
  const smart_objects::SmartObject* ngn_media_screen_name =
      app->ngn_media_screen_name();
  const smart_objects::SmartObject* day_color_scheme = app->day_color_scheme();
  const smart_objects::SmartObject* night_color_scheme =
      app->night_color_scheme();
  std::string device_name;
  std::string mac_address;
  std::string transport_type;
  if (-1 ==
      session_observer.GetDataOnDeviceID(
          app->device(), &device_name, NULL, &mac_address, &transport_type)) {
    LOG4CXX_ERROR(logger_,
                  "Failed to extract information for device " << app->device());
  }

  message = smart_objects::SmartObject(smart_objects::SmartType_Map);
  message[strings::app_name] = app->name();
  message[strings::app_id] = app->hmi_app_id();
  const std::string icon_path = app->app_icon_path();
  if (!icon_path.empty()) {
    message[strings::icon] = icon_path;
  }
  if (app->IsRegistered()) {
    message[strings::hmi_display_language_desired] = app->ui_language();
    message[strings::is_media_application] = app->is_media_application();
  } else {
    message[strings::greyOut] = app->is_greyed_out();
  }
  if (app->tts_name() && !app->tts_name()->empty()) {
    message[json::ttsName] = *(app->tts_name());
  }
  if (app->vr_synonyms() && !app->vr_synonyms()->empty()) {
    message[json::vrSynonyms] = *(app->vr_synonyms());
  }
  if (ngn_media_screen_name) {
    message[strings::ngn_media_screen_app_name] =
        ngn_media_screen_name->asString();
  }
  if (app_types) {
    message[strings::app_type] = *app_types;
  }

  if (day_color_scheme) {
    message[strings::day_color_scheme] = *day_color_scheme;
  }

  if (night_color_scheme) {
    message[strings::night_color_scheme] = *night_color_scheme;
  }

  message[strings::device_info] =
      smart_objects::SmartObject(smart_objects::SmartType_Map);
  message[strings::device_info][strings::name] = device_name;
  message[strings::device_info][strings::id] = mac_address;
  const policy::DeviceConsent device_consent =
      policy_handler.GetUserConsentForDevice(mac_address);
  message[strings::device_info][strings::isSDLAllowed] =
      policy::DeviceConsent::kDeviceAllowed == device_consent;

  message[strings::device_info][strings::transport_type] =
      app_mngr.GetDeviceTransportType(transport_type);
  return true;
}

void MessageHelper::SendAddSubMenuRequestToHMI(ApplicationConstSharedPtr app,
                                               ApplicationManager& app_mngr) {
  if (!app.valid()) {
    LOG4CXX_ERROR(logger_, "Invalid application");
    return;
  }

  smart_objects::SmartObjectList requests =
      CreateAddSubMenuRequestToHMI(app, app_mngr.GetNextHMICorrelationID());
  for (smart_objects::SmartObjectList::iterator it = requests.begin();
       it != requests.end();
       ++it) {
    DCHECK(app_mngr.GetRPCService().ManageHMICommand(*it));
  }
}

smart_objects::SmartObjectList MessageHelper::CreateAddSubMenuRequestToHMI(
    ApplicationConstSharedPtr app, const uint32_t correlation_id) {
  smart_objects::SmartObjectList requsets;
  const DataAccessor<SubMenuMap> accessor = app->sub_menu_map();
  const SubMenuMap& sub_menu = accessor.GetData();
  SubMenuMap::const_iterator i = sub_menu.begin();
  for (; sub_menu.end() != i; ++i) {
    smart_objects::SmartObjectSPtr ui_sub_menu =
        CreateMessageForHMI(hmi_apis::messageType::request, correlation_id);
    if (!ui_sub_menu) {
      return requsets;
    }

    (*ui_sub_menu)[strings::params][strings::function_id] =
        hmi_apis::FunctionID::UI_AddSubMenu;

    smart_objects::SmartObject msg_params =
        smart_objects::SmartObject(smart_objects::SmartType_Map);

    msg_params[strings::menu_id] = i->first;
    msg_params[strings::menu_params][strings::position] =
        (*i->second)[strings::position];
    msg_params[strings::menu_params][strings::menu_name] =
        (*i->second)[strings::menu_name];
    msg_params[strings::app_id] = app->app_id();
    (*ui_sub_menu)[strings::msg_params] = msg_params;
    if (((*i->second).keyExists(strings::menu_icon)) &&
        (0 < (*i->second)[strings::menu_icon][strings::value].length())) {
      msg_params[strings::menu_icon] = (*i->second)[strings::menu_icon];
      msg_params[strings::menu_icon][strings::value] =
          (*i->second)[strings::menu_icon][strings::value].asString();
    }
    requsets.push_back(ui_sub_menu);
  }
  return requsets;
}

void MessageHelper::SendOnAppUnregNotificationToHMI(
    ApplicationConstSharedPtr app,
    bool is_unexpected_disconnect,
    ApplicationManager& app_mngr) {
  smart_objects::SmartObjectSPtr notification =
      utils::MakeShared<smart_objects::SmartObject>(
          smart_objects::SmartType_Map);

  smart_objects::SmartObject& message = *notification;

  message[strings::params][strings::function_id] =
      hmi_apis::FunctionID::BasicCommunication_OnAppUnregistered;

  message[strings::params][strings::message_type] = MessageType::kNotification;
  // we put hmi_app_id because applicaton list does not contain application on
  // this momment
  // and ReplaceHMIWithMobileAppId function will be unable to replace app_id to
  // hmi_app_id
  message[strings::msg_params][strings::app_id] = app->hmi_app_id();
  message[strings::msg_params][strings::unexpected_disconnect] =
      is_unexpected_disconnect;
  app_mngr.GetRPCService().ManageHMICommand(notification);
}

smart_objects::SmartObjectSPtr MessageHelper::GetBCActivateAppRequestToHMI(
    ApplicationConstSharedPtr app,
    const protocol_handler::SessionObserver& session_observer,
    const policy::PolicyHandlerInterface& policy_handler,
    hmi_apis::Common_HMILevel::eType level,
    bool send_policy_priority,
    ApplicationManager& app_mngr) {
  DCHECK_OR_RETURN(app, smart_objects::SmartObjectSPtr());

  const uint32_t correlation_id = app_mngr.GetNextHMICorrelationID();
  smart_objects::SmartObjectSPtr message =
      utils::MakeShared<smart_objects::SmartObject>(
          smart_objects::SmartType_Map);
  (*message)[strings::params][strings::function_id] =
      hmi_apis::FunctionID::BasicCommunication_ActivateApp;
  (*message)[strings::params][strings::message_type] = MessageType::kRequest;
  (*message)[strings::params][strings::correlation_id] = correlation_id;
  (*message)[strings::msg_params][strings::app_id] = app->app_id();

  if (send_policy_priority) {
    std::string priority;
    policy_handler.GetPriority(app->policy_app_id(), &priority);
    // According SDLAQ-CRS-2794
    // SDL have to send ActivateApp without "proirity" parameter to HMI.
    // in case of unconsented device
    const std::string& mac_adress = app->mac_address();

    policy::DeviceConsent consent =
        policy_handler.GetUserConsentForDevice(mac_adress);
    if (!priority.empty() &&
        (policy::DeviceConsent::kDeviceAllowed == consent)) {
      (*message)[strings::msg_params][strings::priority] =
          GetPriorityCode(priority);
    }
  }

  // We haven't send HMI level to HMI in case it FULL.
  if (hmi_apis::Common_HMILevel::INVALID_ENUM != level &&
      hmi_apis::Common_HMILevel::FULL != level) {
    (*message)[strings::msg_params][strings::activate_app_hmi_level] = level;
  }
  return message;
}

void MessageHelper::SendOnResumeAudioSourceToHMI(const uint32_t app_id,
                                                 ApplicationManager& app_mngr) {
  LOG4CXX_WARN(logger_, "SendOnResumeAudioSourceToHMI app_id: " << app_id);
  application_manager::ApplicationConstSharedPtr app =
      app_mngr.application(app_id);
  if (!app) {
    LOG4CXX_WARN(logger_, "Invalid app_id: " << app_id);
    return;
  }

  utils::SharedPtr<smart_objects::SmartObject> message =
      utils::MakeShared<smart_objects::SmartObject>(
          smart_objects::SmartType_Map);

  (*message)[strings::params][strings::function_id] =
      hmi_apis::FunctionID::BasicCommunication_OnResumeAudioSource;
  (*message)[strings::params][strings::message_type] =
      MessageType::kNotification;
  (*message)[strings::params][strings::correlation_id] =
      app_mngr.GetNextHMICorrelationID();
  (*message)[strings::msg_params][strings::app_id] = app_id;

  app_mngr.GetRPCService().ManageHMICommand(message);
}

void MessageHelper::SendSDLActivateAppResponse(
    policy::AppPermissions& permissions,
    const uint32_t correlation_id,
    ApplicationManager& app_mngr) {
  smart_objects::SmartObjectSPtr message =
      utils::MakeShared<smart_objects::SmartObject>(
          smart_objects::SmartType_Map);

  (*message)[strings::params][strings::function_id] =
      hmi_apis::FunctionID::SDL_ActivateApp;
  (*message)[strings::params][strings::message_type] = MessageType::kResponse;
  (*message)[strings::params][strings::correlation_id] = correlation_id;
  (*message)[strings::params][strings::protocol_type] =
      commands::CommandImpl::hmi_protocol_type_;
  (*message)[strings::params][strings::protocol_version] =
      commands::CommandImpl::protocol_version_;
  (*message)[strings::params][hmi_response::code] = 0;

  (*message)[strings::msg_params]["isSDLAllowed"] = permissions.isSDLAllowed;
  if (!permissions.isSDLAllowed) {
    (*message)[strings::msg_params]["device"]["name"] =
        permissions.deviceInfo.device_name;
    (*message)[strings::msg_params]["device"]["id"] =
        permissions.deviceInfo.device_mac_address;
  }

  (*message)[strings::msg_params]["isAppRevoked"] = permissions.appRevoked;
  (*message)[strings::msg_params]["isAppPermissionsRevoked"] =
      permissions.isAppPermissionsRevoked;

  if (permissions.isAppPermissionsRevoked) {
    FillAppRevokedPermissions(permissions, *message);
  }

  (*message)[strings::msg_params]["isPermissionsConsentNeeded"] =
      permissions.appPermissionsConsentNeeded;

  if (!permissions.priority.empty()) {
    (*message)[strings::msg_params]["priority"] =
        GetPriorityCode(permissions.priority);
  }

  // If application is revoked it should not be activated
  if (permissions.appRevoked) {
    (*message)[strings::params][hmi_response::code] =
        hmi_apis::Common_Result::REJECTED;
  }

  app_mngr.GetRPCService().ManageHMICommand(message);
}

void MessageHelper::SendOnSDLConsentNeeded(
    const policy::DeviceParams& device_info, ApplicationManager& app_man) {
  smart_objects::SmartObjectSPtr message =
      utils::MakeShared<smart_objects::SmartObject>(
          smart_objects::SmartType_Map);

  (*message)[strings::params][strings::function_id] =
      hmi_apis::FunctionID::SDL_OnSDLConsentNeeded;
  (*message)[strings::params][strings::message_type] =
      MessageType::kNotification;

  (*message)[strings::msg_params]["device"]["id"] =
      device_info.device_mac_address;
  (*message)[strings::msg_params]["device"]["name"] = device_info.device_name;

  app_man.GetRPCService().ManageHMICommand(message);
}

void MessageHelper::SendPolicyUpdate(const std::string& file_path,
                                     const uint32_t timeout,
                                     const std::vector<int>& retries,
                                     ApplicationManager& app_mngr) {
  smart_objects::SmartObjectSPtr message = CreateMessageForHMI(
      hmi_apis::messageType::request, app_mngr.GetNextHMICorrelationID());
  smart_objects::SmartObject& object = *message;
  object[strings::params][strings::function_id] =
      hmi_apis::FunctionID::BasicCommunication_PolicyUpdate;

  object[strings::msg_params][hmi_request::file] = file_path;
  object[strings::msg_params][strings::timeout] = timeout;
  object[strings::msg_params][hmi_request::retry] =
      smart_objects::SmartObject(smart_objects::SmartType_Array);
  for (size_t i = 0; i < retries.size(); ++i) {
    object[strings::msg_params][hmi_request::retry][i] = retries[i];
  }
  app_mngr.GetRPCService().ManageHMICommand(message);
}
void MessageHelper::SendGetUserFriendlyMessageResponse(
    const std::vector<policy::UserFriendlyMessage>& msg,
    const uint32_t correlation_id,
    ApplicationManager& app_mngr) {
  LOG4CXX_AUTO_TRACE(logger_);
  smart_objects::SmartObjectSPtr message =
      new smart_objects::SmartObject(smart_objects::SmartType_Map);
  if (!message) {
    return;
  }

  (*message)[strings::params][strings::function_id] =
      hmi_apis::FunctionID::SDL_GetUserFriendlyMessage;
  (*message)[strings::params][strings::message_type] = MessageType::kResponse;
  (*message)[strings::params][strings::correlation_id] = correlation_id;
  (*message)[strings::params][hmi_response::code] = 0;

  // If no any messages found - skip sending of "messages" param
  if (msg.empty()) {
    app_mngr.GetRPCService().ManageHMICommand(message);
    return;
  }

  const std::string messages = "messages";
  (*message)[strings::msg_params][messages] =
      smart_objects::SmartObject(smart_objects::SmartType_Array);

  smart_objects::SmartObject& user_friendly_messages =
      (*message)[strings::msg_params][messages];
#ifdef EXTERNAL_PROPRIETARY_MODE
  const std::string tts = "ttsString";
  const std::string label = "label";
  const std::string line1 = "line1";
  const std::string line2 = "line2";
  const std::string textBody = "textBody";
#endif  // EXTERNAL_PROPRIETARY_MODE
  const std::string message_code = "messageCode";
  std::vector<policy::UserFriendlyMessage>::const_iterator it = msg.begin();
  std::vector<policy::UserFriendlyMessage>::const_iterator it_end = msg.end();
  for (uint32_t index = 0; it != it_end; ++it, ++index) {
    user_friendly_messages[index] =
        smart_objects::SmartObject(smart_objects::SmartType_Map);

    smart_objects::SmartObject& obj = user_friendly_messages[index];
    obj[message_code] = it->message_code;
#ifdef EXTERNAL_PROPRIETARY_MODE
    if (!it->tts.empty()) {
      obj[tts] = it->tts;
    }
    if (!it->label.empty()) {
      obj[label] = it->label;
    }
    if (!it->line1.empty()) {
      obj[line1] = it->line1;
    }
    if (!it->line2.empty()) {
      obj[line2] = it->line2;
    }
    if (!it->text_body.empty()) {
      obj[textBody] = it->text_body;
    }
#endif  // EXTERNAL_PROPRIETARY_MODE
  }

  app_mngr.GetRPCService().ManageHMICommand(message);
}

#ifdef EXTERNAL_PROPRIETARY_MODE
void MessageHelper::SendGetListOfPermissionsResponse(
    const std::vector<policy::FunctionalGroupPermission>& permissions,
    const policy::ExternalConsentStatus& external_consent_status,
    uint32_t correlation_id,
    ApplicationManager& app_mngr) {
  using namespace smart_objects;
  using namespace hmi_apis;

  SmartObjectSPtr message = utils::MakeShared<SmartObject>(SmartType_Map);
  DCHECK_OR_RETURN_VOID(message);

  SmartObject& params = (*message)[strings::params];

  params[strings::function_id] = FunctionID::SDL_GetListOfPermissions;
  params[strings::message_type] = MessageType::kResponse;
  params[strings::correlation_id] = correlation_id;
  params[hmi_response::code] = static_cast<int32_t>(Common_Result::SUCCESS);

  SmartObject& msg_params = (*message)[strings::msg_params];

  const std::string allowed_functions = "allowedFunctions";
  msg_params[allowed_functions] = SmartObject(SmartType_Array);

  SmartObject& allowed_functions_array = msg_params[allowed_functions];

  GroupsAppender groups_appender(allowed_functions_array);
  std::for_each(permissions.begin(), permissions.end(), groups_appender);

  const std::string external_consent_status_key = "externalConsentStatus";
  msg_params[external_consent_status_key] = SmartObject(SmartType_Array);

  SmartObject& external_consent_status_array =
      msg_params[external_consent_status_key];

  ExternalConsentStatusAppender external_consent_status_appender(
      external_consent_status_array);
  std::for_each(external_consent_status.begin(),
                external_consent_status.end(),
                external_consent_status_appender);

  app_mngr.GetRPCService().ManageHMICommand(message);
}
#else
void MessageHelper::SendGetListOfPermissionsResponse(
    const std::vector<policy::FunctionalGroupPermission>& permissions,
    uint32_t correlation_id,
    ApplicationManager& app_mngr) {
  using namespace smart_objects;
  using namespace hmi_apis;

  SmartObjectSPtr message = utils::MakeShared<SmartObject>(SmartType_Map);
  DCHECK_OR_RETURN_VOID(message);

  SmartObject& params = (*message)[strings::params];

  params[strings::function_id] = FunctionID::SDL_GetListOfPermissions;
  params[strings::message_type] = MessageType::kResponse;
  params[strings::correlation_id] = correlation_id;
  params[hmi_response::code] = static_cast<int32_t>(Common_Result::SUCCESS);

  SmartObject& msg_params = (*message)[strings::msg_params];

  const std::string allowed_functions = "allowedFunctions";
  msg_params[allowed_functions] = SmartObject(SmartType_Array);

  SmartObject& allowed_functions_array = msg_params[allowed_functions];

  GroupsAppender groups_appender(allowed_functions_array);
  std::for_each(permissions.begin(), permissions.end(), groups_appender);
  app_mngr.GetRPCService().ManageHMICommand(message);
}
#endif  // EXTERNAL_PROPRIETARY_MODE

smart_objects::SmartObjectSPtr MessageHelper::CreateNegativeResponse(
    uint32_t connection_key,
    int32_t function_id,
    const uint32_t correlation_id,
    int32_t result_code) {
  smart_objects::SmartObject response_data(smart_objects::SmartType_Map);
  response_data[strings::params][strings::function_id] = function_id;
  response_data[strings::params][strings::message_type] =
      mobile_apis::messageType::response;
  response_data[strings::params][strings::correlation_id] = correlation_id;
  response_data[strings::params][strings::protocol_type] =
      commands::CommandImpl::mobile_protocol_type_;
  response_data[strings::params][strings::protocol_version] =
      commands::CommandImpl::protocol_version_;
  response_data[strings::msg_params][strings::result_code] = result_code;
  response_data[strings::msg_params][strings::success] = false;
  response_data[strings::params][strings::connection_key] = connection_key;

  return utils::MakeShared<smart_objects::SmartObject>(response_data);
}

void MessageHelper::SendNaviSetVideoConfig(
    int32_t app_id,
    ApplicationManager& app_mngr,
    const smart_objects::SmartObject& video_params) {
  LOG4CXX_AUTO_TRACE(logger_);
  smart_objects::SmartObjectSPtr request = CreateMessageForHMI(
      hmi_apis::messageType::request, app_mngr.GetNextHMICorrelationID());
  if (!request) {
    return;
  }

  (*request)[strings::params][strings::function_id] =
      hmi_apis::FunctionID::Navigation_SetVideoConfig;

  (*request)[strings::msg_params][strings::app_id] = app_id;
  (*request)[strings::msg_params][strings::config] = video_params;

  app_mngr.GetRPCService().ManageHMICommand(request);
}

void MessageHelper::SendNaviStartStream(const int32_t app_id,
                                        ApplicationManager& app_mngr) {
  LOG4CXX_AUTO_TRACE(logger_);
  smart_objects::SmartObjectSPtr start_stream = CreateMessageForHMI(
      hmi_apis::messageType::request, app_mngr.GetNextHMICorrelationID());
  if (!start_stream) {
    return;
  }

  (*start_stream)[strings::params][strings::function_id] =
      hmi_apis::FunctionID::Navigation_StartStream;

  char url[100] = {'\0'};
  if ("socket" == app_mngr.get_settings().video_server_type()) {
    snprintf(url,
             sizeof(url) / sizeof(url[0]),
             "http://%s:%d",
             app_mngr.get_settings().server_address().c_str(),
             app_mngr.get_settings().video_streaming_port());
  } else if ("pipe" == app_mngr.get_settings().video_server_type()) {
    snprintf(url,
             sizeof(url) / sizeof(url[0]),
             "%s",
             app_mngr.get_settings().named_video_pipe_path().c_str());
  } else {
    int snprintf_result =
        snprintf(url,
                 sizeof(url) / sizeof(url[0]),
                 "%s",
                 app_mngr.get_settings().video_stream_file().c_str());
    DCHECK(snprintf_result);
  }

  (*start_stream)[strings::msg_params][strings::app_id] = app_id;
  (*start_stream)[strings::msg_params][strings::url] = url;

  app_mngr.GetRPCService().ManageHMICommand(start_stream);
}

void MessageHelper::SendNaviStopStream(const int32_t app_id,
                                       ApplicationManager& app_mngr) {
  LOG4CXX_AUTO_TRACE(logger_);
  smart_objects::SmartObjectSPtr stop_stream = CreateMessageForHMI(
      hmi_apis::messageType::request, app_mngr.GetNextHMICorrelationID());
  if (!stop_stream) {
    return;
  }

  (*stop_stream)[strings::params][strings::function_id] =
      hmi_apis::FunctionID::Navigation_StopStream;

  (*stop_stream)[strings::msg_params][strings::app_id] = app_id;

  app_mngr.GetRPCService().ManageHMICommand(stop_stream);
}

void MessageHelper::SendAudioStartStream(const int32_t app_id,
                                         ApplicationManager& app_mngr) {
  LOG4CXX_AUTO_TRACE(logger_);
  smart_objects::SmartObjectSPtr start_stream = CreateMessageForHMI(
      hmi_apis::messageType::request, app_mngr.GetNextHMICorrelationID());

  if (!start_stream) {
    return;
  }

  (*start_stream)[strings::params][strings::function_id] =
      hmi_apis::FunctionID::Navigation_StartAudioStream;

  char url[100] = {'\0'};
  if ("socket" == app_mngr.get_settings().audio_server_type()) {
    snprintf(url,
             sizeof(url) / sizeof(url[0]),
             "http://%s:%d",
             app_mngr.get_settings().server_address().c_str(),
             app_mngr.get_settings().audio_streaming_port());
  } else if ("pipe" == app_mngr.get_settings().audio_server_type()) {
    snprintf(url,
             sizeof(url) / sizeof(url[0]),
             "%s",
             app_mngr.get_settings().named_audio_pipe_path().c_str());
  } else {
    int snprintf_result =
        snprintf(url,
                 sizeof(url) / sizeof(url[0]),
                 "%s",
                 app_mngr.get_settings().audio_stream_file().c_str());
    DCHECK(snprintf_result);
  }

  (*start_stream)[strings::msg_params][strings::app_id] = app_id;
  (*start_stream)[strings::msg_params][strings::url] = url;

  DCHECK(app_mngr.GetRPCService().ManageHMICommand(start_stream));
}

void MessageHelper::SendAudioStopStream(const int32_t app_id,
                                        ApplicationManager& app_mngr) {
  LOG4CXX_AUTO_TRACE(logger_);
  smart_objects::SmartObjectSPtr stop_stream = CreateMessageForHMI(
      hmi_apis::messageType::request, app_mngr.GetNextHMICorrelationID());

  if (!stop_stream) {
    return;
  }

  (*stop_stream)[strings::params][strings::function_id] =
      hmi_apis::FunctionID::Navigation_StopAudioStream;

  (*stop_stream)[strings::msg_params][strings::app_id] = app_id;

  app_mngr.GetRPCService().ManageHMICommand(stop_stream);
}

void MessageHelper::SendOnDataStreaming(
    const protocol_handler::ServiceType service,
    const bool available,
    ApplicationManager& app_mngr) {
  using namespace protocol_handler;
  using namespace helpers;

  if (!Compare<ServiceType, EQ, ONE>(
          service, ServiceType::kAudio, ServiceType::kMobileNav)) {
    return;
  }

  smart_objects::SmartObjectSPtr notification =
      utils::MakeShared<smart_objects::SmartObject>(
          smart_objects::SmartType_Map);

  (*notification)[strings::params][strings::function_id] =
      ServiceType::kAudio == service
          ? hmi_apis::FunctionID::Navigation_OnAudioDataStreaming
          : hmi_apis::FunctionID::Navigation_OnVideoDataStreaming;
  (*notification)[strings::params][strings::message_type] =
      hmi_apis::messageType::notification;
  (*notification)[strings::params][strings::protocol_version] =
      commands::CommandImpl::protocol_version_;
  (*notification)[strings::params][strings::protocol_type] =
      commands::CommandImpl::hmi_protocol_type_;

  (*notification)[strings::msg_params]["available"] = available;

  app_mngr.GetRPCService().ManageHMICommand(notification);
}

bool MessageHelper::SendStopAudioPathThru(ApplicationManager& app_mngr) {
  LOG4CXX_INFO(logger_, "MessageHelper::SendAudioStopAudioPathThru");

  smart_objects::SmartObjectSPtr result = CreateMessageForHMI(
      hmi_apis::messageType::request, app_mngr.GetNextHMICorrelationID());

  (*result)[strings::params][strings::function_id] =
      hmi_apis::FunctionID::UI_EndAudioPassThru;

  return app_mngr.GetRPCService().ManageHMICommand(result);
}

bool MessageHelper::SendUnsubscribedWayPoints(ApplicationManager& app_mngr) {
  LOG4CXX_INFO(logger_, "MessageHelper::SendUnsubscribedWayPoints");

  smart_objects::SmartObjectSPtr result = CreateMessageForHMI(
      hmi_apis::messageType::request, app_mngr.GetNextHMICorrelationID());

  (*result)[strings::params][strings::function_id] =
      hmi_apis::FunctionID::Navigation_UnsubscribeWayPoints;

  return app_mngr.GetRPCService().ManageHMICommand(result);
}

void MessageHelper::SendPolicySnapshotNotification(
    uint32_t connection_key,
    const std::vector<uint8_t>& policy_data,
    const std::string& url,
    ApplicationManager& app_mngr) {
  smart_objects::SmartObject content(smart_objects::SmartType_Map);

  if (!url.empty()) {
    content[strings::msg_params][strings::url] =
        url;  // Doesn't work with mobile_notification::syncp_url ("URL")
  } else {
    LOG4CXX_WARN(logger_, "No service URLs");
  }

  content[strings::params][strings::binary_data] =
      smart_objects::SmartObject(policy_data);
#if defined(PROPRIETARY_MODE) || defined(EXTERNAL_PROPRIETARY_MODE)
  content[strings::msg_params][strings::request_type] =
      mobile_apis::RequestType::PROPRIETARY;
#else
  content[strings::msg_params][strings::request_type] =
      mobile_apis::RequestType::HTTP;
#endif  // PROPRIETARY || EXTERNAL_PROPRIETARY_MODE

  SendSystemRequestNotification(connection_key, content, app_mngr);
}

void MessageHelper::SendSystemRequestNotification(
    const uint32_t connection_key,
    smart_objects::SmartObject& content,
    ApplicationManager& app_mngr) {
  content[strings::params][strings::function_id] =
      mobile_apis::FunctionID::OnSystemRequestID;
  content[strings::params][strings::message_type] =
      mobile_apis::messageType::notification;
  content[strings::params][strings::protocol_type] =
      commands::CommandImpl::mobile_protocol_type_;
  content[strings::params][strings::protocol_version] =
      commands::CommandImpl::protocol_version_;

  content[strings::params][strings::connection_key] = connection_key;

#ifdef DEBUG
  PrintSmartObject(content);
#endif

  DCHECK(app_mngr.GetRPCService().ManageMobileCommand(
      utils::MakeShared<smart_objects::SmartObject>(content),
      commands::Command::SOURCE_SDL));
}

void MessageHelper::SendLaunchApp(const uint32_t connection_key,
                                  const std::string& urlSchema,
                                  const std::string& packageName,
                                  ApplicationManager& app_mngr) {
  using namespace mobile_apis;
  using namespace smart_objects;

  SmartObject content(SmartType_Map);
  content[strings::msg_params][strings::request_type] = RequestType::LAUNCH_APP;
  content[strings::msg_params][strings::app_id] = connection_key;
  if (!urlSchema.empty()) {
    content[strings::msg_params][strings::url] = urlSchema;
  } else if (!packageName.empty()) {
    content[strings::msg_params][strings::url] = packageName;
  }

  SendSystemRequestNotification(connection_key, content, app_mngr);
}

void MessageHelper::SendQueryApps(const uint32_t connection_key,
                                  ApplicationManager& app_mngr) {
  using namespace mobile_apis;

  policy::PolicyHandlerInterface& policy_handler = app_mngr.GetPolicyHandler();

  const uint32_t timeout = policy_handler.TimeoutExchangeSec();
  smart_objects::SmartObject content(smart_objects::SmartType_Map);
  content[strings::msg_params][strings::request_type] = RequestType::QUERY_APPS;
  content[strings::msg_params][strings::url] = policy_handler.RemoteAppsUrl();
  content[strings::msg_params][strings::timeout] = timeout;

  Json::Value http_header;

  http_header[http_request::content_type] = "application/json";
  http_header[http_request::connect_timeout] = timeout;
  http_header[http_request::do_output] = true;
  http_header[http_request::do_input] = true;
  http_header[http_request::use_caches] = false;
  http_header[http_request::request_method] = http_request::GET;
  http_header[http_request::read_timeout] = timeout;
  http_header[http_request::instance_follow_redirect] = false;
  http_header[http_request::charset] = "utf-8";
  http_header[http_request::content_lenght] = 0;

  std::string data = http_header.toStyledString();
  std::vector<uint8_t> binary_data(data.begin(), data.end());

  content[strings::params][strings::binary_data] =
      smart_objects::SmartObject(binary_data);
  content[strings::msg_params][strings::file_type] = FileType::BINARY;

  SendSystemRequestNotification(connection_key, content, app_mngr);
}

void MessageHelper::SendOnPermissionsChangeNotification(
    uint32_t connection_key,
    const policy::Permissions& permissions,
    ApplicationManager& app_mngr) {
  LOG4CXX_AUTO_TRACE(logger_);
  smart_objects::SmartObject content(smart_objects::SmartType_Map);

  content[strings::params][strings::function_id] =
      mobile_apis::FunctionID::OnPermissionsChangeID;
  content[strings::params][strings::message_type] =
      mobile_apis::messageType::notification;
  content[strings::params][strings::protocol_type] =
      commands::CommandImpl::mobile_protocol_type_;
  content[strings::params][strings::protocol_version] =
      commands::CommandImpl::protocol_version_;
  content[strings::params][strings::connection_key] = connection_key;

  content[strings::msg_params] =
      smart_objects::SmartObject(smart_objects::SmartType_Map);

  // content[strings::msg_params][strings::app_id] = connection_key;

  content[strings::msg_params]["permissionItem"] =
      smart_objects::SmartObject(smart_objects::SmartType_Array);

  smart_objects::SmartObject& permissions_item_array =
      content[strings::msg_params]["permissionItem"];

  policy::Permissions::const_iterator it_permissions = permissions.begin();
  policy::Permissions::const_iterator it_permissions_end = permissions.end();

  for (size_t index_pi = 0; it_permissions != it_permissions_end;
       ++it_permissions, ++index_pi) {
    permissions_item_array[index_pi] =
        smart_objects::SmartObject(smart_objects::SmartType_Map);

    smart_objects::SmartObject& permission_item =
        permissions_item_array[index_pi];

    // Filling the rpcName of PermissionItem
    permission_item["rpcName"] = (*it_permissions).first;
    const policy::RpcPermissions& rpc_permissions = (*it_permissions).second;

    // Creating SO for hmiPermissions
    permission_item["hmiPermissions"] =
        smart_objects::SmartObject(smart_objects::SmartType_Map);

    smart_objects::SmartObject& hmi_permissions =
        permission_item["hmiPermissions"];

    policy::HMIPermissions::const_iterator it_hmi_permissions =
        rpc_permissions.hmi_permissions.begin();
    policy::HMIPermissions::const_iterator it_hmi_permissions_end =
        rpc_permissions.hmi_permissions.end();

    // Filling the hmiPermissions of PermissionItem
    for (; it_hmi_permissions != it_hmi_permissions_end; ++it_hmi_permissions) {
      // Possible key names are "allowed", "userDisallowed"
      hmi_permissions[(*it_hmi_permissions).first] =
          smart_objects::SmartObject(smart_objects::SmartType_Array);

      smart_objects::SmartObject& hmi_levels =
          hmi_permissions[(*it_hmi_permissions).first];

      std::set<policy::HMILevel>::const_iterator it_hmi_levels =
          (*it_hmi_permissions).second.begin();
      std::set<policy::HMILevel>::const_iterator it_hmi_levels_end =
          (*it_hmi_permissions).second.end();

      for (size_t index_hmi_levels = 0; it_hmi_levels != it_hmi_levels_end;
           ++it_hmi_levels, ++index_hmi_levels) {
        hmi_levels[index_hmi_levels] = *it_hmi_levels;
      }
    }

    // Creating SO for parameterPermissions
    permission_item["parameterPermissions"] =
        smart_objects::SmartObject(smart_objects::SmartType_Map);

    smart_objects::SmartObject& parameter_permissions =
        permission_item["parameterPermissions"];

    policy::ParameterPermissions::const_iterator it_parameter_permissions =
        rpc_permissions.parameter_permissions.begin();
    policy::ParameterPermissions::const_iterator it_parameter_permissions_end =
        rpc_permissions.parameter_permissions.end();

    // Filling the parameterPermissions of PermissionItem
    for (; it_parameter_permissions != it_parameter_permissions_end;
         ++it_parameter_permissions) {
      // Possible key names are "allowed", "userDisallowed"
      parameter_permissions[(*it_parameter_permissions).first] =
          smart_objects::SmartObject(smart_objects::SmartType_Array);

      smart_objects::SmartObject& parameters =
          parameter_permissions[(*it_parameter_permissions).first];

      std::set<policy::Parameter>::const_iterator it_parameters =
          (*it_parameter_permissions).second.begin();
      std::set<policy::Parameter>::const_iterator it_parameters_end =
          (*it_parameter_permissions).second.end();

      for (size_t index_parameters = 0; it_parameters != it_parameters_end;
           ++it_parameters, ++index_parameters) {
        parameters[index_parameters] = *it_parameters;
      }
    }
  }

  app_mngr.GetRPCService().ManageMobileCommand(
      utils::MakeShared<smart_objects::SmartObject>(content),
      commands::Command::SOURCE_SDL);
}

void MessageHelper::FillAppRevokedPermissions(
    const policy::AppPermissions& permissions,
    smart_objects::SmartObject& message) {
  message[strings::msg_params]["appRevokedPermissions"] =
      smart_objects::SmartObject(smart_objects::SmartType_Array);
  smart_objects::SmartObject& revoked_permission_items =
      message[strings::msg_params]["appRevokedPermissions"];
  for (size_t i = 0; i < permissions.appRevokedPermissions.size(); ++i) {
    revoked_permission_items[i] =
        smart_objects::SmartObject(smart_objects::SmartType_Map);
    smart_objects::SmartObject& permission_item = revoked_permission_items[i];
    permission_item["name"] = permissions.appRevokedPermissions[i].group_alias;

    permission_item["id"] = permissions.appRevokedPermissions[i].group_id;

    if (policy::kGroupUndefined != permissions.appRevokedPermissions[i].state) {
      permission_item["allowed"] =
          policy::kGroupAllowed == permissions.appRevokedPermissions[i].state
              ? true
              : false;
    }
  }
}

void MessageHelper::SendOnAppPermissionsChangedNotification(
    const uint32_t connection_key,
    const policy::AppPermissions& permissions,
    ApplicationManager& app_mngr) {
  smart_objects::SmartObject message(smart_objects::SmartType_Map);

  message[strings::params][strings::function_id] =
      hmi_apis::FunctionID::SDL_OnAppPermissionChanged;

  message[strings::params][strings::message_type] = MessageType::kNotification;
  message[strings::msg_params][strings::app_id] = connection_key;

  // TODO(AOleynik): Add other parameters processing from incoming struct
  if (permissions.appRevoked) {
    message[strings::msg_params]["appRevoked"] = permissions.appRevoked;
  }
  if (permissions.isAppPermissionsRevoked) {
    message[strings::msg_params]["isAppPermissionsRevoked"] =
        permissions.isAppPermissionsRevoked;

    FillAppRevokedPermissions(permissions, message);
  }

  if (permissions.appPermissionsConsentNeeded) {
    message[strings::msg_params]["appPermissionsConsentNeeded"] =
        permissions.appPermissionsConsentNeeded;
  }
  if (permissions.appUnauthorized) {
    message[strings::msg_params]["appUnauthorized"] =
        permissions.appUnauthorized;
  }
  if (!permissions.priority.empty()) {
    message[strings::msg_params]["priority"] =
        GetPriorityCode(permissions.priority);
  }
  if (permissions.requestTypeChanged) {
    smart_objects::SmartObject request_types_array(
        smart_objects::SmartType_Array);

    for (uint16_t index = 0; index < permissions.requestType.size(); ++index) {
      request_types_array[index] = permissions.requestType[index];
    }
    message[strings::msg_params][strings::request_type] = request_types_array;
  }
  if (permissions.requestSubTypeChanged) {
    smart_objects::SmartObject request_subtypes_array(
        smart_objects::SmartType_Array);

    for (uint16_t index = 0; index < permissions.requestSubType.size();
         ++index) {
      request_subtypes_array[index] = permissions.requestSubType[index];
    }
    message[strings::msg_params][strings::request_subtype] =
        request_subtypes_array;
  }

  app_mngr.GetRPCService().ManageHMICommand(
      utils::MakeShared<smart_objects::SmartObject>(message));
}

void MessageHelper::SendGetStatusUpdateResponse(const std::string& status,
                                                const uint32_t correlation_id,
                                                ApplicationManager& app_mngr) {
  smart_objects::SmartObjectSPtr message =
      utils::MakeShared<smart_objects::SmartObject>(
          smart_objects::SmartType_Map);
  if (!message) {
    return;
  }

  (*message)[strings::params][strings::function_id] =
      hmi_apis::FunctionID::SDL_GetStatusUpdate;
  (*message)[strings::params][strings::message_type] = MessageType::kResponse;
  (*message)[strings::params][strings::correlation_id] = correlation_id;
  (*message)[strings::params][hmi_response::code] = 0;

  (*message)[strings::msg_params]["status"] = status;

  app_mngr.GetRPCService().ManageHMICommand(message);
}

void MessageHelper::SendUpdateSDLResponse(const std::string& result,
                                          const uint32_t correlation_id,
                                          ApplicationManager& app_mngr) {
  smart_objects::SmartObjectSPtr message =
      utils::MakeShared<smart_objects::SmartObject>(
          smart_objects::SmartType_Map);
  DCHECK(message);

  (*message)[strings::params][strings::function_id] =
      hmi_apis::FunctionID::SDL_UpdateSDL;
  (*message)[strings::params][strings::message_type] = MessageType::kResponse;
  (*message)[strings::params][strings::correlation_id] = correlation_id;
  (*message)[strings::params][hmi_response::code] = 0;

  (*message)[strings::msg_params]["result"] = result;

  app_mngr.GetRPCService().ManageHMICommand(message);
}

void MessageHelper::SendOnStatusUpdate(const std::string& status,
                                       ApplicationManager& app_mngr) {
  smart_objects::SmartObjectSPtr message =
      utils::MakeShared<smart_objects::SmartObject>(
          smart_objects::SmartType_Map);
  if (!message) {
    return;
  }

  (*message)[strings::params][strings::function_id] =
      hmi_apis::FunctionID::SDL_OnStatusUpdate;
  (*message)[strings::params][strings::message_type] =
      MessageType::kNotification;

  (*message)[strings::msg_params]["status"] = status;

  app_mngr.GetRPCService().ManageHMICommand(message);
}

void MessageHelper::SendGetSystemInfoRequest(ApplicationManager& app_mngr) {
  smart_objects::SmartObjectSPtr message = CreateMessageForHMI(
      hmi_apis::messageType::request, app_mngr.GetNextHMICorrelationID());
  if (!message) {
    return;
  }

  (*message)[strings::params][strings::function_id] =
      hmi_apis::FunctionID::BasicCommunication_GetSystemInfo;

  app_mngr.GetRPCService().ManageHMICommand(message);
}

mobile_apis::Result::eType MessageHelper::VerifyImageFiles(
    smart_objects::SmartObject& message,
    ApplicationConstSharedPtr app,
    ApplicationManager& app_mngr) {
  if (NsSmartDeviceLink::NsSmartObjects::SmartType_Array == message.getType()) {
    for (uint32_t i = 0; i < message.length(); ++i) {
      mobile_apis::Result::eType res =
          VerifyImageFiles(message[i], app, app_mngr);
      if (mobile_apis::Result::SUCCESS != res) {
        LOG4CXX_DEBUG(logger_, "VerifyImageFiles result:" << res);
        return res;
      }
    }
  } else if (NsSmartDeviceLink::NsSmartObjects::SmartType_Map ==
             message.getType()) {
    if (message.keyExists(strings::image_type)) {
      mobile_apis::Result::eType verification_result =
          VerifyImage(message, app, app_mngr);

      if (mobile_apis::Result::SUCCESS != verification_result) {
        LOG4CXX_DEBUG(logger_,
                      "VerifyImageFiles result:" << verification_result);
        return verification_result;  // exit point
      }
    } else {
      std::set<std::string> keys = message.enumerate();

      for (std::set<std::string>::const_iterator key = keys.begin();
           key != keys.end();
           ++key) {
        if (strings::soft_buttons != (*key)) {
          mobile_apis::Result::eType res =
              VerifyImageFiles(message[*key], app, app_mngr);
          if (mobile_apis::Result::SUCCESS != res) {
            LOG4CXX_DEBUG(logger_, "VerifyImageFiles result:" << res);
            return res;
          }
        }
      }
    }
  }  // all other types shoudn't be processed

  return mobile_apis::Result::SUCCESS;
}

mobile_apis::Result::eType MessageHelper::VerifyImageApplyPath(
    smart_objects::SmartObject& image,
    ApplicationConstSharedPtr app,
    ApplicationManager& app_mngr) {
  // Checking image type first: if STATIC - skip existence check, since it is
  // HMI related file and it should know it location
  const uint32_t image_type = image[strings::image_type].asUInt();
  mobile_apis::ImageType::eType type =
      static_cast<mobile_apis::ImageType::eType>(image_type);
  if (mobile_apis::ImageType::STATIC == type) {
    return mobile_apis::Result::SUCCESS;
  }

  const std::string& file_name = image[strings::value].asString();
  const std::string& full_file_path = GetAppFilePath(file_name, app, app_mngr);

  image[strings::value] = full_file_path;
  if (file_system::FileExists(full_file_path)) {
    return mobile_apis::Result::SUCCESS;
  }
  return mobile_apis::Result::INVALID_DATA;
}

std::string MessageHelper::GetAppFilePath(std::string file_name,
                                          ApplicationConstSharedPtr app,
                                          ApplicationManager& app_mngr) {
  std::string str = file_name;
  // Verify that file name is not only space characters
  str.erase(remove(str.begin(), str.end(), ' '), str.end());
  if (0 == str.size()) {
    return "";
  }

  std::string full_file_path;
  if (file_name.size() > 0 && file_name[0] == '/') {
    full_file_path = file_name;
  } else {
    const std::string& app_storage_folder =
        app_mngr.get_settings().app_storage_folder();
    if (!app_storage_folder.empty()) {
      // TODO(nvaganov@luxoft.com): APPLINK-11293
      if (app_storage_folder[0] == '/') {  // absolute path
        full_file_path = app_storage_folder + "/";
      } else {  // relative path
        full_file_path = file_system::CurrentWorkingDirectory() + "/" +
                         app_storage_folder + "/";
      }
    } else {  // empty app storage folder
      full_file_path = file_system::CurrentWorkingDirectory() + "/";
    }

    full_file_path += app->folder_name();
    full_file_path += "/";
    full_file_path += file_name;
  }

  return full_file_path;
}

mobile_apis::Result::eType MessageHelper::VerifyTtsFiles(
    smart_objects::SmartObject& tts_chunks,
    ApplicationConstSharedPtr app,
    ApplicationManager& app_mngr) {
  mobile_apis::Result::eType result = mobile_apis::Result::SUCCESS;
  for (auto& tts_chunk : *(tts_chunks.asArray())) {
    if (tts_chunk[strings::type] == mobile_apis::SpeechCapabilities::FILE) {
      const std::string full_file_path =
          GetAppFilePath(tts_chunk[strings::text].asString(), app, app_mngr);
      tts_chunk[strings::text] = full_file_path;
      if (!file_system::FileExists(full_file_path)) {
        result = mobile_apis::Result::FILE_NOT_FOUND;
      }
    }
  }
  return result;
}

mobile_apis::Result::eType MessageHelper::VerifyImage(
    smart_objects::SmartObject& image,
    ApplicationConstSharedPtr app,
    ApplicationManager& app_mngr) {
  smart_objects::SmartObject temp_image = image;
  const uint32_t image_type = image[strings::image_type].asUInt();
  const mobile_apis::ImageType::eType type =
      static_cast<mobile_apis::ImageType::eType>(image_type);

  const mobile_apis::Result::eType result =
      VerifyImageApplyPath(temp_image, app, app_mngr);
  if ((mobile_apis::Result::SUCCESS == result) &&
      (mobile_apis::ImageType::DYNAMIC == type)) {
    image[strings::value] = temp_image[strings::value];
  }

  return result;
}

mobile_apis::Result::eType MessageHelper::VerifyImageVrHelpItems(
    smart_objects::SmartObject& message,
    ApplicationConstSharedPtr app,
    ApplicationManager& app_mngr) {
  mobile_apis::Result::eType verification_result_image =
      mobile_apis::Result::SUCCESS;
  for (uint32_t i = 0; i < message.length(); ++i) {
    if (message[i].keyExists(strings::image)) {
      verification_result_image =
          VerifyImage(message[i][strings::image], app, app_mngr);
      if (mobile_apis::Result::SUCCESS != verification_result_image) {
        return verification_result_image;
      }
    }
  }
  return mobile_apis::Result::SUCCESS;
}

bool MessageHelper::VerifySoftButtonString(const std::string& str) {
  if ((std::string::npos != str.find_first_of("\t\n")) ||
      (std::string::npos != str.find("\\n")) ||
      (std::string::npos != str.find("\\t")) ||
      (std::string::npos == str.find_first_not_of(' '))) {
    LOG4CXX_ERROR(logger_,
                  "MessageHelper::VerifySoftButtonString"
                  "string contains incorrect character");
    return false;
  }
  return true;
}

bool CheckWithPolicy(mobile_api::SystemAction::eType system_action,
                     const std::string& app_mobile_id,
                     const policy::PolicyHandlerInterface& policy_handler) {
  using namespace mobile_apis;
  bool result = true;
  if (policy_handler.PolicyEnabled()) {
    result = policy_handler.CheckSystemAction(system_action, app_mobile_id);
  }
  return result;
}

mobile_apis::Result::eType MessageHelper::ProcessSoftButtons(
    smart_objects::SmartObject& message_params,
    ApplicationConstSharedPtr app,
    const policy::PolicyHandlerInterface& policy_handler,
    ApplicationManager& app_mngr) {
  using namespace mobile_apis;
  using namespace smart_objects;

  if (!message_params.keyExists(strings::soft_buttons)) {
    return mobile_apis::Result::SUCCESS;
  }

  SmartObject& request_soft_buttons = message_params[strings::soft_buttons];

  // Check whether soft buttons request is well-formed
  if (!ValidateSoftButtons(request_soft_buttons)) {
    return Result::INVALID_DATA;
  }

  SmartObject soft_buttons(SmartType_Array);

  uint32_t j = 0;
  size_t size = request_soft_buttons.length();
  for (uint32_t i = 0; i < size; ++i) {
    const int system_action =
        request_soft_buttons[i][strings::system_action].asInt();

    if (!CheckWithPolicy(static_cast<SystemAction::eType>(system_action),
                         app->policy_app_id(),
                         policy_handler)) {
      return Result::DISALLOWED;
    }

    switch (request_soft_buttons[i][strings::type].asInt()) {
      case SoftButtonType::SBT_IMAGE: {
        // Any text value for type "IMAGE" should be ignored.
        if (request_soft_buttons[i].keyExists(strings::text)) {
          request_soft_buttons[i].erase(strings::text);
        }

        if ((!request_soft_buttons[i].keyExists(strings::image) ||
             (Result::SUCCESS !=
              VerifyImage(
                  request_soft_buttons[i][strings::image], app, app_mngr)))) {
          return Result::INVALID_DATA;
        }
        break;
      }
      case SoftButtonType::SBT_TEXT: {
        if (request_soft_buttons[i].keyExists(strings::image)) {
          request_soft_buttons[i].erase(strings::image);
        }
        if ((!request_soft_buttons[i].keyExists(strings::text)) ||
            (!VerifySoftButtonString(
                 request_soft_buttons[i][strings::text].asString()))) {
          return Result::INVALID_DATA;
        }
        break;
      }
      case SoftButtonType::SBT_BOTH: {
        if ((!request_soft_buttons[i].keyExists(strings::text)) ||
            ((request_soft_buttons[i][strings::text].length()) &&
             (!VerifySoftButtonString(
                  request_soft_buttons[i][strings::text].asString())))) {
          return Result::INVALID_DATA;
        }

        if ((!request_soft_buttons[i].keyExists(strings::image) ||
             (Result::SUCCESS !=
              VerifyImage(
                  request_soft_buttons[i][strings::image], app, app_mngr)))) {
          return Result::INVALID_DATA;
        }
        break;
      }
      default: {
        continue;
        break;
      }
    }

    soft_buttons[j++] = request_soft_buttons[i];
  }

  request_soft_buttons = soft_buttons;

  if (0 == request_soft_buttons.length()) {
    message_params.erase(strings::soft_buttons);
  }
  return Result::SUCCESS;
}

void MessageHelper::SubscribeApplicationToSoftButton(
    smart_objects::SmartObject& message_params,
    ApplicationSharedPtr app,
    int32_t function_id) {
  SoftButtonID softbuttons_id;
  smart_objects::SmartObject& soft_buttons =
      message_params[strings::soft_buttons];
  unsigned int length = soft_buttons.length();
  for (unsigned int i = 0; i < length; ++i) {
    softbuttons_id.insert(soft_buttons[i][strings::soft_button_id].asUInt());
  }
  app->SubscribeToSoftButtons(function_id, softbuttons_id);
}

// TODO(AK): change printf to logger
bool MessageHelper::PrintSmartObject(const smart_objects::SmartObject& object) {
  return true;
#ifdef ENABLE_LOG
  static uint32_t tab = 0;
  std::string tab_buffer;

  if (tab == 0) {
    printf("\n-------------------------------------------------------------");
  }

  for (uint32_t i = 0; i < tab; ++i) {
    tab_buffer += "\t";
  }

  switch (object.getType()) {
    case NsSmartDeviceLink::NsSmartObjects::SmartType_Array: {
      for (size_t i = 0; i < object.length(); i++) {
        ++tab;

        printf("\n%s%zu: ", tab_buffer.c_str(), i);
        if (!PrintSmartObject(object.getElement(i))) {
          printf("\n");
          return false;
        }
      }
      break;
    }
    case NsSmartDeviceLink::NsSmartObjects::SmartType_Map: {
      std::set<std::string> keys = object.enumerate();

      for (std::set<std::string>::const_iterator key = keys.begin();
           key != keys.end();
           key++) {
        ++tab;

        printf("\n%s%s: ", tab_buffer.c_str(), (*key).c_str());
        if (!PrintSmartObject(object[(*key).c_str()])) {
          printf("\n");
          return false;
        }
      }
      break;
    }
    case NsSmartDeviceLink::NsSmartObjects::SmartType_Boolean:
      object.asBool() ? printf("true\n") : printf("false\n");
      break;
    case NsSmartDeviceLink::NsSmartObjects::SmartType_Double: {
      printf("%f", object.asDouble());
      break;
    }
    case NsSmartDeviceLink::NsSmartObjects::SmartType_Integer:
      printf("%lld", static_cast<long long int>(object.asInt()));
      break;
    case NsSmartDeviceLink::NsSmartObjects::SmartType_String:
      printf("%s", object.asString().c_str());
      break;
    case NsSmartDeviceLink::NsSmartObjects::SmartType_Character:
      printf("%c", object.asChar());
      break;
    default:
      printf("PrintSmartObject - default case\n");
      break;
  }

  if (0 != tab) {
    --tab;
  } else {
    printf("\n-------------------------------------------------------------\n");
  }
#endif
  return true;
}

}  //  namespace application_manager<|MERGE_RESOLUTION|>--- conflicted
+++ resolved
@@ -782,29 +782,6 @@
     const std::vector<std::string>& params,
     ApplicationManager& app_mngr) {
   LOG4CXX_AUTO_TRACE(logger_);
-<<<<<<< HEAD
-#ifdef HMI_DBUS_API
-  for (std::vector<std::string>::const_iterator it = params.begin();
-       it != params.end();
-       it++) {
-    smart_objects::SmartObjectSPtr request =
-        utils::MakeShared<smart_objects::SmartObject>();
-
-    (*request)[strings::params][strings::message_type] =
-        static_cast<int>(kRequest);
-    (*request)[strings::params][strings::correlation_id] = correlation_id;
-    (*request)[strings::params][strings::protocol_version] =
-        commands::CommandImpl::protocol_version_;
-    (*request)[strings::params][strings::protocol_type] =
-        commands::CommandImpl::hmi_protocol_type_;
-    (*request)[strings::params][strings::function_id] =
-        static_cast<int>(vehicle_data_args[*it]);
-    app_mngr.GetRPCService().ManageHMICommand(request);
-  }
-#else
-=======
->>>>>>> 3ca6e219
-
   smart_objects::SmartObjectSPtr request =
       utils::MakeShared<smart_objects::SmartObject>();
 
@@ -824,12 +801,7 @@
        it++) {
     (*request)[strings::msg_params][*it] = true;
   }
-<<<<<<< HEAD
   app_mngr.GetRPCService().ManageHMICommand(request);
-#endif
-=======
-  app_mngr.ManageHMICommand(request);
->>>>>>> 3ca6e219
 }
 
 smart_objects::SmartObjectSPtr MessageHelper::CreateBlockedByPoliciesResponse(
@@ -930,66 +902,6 @@
   return set_icon;
 }
 
-<<<<<<< HEAD
-=======
-bool MessageHelper::SendIVISubscribtions(const uint32_t app_id,
-                                         ApplicationManager& app_mngr) {
-  LOG4CXX_AUTO_TRACE(logger_);
-
-  bool result = true;
-  ApplicationSharedPtr app = app_mngr.application(app_id);
-
-  if (!app.valid()) {
-    LOG4CXX_ERROR(logger_, "Invalid application " << app_id);
-    return result;
-  }
-
-  smart_objects::SmartObjectList requests =
-      GetIVISubscriptionRequests(app, app_mngr);
-  for (smart_objects::SmartObjectList::const_iterator it = requests.begin();
-       it != requests.end();
-       ++it) {
-    if (!app_mngr.ManageHMICommand(*it)) {
-      result = false;
-    }
-  }
-  return result;
-}
-
-smart_objects::SmartObjectList MessageHelper::GetIVISubscriptionRequests(
-    ApplicationSharedPtr app, ApplicationManager& app_mngr) {
-  LOG4CXX_AUTO_TRACE(logger_);
-
-  smart_objects::SmartObjectList hmi_requests;
-  if (!app.valid()) {
-    LOG4CXX_ERROR(logger_, "Invalid application pointer ");
-    return hmi_requests;
-  }
-
-  smart_objects::SmartObject msg_params =
-      smart_objects::SmartObject(smart_objects::SmartType_Map);
-  msg_params[strings::app_id] = app->app_id();
-  const VehicleData& vehicle_data = MessageHelper::vehicle_data_;
-  VehicleData::const_iterator ivi_it = vehicle_data.begin();
-  DataAccessor<VehicleInfoSubscriptions> vi_accessor = app->SubscribedIVI();
-  const VehicleInfoSubscriptions& subscriptions = vi_accessor.GetData();
-
-  for (; vehicle_data.end() != ivi_it; ++ivi_it) {
-    mobile_apis::VehicleDataType::eType type_id = ivi_it->second;
-    if (subscriptions.end() != subscriptions.find(type_id)) {
-      std::string key_name = ivi_it->first;
-      msg_params[key_name] = true;
-    }
-  }
-
-  smart_objects::SmartObjectSPtr request = MessageHelper::CreateModuleInfoSO(
-      hmi_apis::FunctionID::VehicleInfo_SubscribeVehicleData, app_mngr);
-  (*request)[strings::msg_params] = msg_params;
-  hmi_requests.push_back(request);
-  return hmi_requests;
-}
-
->>>>>>> 3ca6e219
 void MessageHelper::SendOnButtonSubscriptionNotification(
     uint32_t app_id,
     hmi_apis::Common_ButtonName::eType button,
