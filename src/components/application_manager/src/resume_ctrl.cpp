--- conflicted
+++ resolved
@@ -70,12 +70,8 @@
       MessageHelper::GetDeviceMacAddressForHandle(application->device());
   (*json_app)[strings::app_id] = m_app_id;
   (*json_app)[strings::grammar_id] = grammar_id;
-<<<<<<< HEAD
-  (*json_app)[strings::connection_key] = connection_key;
-=======
   (*json_app)[strings::connection_key] = application->app_id();
   (*json_app)[strings::hmi_app_id] = application->hmi_app_id();
->>>>>>> 3966d472
   (*json_app)[strings::hmi_level] =
       static_cast<int32_t> (application->hmi_level());
   (*json_app)[strings::ign_off_count] = 0;
