--- conflicted
+++ resolved
@@ -47,10 +47,7 @@
 #include "smart_objects/enum_schema_item.h"
 #include "utils/file_system.h"
 #include "utils/macro.h"
-<<<<<<< HEAD
-=======
 #include "utils/logger.h"
->>>>>>> 3966d472
 
 namespace application_manager {
 
@@ -339,10 +336,6 @@
                 .tts_name());
     }
     std::string priority;
-<<<<<<< HEAD
-    policy::PolicyHandler::instance()->policy_manager()->GetPriority(
-        application_impl.mobile_app_id()->asString(), &priority);
-=======
     // TODO(KKolodiy): need remove method policy_manager
     policy::PolicyManager* policy_manager =
         policy::PolicyHandler::instance()->policy_manager();
@@ -351,7 +344,6 @@
       return;
     }
     policy_manager->GetPriority(application_impl.mobile_app_id()->asString(), &priority);
->>>>>>> 3966d472
     if (!priority.empty()) {
         message[strings::msg_params][strings::priority] = GetPriorityCode(priority);
     }
@@ -408,7 +400,6 @@
 
 const VehicleData& MessageHelper::vehicle_data() {
     return vehicle_data_;
-<<<<<<< HEAD
 }
 
 mobile_apis::HMILevel::eType MessageHelper::StringToHMILevel(
@@ -422,18 +413,17 @@
   return mobile_apis::HMILevel::INVALID_ENUM;
 }
 
-const char* MessageHelper::StringifiedHMILevel(
+std::string MessageHelper::StringifiedHMILevel(
     mobile_apis::HMILevel::eType hmi_level) {
-    switch (hmi_level) {
-    case mobile_apis::HMILevel::HMI_FULL:
-        return hmi_levels::kFull;
-    case mobile_apis::HMILevel::HMI_LIMITED:
-        return hmi_levels::kLimited;
-    case mobile_apis::HMILevel::HMI_BACKGROUND:
-        return hmi_levels::kBackground;
-    case mobile_apis::HMILevel::HMI_NONE:
-        return hmi_levels::kNone;
-    default:
+  using namespace NsSmartDeviceLink::NsSmartObjects;
+  typedef std::map<mobile_apis::HMILevel::eType, std::string> EnumMap;
+  const EnumMap& enum_map =
+    TEnumSchemaItem<mobile_apis::HMILevel::eType>::getEnumElementsStringRepresentation();
+  EnumMap::const_iterator found = enum_map.find(hmi_level);
+  if (found != enum_map.end()) {
+    const std::string& enum_name = found->second;
+    return enum_name;
+  } else {
         return "";
     }
 }
@@ -456,54 +446,6 @@
     }
 }
 
-=======
-}
-
-mobile_apis::HMILevel::eType MessageHelper::StringToHMILevel(
-    const std::string& hmi_level) {
-  using namespace NsSmartDeviceLink::NsSmartObjects;
-  mobile_apis::HMILevel::eType value;
-  if (TEnumSchemaItem<mobile_apis::HMILevel::eType>::stringToEnum(
-        hmi_level, value)) {
-    return value;
-  }
-  return mobile_apis::HMILevel::INVALID_ENUM;
-}
-
-std::string MessageHelper::StringifiedHMILevel(
-    mobile_apis::HMILevel::eType hmi_level) {
-  using namespace NsSmartDeviceLink::NsSmartObjects;
-  typedef std::map<mobile_apis::HMILevel::eType, std::string> EnumMap;
-  const EnumMap& enum_map =
-    TEnumSchemaItem<mobile_apis::HMILevel::eType>::getEnumElementsStringRepresentation();
-  EnumMap::const_iterator found = enum_map.find(hmi_level);
-  if (found != enum_map.end()) {
-    const std::string& enum_name = found->second;
-    return enum_name;
-  } else {
-        return "";
-    }
-}
-
-std::string MessageHelper::StringifiedFunctionID(
-    mobile_apis::FunctionID::eType function_id) {
-    using namespace NsSmartDeviceLink::NsSmartObjects;
-    typedef std::map<mobile_apis::FunctionID::eType, std::string> EnumMap;
-    const EnumMap& enum_map =
-        TEnumSchemaItem<mobile_apis::FunctionID::eType>::getEnumElementsStringRepresentation();
-    EnumMap::const_iterator found = enum_map.find(function_id);
-    if (found != enum_map.end()) {
-        const std::string& enum_name = found->second;
-        // Strip 'ID' suffix from value name
-        DCHECK(enum_name.length() > 2
-               && enum_name.substr(enum_name.length() - 2) == "ID");
-        return enum_name.substr(0, enum_name.length() - 2);
-    } else {
-        return "";
-    }
-}
-
->>>>>>> 3966d472
 #ifdef HMI_DBUS_API
 namespace {
 const std::map<std::string, uint16_t> create_get_vehicle_data_args() {
@@ -572,13 +514,8 @@
         commands::CommandImpl::hmi_protocol_type_;
       (*request)[strings::params][strings::function_id] =
         static_cast<int>(vehicle_data_args[*it]);
-<<<<<<< HEAD
-      ApplicationManagerImpl::instance()->ManageHMICommand(request);
-    }
-=======
     ApplicationManagerImpl::instance()->ManageHMICommand(request);
 }
->>>>>>> 3966d472
 #endif
 }
 
@@ -688,19 +625,11 @@
 MessageHelper::SmartObjectList MessageHelper::GetIVISubscribtionRequests(
     const uint32_t app_id) {
     LOG4CXX_INFO(logger_, " MessageHelper::GetIVISubscribtionRequests ");
-<<<<<<< HEAD
 
     ApplicationSharedPtr app = ApplicationManagerImpl::instance()->application(
                                    app_id);
     DCHECK(app);
 
-=======
-
-    ApplicationSharedPtr app = ApplicationManagerImpl::instance()->application(
-                                   app_id);
-    DCHECK(app);
-
->>>>>>> 3966d472
     smart_objects::SmartObject msg_params = smart_objects::SmartObject(
             smart_objects::SmartType_Map);
     msg_params[strings::app_id] = app_id;
@@ -996,7 +925,6 @@
 MessageHelper::SmartObjectList MessageHelper::CreateAddCommandRequestToHMI(
     ApplicationConstSharedPtr app) {
     DCHECK(app.get());
-<<<<<<< HEAD
 
     SmartObjectList requests;
     const CommandsMap& commands = app->commands_map();
@@ -1011,22 +939,6 @@
                 return requests;
             }
 
-=======
-
-    SmartObjectList requests;
-    const CommandsMap& commands = app->commands_map();
-    CommandsMap::const_iterator i = commands.begin();
-    for (; commands.end() != i; ++i) {
-        // UI Interface
-        if ((*i->second).keyExists(strings::menu_params)) {
-            smart_objects::SmartObject* ui_command = new smart_objects::SmartObject(
-                smart_objects::SmartType_Map);
-
-            if (!ui_command) {
-                return requests;
-            }
-
->>>>>>> 3966d472
             (*ui_command)[strings::params][strings::function_id] =
                 static_cast<int>(hmi_apis::FunctionID::UI_AddCommand);
             (*ui_command)[strings::params][strings::message_type] =
@@ -1230,79 +1142,6 @@
     }
     return requsets;
 }
-<<<<<<< HEAD
-
-void MessageHelper::SendOnSdlCloseNotificationToHMI() {
-    smart_objects::SmartObject* notification = new smart_objects::SmartObject(
-        smart_objects::SmartType_Map);
-    if (!notification) {
-        return;
-    }
-    smart_objects::SmartObject& message = *notification;
-    message[strings::params][strings::function_id] =
-        hmi_apis::FunctionID::BasicCommunication_OnSDLClose;
-    message[strings::params][strings::message_type] = MessageType::kNotification;
-
-    ApplicationManagerImpl::instance()->ManageHMICommand(&message);
-}
-
-void MessageHelper::SendOnAppUnregNotificationToHMI(
-    ApplicationConstSharedPtr app) {
-    smart_objects::SmartObject* notification = new smart_objects::SmartObject(
-        smart_objects::SmartType_Map);
-    if (!notification) {
-        return;
-    }
-
-    smart_objects::SmartObject& message = *notification;
-
-    message[strings::params][strings::function_id] =
-        hmi_apis::FunctionID::BasicCommunication_OnAppUnregistered;
-
-    message[strings::params][strings::message_type] = MessageType::kNotification;
-    message[strings::msg_params][strings::app_id] = app->app_id();
-
-    ApplicationManagerImpl::instance()->ManageHMICommand(&message);
-}
-
-void MessageHelper::SendActivateAppToHMI(uint32_t const app_id) {
-    smart_objects::SmartObject* message = new smart_objects::SmartObject(
-        smart_objects::SmartType_Map);
-    if (!message) {
-        return;
-    }
-
-    application_manager::ApplicationConstSharedPtr app =
-        application_manager::ApplicationManagerImpl::instance()
-        ->application(app_id);
-    if (!app.valid()) {
-        LOG4CXX_WARN(logger_, "Invalid app_id: " << app_id);
-        return;
-    }
-
-    (*message)[strings::params][strings::function_id] =
-        hmi_apis::FunctionID::BasicCommunication_ActivateApp;
-    (*message)[strings::params][strings::message_type] = MessageType::kRequest;
-    (*message)[strings::params][strings::correlation_id] =
-        ApplicationManagerImpl::instance()->GetNextHMICorrelationID();
-    (*message)[strings::msg_params][strings::app_id] = app_id;
-
-    std::string priority;
-    policy::PolicyHandler::instance()->policy_manager()->GetPriority(
-        app->mobile_app_id()->asString(), &priority);
-
-    if (!priority.empty()) {
-        (*message)[strings::msg_params]["priority"] = GetPriorityCode(priority);
-    }
-
-    ApplicationManagerImpl::instance()->ManageHMICommand(message);
-}
-
-void MessageHelper::GetDeviceInfoForHandle(const uint32_t device_handle,
-        policy::DeviceParams* device_info) {
-    if (!device_info) {
-        return;
-=======
 
 void MessageHelper::SendOnSdlCloseNotificationToHMI() {
     smart_objects::SmartObject* notification = new smart_objects::SmartObject(
@@ -1472,69 +1311,6 @@
             (*message)[strings::msg_params]["appRevokedPermissions"][i] = permissions
                     .appRevokedPermissions[i];
         }
->>>>>>> 3966d472
-    }
-    connection_handler::ConnectionHandlerImpl::instance()->GetDataOnDeviceID(
-        device_handle, &device_info->device_name, NULL,
-        &device_info->device_mac_address);
-}
-
-<<<<<<< HEAD
-void MessageHelper::GetDeviceInfoForApp(uint32_t connection_key,
-                                        policy::DeviceParams* device_info) {
-    if (!device_info) {
-        return;
-    }
-
-    device_info->device_handle = ApplicationManagerImpl::instance()->application(
-                                     connection_key)->device();
-    /*for (; it != it_end; ++it) {
-     if ((*it)->app_id() == atoi(connection_key.c_str())) {
-     device_info->device_handle = (*it)->device();
-     break;
-     }
-     }*/
-
-    GetDeviceInfoForHandle(device_info->device_handle, device_info);
-}
-
-void MessageHelper::SendActivateAppResponse(policy::AppPermissions& permissions,
-        uint32_t correlation_id) {
-    smart_objects::SmartObject* message = new smart_objects::SmartObject(
-        smart_objects::SmartType_Map);
-    if (!message) {
-        return;
-    }
-
-    (*message)[strings::params][strings::function_id] =
-        hmi_apis::FunctionID::SDL_ActivateApp;
-    (*message)[strings::params][strings::message_type] = MessageType::kResponse;
-    (*message)[strings::params][strings::correlation_id] = correlation_id;
-    (*message)[strings::params][strings::protocol_type] =
-        commands::CommandImpl::hmi_protocol_type_;
-    (*message)[strings::params][strings::protocol_version] =
-        commands::CommandImpl::protocol_version_;
-    (*message)[strings::params][hmi_response::code] = 0;
-
-    (*message)[strings::msg_params]["isSDLAllowed"] = permissions.isSDLAllowed;
-    if (!permissions.isSDLAllowed) {
-        (*message)[strings::msg_params]["device"]["name"] = permissions.deviceInfo
-                .device_name;
-        (*message)[strings::msg_params]["device"]["id"] = permissions.deviceInfo
-                .device_handle;
-    }
-
-    (*message)[strings::msg_params]["isAppRevoked"] = permissions.appRevoked;
-    (*message)[strings::msg_params]["isAppPermissionsRevoked"] = permissions
-            .isAppPermissionsRevoked;
-
-    if (permissions.isAppPermissionsRevoked) {
-        (*message)[strings::msg_params]["appRevokedPermissions"] =
-            smart_objects::SmartObject(smart_objects::SmartType_Array);
-        for (size_t i = 0; i < permissions.appRevokedPermissions.size(); ++i) {
-            (*message)[strings::msg_params]["appRevokedPermissions"][i] = permissions
-                    .appRevokedPermissions[i];
-        }
     }
 
     (*message)[strings::msg_params]["isPermissionsConsentNeeded"] = permissions
@@ -1576,47 +1352,6 @@
     (*message)[strings::msg_params]["device"]["id"] = device_info.device_handle;
     (*message)[strings::msg_params]["device"]["name"] = device_info.device_name;
 
-=======
-    (*message)[strings::msg_params]["isPermissionsConsentNeeded"] = permissions
-            .appPermissionsConsentNeeded;
-
-    if (!permissions.priority.empty()) {
-        (*message)[strings::msg_params]["priority"] = GetPriorityCode(
-                    permissions.priority);
-    }
-
-    ApplicationManagerImpl::instance()->ManageHMICommand(message);
-
-    // If application is revoked it should not be activated
-    if (permissions.appRevoked) {
-        return;
-    }
-
-    // Send HMI status notification to mobile
-    ApplicationSharedPtr app = ApplicationManagerImpl::instance()
-                               ->application_by_policy_id(permissions.application_id);
-    if (app) {
-        ApplicationManagerImpl::instance()->ActivateApplication(app);
-    }
-}
-
-void MessageHelper::SendOnSDLConsentNeeded(
-    const policy::DeviceParams& device_info) {
-    smart_objects::SmartObject* message = new smart_objects::SmartObject(
-        smart_objects::SmartType_Map);
-    if (!message) {
-        return;
-    }
-
-    (*message)[strings::params][strings::function_id] =
-        hmi_apis::FunctionID::SDL_OnSDLConsentNeeded;
-    (*message)[strings::params][strings::message_type] =
-        MessageType::kNotification;
-
-    (*message)[strings::msg_params]["device"]["id"] = device_info.device_handle;
-    (*message)[strings::msg_params]["device"]["name"] = device_info.device_name;
-
->>>>>>> 3966d472
     ApplicationManagerImpl::instance()->ManageHMICommand(message);
 }
 
@@ -1720,7 +1455,6 @@
     if (!message) {
         return;
     }
-<<<<<<< HEAD
 
     (*message)[strings::params][strings::function_id] =
         hmi_apis::FunctionID::SDL_GetListOfPermissions;
@@ -1757,44 +1491,6 @@
     ApplicationManagerImpl::instance()->ManageHMICommand(message);
 }
 
-=======
-
-    (*message)[strings::params][strings::function_id] =
-        hmi_apis::FunctionID::SDL_GetListOfPermissions;
-    (*message)[strings::params][strings::message_type] =
-        MessageType::kResponse;
-    (*message)[strings::params][strings::correlation_id] = correlation_id;
-    (*message)[strings::params][hmi_response::code] = 0;
-
-    const std::string allowed_functions = "allowedFunctions";
-    (*message)[strings::msg_params][allowed_functions] =
-        smart_objects::SmartObject(smart_objects::SmartType_Array);
-
-    smart_objects::SmartObject& allowed_functions_array =
-        (*message)[strings::msg_params][allowed_functions];
-
-    std::vector<policy::FunctionalGroupPermission>::const_iterator it =
-        permissions.begin();
-    std::vector<policy::FunctionalGroupPermission>::const_iterator it_end =
-        permissions.end();
-    for (uint32_t index = 0; it != it_end; ++it, ++index) {
-        allowed_functions_array[index] = smart_objects::SmartObject(
-                                             smart_objects::SmartType_Map);
-
-        smart_objects::SmartObject& item = allowed_functions_array[index];
-        item[strings::name] = (*it).group_name;
-        item[strings::id] = (*it).group_id;
-        policy::GroupConsent permission_state = (*it).state;
-        // If state undefined, 'allowed' parameter should be absent
-        if (policy::kGroupUndefined != permission_state) {
-            item["allowed"] = policy::kGroupAllowed == permission_state;
-        }
-    }
-
-    ApplicationManagerImpl::instance()->ManageHMICommand(message);
-}
-
->>>>>>> 3966d472
 smart_objects::SmartObject* MessageHelper::CreateNegativeResponse(
     uint32_t connection_key, int32_t function_id, uint32_t correlation_id,
     int32_t result_code) {
@@ -2035,10 +1731,6 @@
 void MessageHelper::SendPolicySnapshotNotification(
     unsigned int connection_key, const std::vector<uint8_t>& policy_data,
     const std::string& url, int timeout) {
-<<<<<<< HEAD
-    printf("\n\t\t\t\tSendPolicySnapshotNotification\n");
-=======
->>>>>>> 3966d472
     smart_objects::SmartObject* pt_notification = new smart_objects::SmartObject(
         smart_objects::SmartType_Map);
     smart_objects::SmartObject& content = *pt_notification;
@@ -2190,7 +1882,6 @@
     if (!notification) {
         return;
     }
-<<<<<<< HEAD
 
     smart_objects::SmartObject& message = *notification;
 
@@ -2371,264 +2062,6 @@
         return mobile_apis::Result::INVALID_DATA;
     }
 
-    const HMICapabilities& hmi_capabilities = ApplicationManagerImpl::instance()
-            ->hmi_capabilities();
-    mobile_apis::ImageType::eType image_type =
-        static_cast<mobile_apis::ImageType::eType>(image[strings::image_type]
-                .asInt());
-    if (!hmi_capabilities.VerifyImageType(image_type)) {
-        return mobile_apis::Result::UNSUPPORTED_RESOURCE;
-    }
-
-    image[strings::value] = full_file_path;
-
-    return mobile_apis::Result::SUCCESS;
-}
-
-bool MessageHelper::VerifySoftButtonText(
-    smart_objects::SmartObject& soft_button) {
-    std::string text = soft_button[strings::text].asString();
-    text.erase(remove(text.begin(), text.end(), ' '), text.end());
-    text.erase(remove(text.begin(), text.end(), '\n'), text.end());
-    if (text.size()) {
-        return true;
-    } else {
-        soft_button.erase(strings::text);
-    }
-
-    return false;
-}
-
-mobile_apis::Result::eType MessageHelper::ProcessSoftButtons(
-    smart_objects::SmartObject& message_params, ApplicationConstSharedPtr app) {
-    if (!message_params.keyExists(strings::soft_buttons)) {
-        return mobile_apis::Result::SUCCESS;
-    }
-
-    const HMICapabilities& hmi_capabilities = ApplicationManagerImpl::instance()
-            ->hmi_capabilities();
-    const smart_objects::SmartObject* soft_button_capabilities = hmi_capabilities
-            .soft_button_capabilities();
-    bool image_supported = false;
-    if (soft_button_capabilities) {
-        image_supported = (*soft_button_capabilities)[hmi_response::image_supported]
-                          .asBool();
-    }
-
-    smart_objects::SmartObject& request_soft_buttons =
-        message_params[strings::soft_buttons];
-
-    // Check whether soft buttons request is well-formed
-    if (!ValidateSoftButtons(request_soft_buttons)) {
-        return mobile_apis::Result::INVALID_DATA;
-    }
-
-    smart_objects::SmartObject soft_buttons = smart_objects::SmartObject(
-                smart_objects::SmartType_Array);
-    bool flag_unsuported_resource = false;
-
-    int32_t j = 0;
-    for (int32_t i = 0; i < request_soft_buttons.length(); ++i) {
-        switch (request_soft_buttons[i][strings::type].asInt()) {
-        case mobile_apis::SoftButtonType::SBT_IMAGE: {
-            if (!image_supported) {
-                continue;
-            }
-
-            if (request_soft_buttons[i].keyExists(strings::image)) {
-                mobile_apis::Result::eType verification_result = VerifyImage(
-                            request_soft_buttons[i][strings::image], app);
-
-                if (mobile_apis::Result::SUCCESS != verification_result) {
-                    if (mobile_apis::Result::UNSUPPORTED_RESOURCE
-                            == verification_result) {
-                        request_soft_buttons[i].erase(strings::image);
-                        flag_unsuported_resource = true;
-                    } else {
-                        return mobile_apis::Result::INVALID_DATA;
-                    }
-                }
-=======
-
-    smart_objects::SmartObject& message = *notification;
-
-    message[strings::params][strings::function_id] =
-        hmi_apis::FunctionID::SDL_OnAppPermissionChanged;
-
-    message[strings::params][strings::message_type] = MessageType::kNotification;
-    message[strings::msg_params][strings::app_id] = connection_key;
-
-    // TODO(AOleynik): Add other parameters processing from incoming struct
-    if (permissions.appRevoked) {
-        message[strings::msg_params]["appRevoked"] = permissions.appRevoked;
-    }
-    if (permissions.isAppPermissionsRevoked) {
-        message[strings::msg_params]["isAppPermissionsRevoked"] = permissions
-                .isAppPermissionsRevoked;
-        message[strings::msg_params]["appRevokedPermissions"] =
-            smart_objects::SmartObject(smart_objects::SmartType_Array);
-        for (size_t i = 0; i < permissions.appRevokedPermissions.size(); ++i) {
-            message[strings::msg_params]["appRevokedPermissions"][i] = permissions
-                    .appRevokedPermissions[i];
-        }
-    }
-    if (permissions.appPermissionsConsentNeeded) {
-        message[strings::msg_params]["appPermissionsConsentNeeded"] = permissions
-                .appPermissionsConsentNeeded;
-    }
-    if (permissions.appUnauthorized) {
-        message[strings::msg_params]["appUnauthorized"] = permissions
-                .appUnauthorized;
-    }
-    if (!permissions.priority.empty()) {
-        message[strings::msg_params]["priority"] = GetPriorityCode(
-                    permissions.priority);
-    }
-
-    ApplicationManagerImpl::instance()->ManageHMICommand(&message);
-}
-
-void MessageHelper::SendGetStatusUpdateResponse(const std::string& status,
-        uint32_t correlation_id) {
-    smart_objects::SmartObject* message = new smart_objects::SmartObject(
-        smart_objects::SmartType_Map);
-    if (!message) {
-        return;
-    }
-
-    (*message)[strings::params][strings::function_id] =
-        hmi_apis::FunctionID::SDL_GetStatusUpdate;
-    (*message)[strings::params][strings::message_type] =
-        MessageType::kResponse;
-    (*message)[strings::params][strings::correlation_id] = correlation_id;
-    (*message)[strings::params][hmi_response::code] = 0;
-
-    (*message)[strings::msg_params]["status"] = status;
-
-    ApplicationManagerImpl::instance()->ManageHMICommand(message);
-}
-
-void MessageHelper::SendUpdateSDLResponse(const std::string& result, uint32_t correlation_id) {
-    smart_objects::SmartObject* message = new smart_objects::SmartObject(
-        smart_objects::SmartType_Map);
-    if (!message) {
-        return;
-    }
-
-    (*message)[strings::params][strings::function_id] =
-        hmi_apis::FunctionID::SDL_UpdateSDL;
-    (*message)[strings::params][strings::message_type] =
-        MessageType::kResponse;
-    (*message)[strings::params][strings::correlation_id] = correlation_id;
-    (*message)[strings::params][hmi_response::code] = 0;
-
-    (*message)[strings::msg_params]["result"] = result;
-
-    ApplicationManagerImpl::instance()->ManageHMICommand(message);
-}
-
-
-
-void MessageHelper::SendOnStatusUpdate(const std::string& status) {
-    smart_objects::SmartObject* message = new smart_objects::SmartObject(
-        smart_objects::SmartType_Map);
-    if (!message) {
-        return;
-    }
-
-    (*message)[strings::params][strings::function_id] =
-        hmi_apis::FunctionID::SDL_OnStatusUpdate;
-    (*message)[strings::params][strings::message_type] =
-        MessageType::kNotification;
-
-    (*message)[strings::msg_params]["status"] = status;
-
-    ApplicationManagerImpl::instance()->ManageHMICommand(message);
-}
-
-void MessageHelper::SendGetSystemInfoRequest() {
-    smart_objects::SmartObject* message = new smart_objects::SmartObject(
-        smart_objects::SmartType_Map);
-    if (!message) {
-        return;
-    }
-
-    (*message)[strings::params][strings::function_id] =
-        hmi_apis::FunctionID::BasicCommunication_GetSystemInfo;
-    (*message)[strings::params][strings::message_type] =
-        MessageType::kRequest;
-    (*message)[strings::params][strings::correlation_id] =
-        ApplicationManagerImpl::instance()->GetNextHMICorrelationID();
-    (*message)[strings::params][strings::protocol_version] =
-        commands::CommandImpl::protocol_version_;
-    (*message)[strings::params][strings::protocol_type] =
-        commands::CommandImpl::hmi_protocol_type_;
-
-    ApplicationManagerImpl::instance()->ManageHMICommand(message);
-}
-
-mobile_apis::Result::eType MessageHelper::VerifyImageFiles(
-    smart_objects::SmartObject& message, ApplicationConstSharedPtr app) {
-    if (NsSmartDeviceLink::NsSmartObjects::SmartType_Array == message.getType()) {
-        for (int32_t i = 0; i < message.length(); ++i) {
-            mobile_apis::Result::eType res = VerifyImageFiles(message[i], app);
-            if (mobile_apis::Result::SUCCESS != res) {
-                return res;
-            }
-        }
-    } else if (NsSmartDeviceLink::NsSmartObjects::SmartType_Map
-               == message.getType()) {
-        if (message.keyExists(strings::image_type)) {
-            mobile_apis::Result::eType verification_result = VerifyImage(message,
-                    app);
-
-            if (mobile_apis::Result::SUCCESS != verification_result) {
-                return verification_result;  // exit point
-            }
-        } else {
-            std::set<std::string> keys = message.enumerate();
-
-            for (std::set<std::string>::const_iterator key = keys.begin();
-                    key != keys.end(); ++key) {
-                if (strings::soft_buttons != (*key)) {
-                    mobile_apis::Result::eType res = VerifyImageFiles(message[*key], app);
-                    if (mobile_apis::Result::SUCCESS != res) {
-                        return res;
-                    }
-                }
-            }
-        }
-    }  // all other types shoudn't be processed
-
-    return mobile_apis::Result::SUCCESS;
-}
-
-mobile_apis::Result::eType MessageHelper::VerifyImage(
-    smart_objects::SmartObject& image, ApplicationConstSharedPtr app) {
-    const std::string& file_name = image[strings::value].asString();
-
-    std::string str = file_name;
-    str.erase(remove(str.begin(), str.end(), ' '), str.end());
-    if (0 == str.size()) {
-        return mobile_apis::Result::INVALID_DATA;
-    }
-
-    std::string full_file_path =
-        profile::Profile::instance()->app_storage_folder() + "/";
-
-    if (file_name.size() > 0 && file_name[0] == '/') {
-        full_file_path += file_name;
-    } else {
-
-        full_file_path += app->folder_name();
-        full_file_path += "/";
-        full_file_path += file_name;
-    }
-
-    if (!file_system::FileExists(full_file_path)) {
-        return mobile_apis::Result::INVALID_DATA;
-    }
-
     image[strings::value] = full_file_path;
 
     return mobile_apis::Result::SUCCESS;
@@ -2704,7 +2137,6 @@
                 if (mobile_apis::Result::SUCCESS != verification_result) {
                         return mobile_apis::Result::INVALID_DATA;
                     }
->>>>>>> 3966d472
             } else {
                 return mobile_apis::Result::INVALID_DATA;
             }
@@ -2734,22 +2166,16 @@
                 if (!image_exist) {
                     return mobile_apis::Result::INVALID_DATA;
                 }
-<<<<<<< HEAD
             }
             if (image_exist) {
                 mobile_apis::Result::eType verification_result = VerifyImage(
                             request_soft_buttons[i][strings::image], app);
 
                 if (mobile_apis::Result::SUCCESS != verification_result) {
-                    if (mobile_apis::Result::UNSUPPORTED_RESOURCE
-                            == verification_result) {
-                        request_soft_buttons[i].erase(strings::image);
-                        flag_unsuported_resource = true;
-                    } else {
                         return mobile_apis::Result::INVALID_DATA;
+
                     }
                 }
-            }
             break;
         }
         default: {
@@ -2759,33 +2185,6 @@
         }
 
         soft_buttons[j] = request_soft_buttons[i];
-
-        if (!soft_buttons[j].keyExists(strings::system_action)) {
-            soft_buttons[j][strings::system_action] =
-                mobile_apis::SystemAction::DEFAULT_ACTION;
-        }
-
-=======
-            }
-            if (image_exist) {
-                mobile_apis::Result::eType verification_result = VerifyImage(
-                            request_soft_buttons[i][strings::image], app);
-
-                if (mobile_apis::Result::SUCCESS != verification_result) {
-                        return mobile_apis::Result::INVALID_DATA;
-
-                    }
-                }
-            break;
-        }
-        default: {
-            continue;
-            break;
-        }
-        }
-
-        soft_buttons[j] = request_soft_buttons[i];
->>>>>>> 3966d472
         ++j;
     }
 
@@ -2794,17 +2193,8 @@
     if (0 == request_soft_buttons.length()) {
         message_params.erase(strings::soft_buttons);
     }
-<<<<<<< HEAD
-    if (flag_unsuported_resource) {
-        return mobile_apis::Result::UNSUPPORTED_RESOURCE;
-    } else {
         return mobile_apis::Result::SUCCESS;
     }
-}
-=======
-        return mobile_apis::Result::SUCCESS;
-    }
->>>>>>> 3966d472
 
 // TODO(AK): change printf to logger
 bool MessageHelper::PrintSmartObject(const smart_objects::SmartObject& object) {
