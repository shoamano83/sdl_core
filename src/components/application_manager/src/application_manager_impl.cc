--- conflicted
+++ resolved
@@ -2672,151 +2672,6 @@
     default:
       NOTREACHED();
       return false;
-<<<<<<< HEAD
-  }
-
-  LOG4CXX_DEBUG(logger_, "Convertion result: " << output_string);
-
-  output.set_connection_key(message.getElement(jhs::S_PARAMS)
-                                .getElement(strings::connection_key)
-                                .asInt());
-
-  output.set_function_id(
-      message.getElement(jhs::S_PARAMS).getElement(jhs::S_FUNCTION_ID).asInt());
-
-  output.set_correlation_id(message.getElement(jhs::S_PARAMS)
-                                .getElement(jhs::S_CORRELATION_ID)
-                                .asInt());
-  output.set_message_type(
-      static_cast<MessageType>(message.getElement(jhs::S_PARAMS)
-                                   .getElement(jhs::S_MESSAGE_TYPE)
-                                   .asInt()));
-
-  // Currently formatter creates JSON = 3 bytes for empty SmartObject.
-  // workaround for notification. JSON must be empty
-  if (mobile_apis::FunctionID::OnAudioPassThruID !=
-      message.getElement(jhs::S_PARAMS)
-          .getElement(strings::function_id)
-          .asInt()) {
-    output.set_json_message(output_string);
-  }
-
-  if (message.getElement(jhs::S_PARAMS).keyExists(strings::binary_data)) {
-    const application_manager::BinaryData binaryData(
-        message.getElement(jhs::S_PARAMS)
-            .getElement(strings::binary_data)
-            .asBinary());
-
-    output.set_binary_data(&binaryData);
-  }
-
-  LOG4CXX_DEBUG(logger_, "Successfully parsed smart object into message");
-  return true;
-}
-
-MessageValidationResult ApplicationManagerImpl::ValidateMessageBySchema(
-    const Message& message) {
-  LOG4CXX_AUTO_TRACE(logger_);
-  smart_objects::SmartObject so;
-  using namespace protocol_handler;
-  switch (message.protocol_version()) {
-    case MajorProtocolVersion::PROTOCOL_VERSION_5:
-    case MajorProtocolVersion::PROTOCOL_VERSION_4:
-    case MajorProtocolVersion::PROTOCOL_VERSION_3:
-    case MajorProtocolVersion::PROTOCOL_VERSION_2: {
-      const bool conversion_result =
-          formatters::CFormatterJsonSDLRPCv2::fromString(
-              message.json_message(),
-              so,
-              message.function_id(),
-              message.type(),
-              message.correlation_id());
-      if (!conversion_result) {
-        return INVALID_JSON;
-      }
-
-      if (!mobile_so_factory().attachSchema(so, true)) {
-        return INVALID_METADATA;
-      }
-      rpc::ValidationReport report("RPC");
-      if (so.validate(&report) != smart_objects::Errors::OK) {
-        LOG4CXX_WARN(logger_,
-                     "validate() failed for Mobile message - "
-                         << rpc::PrettyFormat(report));
-        return SCHEMA_MISMATCH;
-      }
-      break;
-    }
-    case MajorProtocolVersion::PROTOCOL_VERSION_HMI: {
-      const int32_t conversion_result = formatters::FormatterJsonRpc::
-          FromString<hmi_apis::FunctionID::eType, hmi_apis::messageType::eType>(
-              message.json_message(), so);
-      if (0 != conversion_result) {
-        LOG4CXX_WARN(logger_,
-                     "Failed to parse json from HMI: " << conversion_result);
-        return INVALID_JSON;
-      }
-
-      if (!hmi_so_factory().attachSchema(so, true)) {
-        return INVALID_METADATA;
-      }
-
-      rpc::ValidationReport report("RPC");
-      if (so.validate(&report) != smart_objects::Errors::OK) {
-        LOG4CXX_WARN(logger_,
-                     "validate() failed for HMI message - "
-                         << rpc::PrettyFormat(report));
-        return SCHEMA_MISMATCH;
-      }
-      break;
-    }
-    default: { return UNSUPPORTED_PROTOCOL; }
-  }
-  return SUCCESS;
-}
-
-utils::SharedPtr<Message> ApplicationManagerImpl::ConvertRawMsgToMessage(
-    const ::protocol_handler::RawMessagePtr message) {
-  LOG4CXX_AUTO_TRACE(logger_);
-  DCHECK(message);
-  utils::SharedPtr<Message> outgoing_message;
-
-  LOG4CXX_TRACE(logger_, "Service type." << message->service_type());
-  if (message->service_type() != protocol_handler::kRpc &&
-      message->service_type() != protocol_handler::kBulk) {
-    // skip this message, not under handling of ApplicationManager
-    LOG4CXX_TRACE(logger_, "Skipping message; not the under AM handling.");
-    return outgoing_message;
-  }
-
-  Message* convertion_result =
-      MobileMessageHandler::HandleIncomingMessageProtocol(message);
-
-  if (convertion_result) {
-    outgoing_message = convertion_result;
-  } else {
-    LOG4CXX_ERROR(logger_, "Received invalid message");
-  }
-  return outgoing_message;
-}
-
-void ApplicationManagerImpl::ProcessMessageFromMobile(
-    const utils::SharedPtr<Message> message) {
-  LOG4CXX_AUTO_TRACE(logger_);
-#ifdef TELEMETRY_MONITOR
-  AMTelemetryObserver::MessageMetricSharedPtr metric(
-      new AMTelemetryObserver::MessageMetric());
-  metric->begin = date_time::DateTime::getCurrentTime();
-#endif  // TELEMETRY_MONITOR
-  smart_objects::SmartObjectSPtr so_from_mobile =
-      utils::MakeShared<smart_objects::SmartObject>();
-
-  DCHECK_OR_RETURN_VOID(so_from_mobile);
-  if (!so_from_mobile) {
-    LOG4CXX_ERROR(logger_, "Null pointer");
-    return;
-=======
->>>>>>> e95777bb
   }
 
   SDL_LOG_DEBUG("Convertion result: " << output_string);
