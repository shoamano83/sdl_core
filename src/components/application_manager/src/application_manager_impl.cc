/**
 * Copyright (c) 2013, Ford Motor Company
 * All rights reserved.
 *
 * Redistribution and use in source and binary forms, with or without
 * modification, are permitted provided that the following conditions are met:
 *
 * Redistributions of source code must retain the above copyright notice, this
 * list of conditions and the following disclaimer.
 *
 * Redistributions in binary form must reproduce the above copyright notice,
 * this list of conditions and the following
 * disclaimer in the documentation and/or other materials provided with the
 * distribution.
 *
 * Neither the name of the Ford Motor Company nor the names of its contributors
 * may be used to endorse or promote products derived from this software
 * without specific prior written permission.
 *
 * THIS SOFTWARE IS PROVIDED BY THE COPYRIGHT HOLDERS AND CONTRIBUTORS "AS IS"
 * AND ANY EXPRESS OR IMPLIED WARRANTIES, INCLUDING, BUT NOT LIMITED TO, THE
 * IMPLIED WARRANTIES OF MERCHANTABILITY AND FITNESS FOR A PARTICULAR PURPOSE
 * ARE DISCLAIMED. IN NO EVENT SHALL THE COPYRIGHT HOLDER OR CONTRIBUTORS BE
 * LIABLE FOR ANY DIRECT, INDIRECT, INCIDENTAL, SPECIAL, EXEMPLARY, OR
 * CONSEQUENTIAL DAMAGES (INCLUDING, BUT NOT LIMITED TO, PROCUREMENT OF
 * SUBSTITUTE GOODS OR SERVICES; LOSS OF USE, DATA, OR PROFITS; OR BUSINESS
 * INTERRUPTION) HOWEVER CAUSED AND ON ANY THEORY OF LIABILITY, WHETHER IN
 * CONTRACT, STRICT LIABILITY, OR TORT (INCLUDING NEGLIGENCE OR OTHERWISE)
 * ARISING IN ANY WAY OUT OF THE USE OF THIS SOFTWARE, EVEN IF ADVISED OF THE
 * POSSIBILITY OF SUCH DAMAGE.
 */

#include <climits>
#include <string>
#include "application_manager/application_manager_impl.h"
#include "application_manager/application.h"
#include "application_manager/mobile_command_factory.h"
#include "application_manager/hmi_command_factory.h"
#include "application_manager/commands/command_impl.h"
#include "application_manager/commands/command_notification_impl.h"
#include "application_manager/message_chaining.h"
#include "application_manager/message_helper.h"
#include "connection_handler/connection_handler_impl.h"
#include "mobile_message_handler/mobile_message_handler_impl.h"
#include "formatters/formatter_json_rpc.h"
#include "formatters/CFormatterJsonSDLRPCv2.hpp"
#include "config_profile/profile.h"
#include "utils/threads/thread.h"
#include "utils/file_system.h"
#include "utils/logger.h"
#include "./from_hmh_thread_impl.h"
#include "./to_hmh_thread_impl.h"
#include "./from_mobile_thread_impl.h"
#include "./to_mobile_thread_impl.h"

namespace application_manager {

log4cxx::LoggerPtr ApplicationManagerImpl::logger_ = log4cxx::LoggerPtr(
      log4cxx::Logger::getLogger("ApplicationManager"));
unsigned int ApplicationManagerImpl::message_chain_current_id_ = 0;
const unsigned int ApplicationManagerImpl::message_chain_max_id_ = UINT_MAX;

namespace formatters = NsSmartDeviceLink::NsJSONHandler::Formatters;
namespace jhs = NsSmartDeviceLink::NsJSONHandler::strings;

ApplicationManagerImpl::ApplicationManagerImpl()
  : audio_pass_thru_active_(false),
    is_distracting_driver_(false),
    is_vr_session_strated_(false),
    hmi_cooperating_(false),
    is_all_apps_allowed_(true),
    ui_language_(hmi_apis::Common_Language::INVALID_ENUM),
    vr_language_(hmi_apis::Common_Language::INVALID_ENUM),
    tts_language_(hmi_apis::Common_Language::INVALID_ENUM),
    vehicle_type_(NULL),
    hmi_handler_(NULL),
    mobile_handler_(NULL),
    connection_handler_(NULL),
    from_mobile_thread_(NULL),
    to_mobile_thread_(NULL),
    from_hmh_thread_(NULL),
    to_hmh_thread_(NULL),
    hmi_so_factory_(NULL),
    request_ctrl()
<<<<<<< HEAD
#ifdef MEDIA_MANAGER
    , media_manager_(NULL)
#endif
    {
=======
    /*media_manager_(NULL)*/ {
>>>>>>> 3f4fc036
  LOG4CXX_INFO(logger_, "Creating ApplicationManager");
  from_mobile_thread_ = new threads::Thread(
    "application_manager::FromMobileThreadImpl",
    new FromMobileThreadImpl(this));
  if (!InitThread(from_mobile_thread_)) {
    return;
  }
  to_mobile_thread_ = new threads::Thread(
    "application_manager::ToMobileThreadImpl", new ToMobileThreadImpl(this));
  if (!InitThread(to_mobile_thread_)) {
    return;
  }

  to_hmh_thread_ = new threads::Thread("application_manager::ToHMHThreadImpl",
                                       new ToHMHThreadImpl(this));
  if (!InitThread(to_hmh_thread_)) {
    return;
  }

  from_hmh_thread_ = new threads::Thread(
    "application_manager::FromHMHThreadImpl", new FromHMHThreadImpl(this));
  if (!InitThread(from_hmh_thread_)) {
    return;
  }

  if (!policies_manager_.Init()) {
    LOG4CXX_ERROR(logger_, "Policies manager initialization failed.");
    return;
  }

<<<<<<< HEAD
#ifdef MEDIA_MANAGER
  media_manager_ = media_manager::MediaManagerImpl::instance();
#endif
=======
//media_manager_ = media_manager::MediaManagerImpl::instance();
>>>>>>> 3f4fc036
}

bool ApplicationManagerImpl::InitThread(threads::Thread* thread) {
  if (!thread) {
    LOG4CXX_ERROR(logger_, "Failed to allocate memory for thread object");
    return false;
  }
  LOG4CXX_INFO(
    logger_,
    "Starting thread with stack size "
    << profile::Profile::instance()->thread_min_stach_size());
  if (!thread->start()) {
    /*startWithOptions(
     threads::ThreadOptions(
     profile::Profile::instance()->thread_min_stach_size()))*/
    LOG4CXX_ERROR(logger_, "Failed to start thread");
    return false;
  }
  return true;
}

ApplicationManagerImpl::~ApplicationManagerImpl() {
  LOG4CXX_INFO(logger_, "Desctructing ApplicationManager.");
  message_chaining_.clear();

  if (vehicle_type_) {
    delete vehicle_type_;
  }

  if (from_mobile_thread_) {
    from_mobile_thread_->stop();
    delete from_mobile_thread_;
    from_mobile_thread_ = NULL;
  }

  if (to_hmh_thread_) {
    to_hmh_thread_->stop();
    delete to_hmh_thread_;
    to_hmh_thread_ = NULL;
  }

  if (from_hmh_thread_) {
    from_hmh_thread_->stop();
    delete from_hmh_thread_;
    from_hmh_thread_ = NULL;
  }

  if (to_mobile_thread_) {
    to_mobile_thread_->stop();
    delete to_mobile_thread_;
    to_mobile_thread_ = NULL;
  }

  message_chaining_.clear();

<<<<<<< HEAD
#ifdef MEDIA_MANAGER
  if (media_manager_) {
    media_manager_ = NULL;
  }
#endif
=======
/*
  if (media_manager_) {
    media_manager_ = NULL;
  }
*/
>>>>>>> 3f4fc036
}

ApplicationManagerImpl* ApplicationManagerImpl::instance() {
  static ApplicationManagerImpl instance;
  return &instance;
}

Application* ApplicationManagerImpl::application(int app_id) {
  std::map<int, Application*>::iterator it = applications_.find(app_id);
  if (applications_.end() != it) {
    return it->second;
  } else {
    return NULL;
  }
}

Application* ApplicationManagerImpl::active_application() const {
  // TODO(DK) : check driver distraction
  for (std::set<Application*>::iterator it = application_list_.begin();
       application_list_.end() != it;
       ++it) {
    if ((*it)->IsFullscreen()) {
      return *it;
    }
  }
  return NULL;
}

std::vector<Application*> ApplicationManagerImpl::applications_by_button(
  unsigned int button) {
  std::vector<Application*> result;
  for (std::set<Application*>::iterator it = application_list_.begin();
       application_list_.end() != it; ++it) {
    if ((*it)->IsSubscribedToButton(
          static_cast<mobile_apis::ButtonName::eType>(button))) {
      result.push_back(*it);
    }
  }
  return result;
}

std::vector<Application*> ApplicationManagerImpl::applications_by_ivi(
  unsigned int vehicle_info) {
  std::vector<Application*> result;
  for (std::set<Application*>::iterator it = application_list_.begin();
       application_list_.end() != it;
       ++it) {
    if ((*it)->IsSubscribedToIVI(vehicle_info)) {
      result.push_back(*it);
    }
  }
  return result;
}

std::vector<Application*> ApplicationManagerImpl::applications_with_navi() {
  std::vector<Application*> result;
  for (std::set<Application*>::iterator it = application_list_.begin();
       application_list_.end() != it;
       ++it) {
    if ((*it)->allowed_support_navigation()) {
      result.push_back(*it);
    }
  }
  return result;
}

Application* ApplicationManagerImpl::RegisterApplication(
  const utils::SharedPtr<smart_objects::SmartObject>&
  request_for_registration) {
  DCHECK(request_for_registration);
  smart_objects::SmartObject& message = *request_for_registration;
  unsigned int connection_key =
    message[strings::params][strings::connection_key].asInt();

  if (false == is_all_apps_allowed_) {
    LOG4CXX_INFO(logger_,
                 "RegisterApplication: access to app's disabled by user");
    utils::SharedPtr<smart_objects::SmartObject> response(
      MessageHelper::CreateNegativeResponse(
        connection_key, mobile_apis::FunctionID::RegisterAppInterfaceID,
        message[strings::params][strings::correlation_id].asUInt(),
        mobile_apis::Result::DISALLOWED));
    ManageMobileCommand(response);
    return NULL;
  }

  unsigned int app_id = 0;
  std::list<int> sessions_list;
  unsigned int device_id = 0;

  if (connection_handler_) {
    connection_handler::ConnectionHandlerImpl* con_handler_impl =
      static_cast<connection_handler::ConnectionHandlerImpl*>(connection_handler_);
    if (con_handler_impl->GetDataOnSessionKey(connection_key, &app_id,
        &sessions_list, &device_id)
        == -1) {
      LOG4CXX_ERROR(logger_,
                    "Failed to create application: no connection info.");
      utils::SharedPtr<smart_objects::SmartObject> response(
        MessageHelper::CreateNegativeResponse(
          connection_key, mobile_apis::FunctionID::RegisterAppInterfaceID,
          message[strings::params][strings::correlation_id].asUInt(),
          mobile_apis::Result::GENERIC_ERROR));
      ManageMobileCommand(response);
      return NULL;
    }
  }

  if (!MessageHelper::VerifyApplicationName(message[strings::msg_params])) {

    utils::SharedPtr<smart_objects::SmartObject> response(
      MessageHelper::CreateNegativeResponse(
        connection_key, mobile_apis::FunctionID::RegisterAppInterfaceID,
        message[strings::params][strings::correlation_id].asUInt(),
        mobile_apis::Result::INVALID_DATA));
    ManageMobileCommand(response);
    return NULL;
  }

  const std::string& name =
    message[strings::msg_params][strings::app_name].asString();

  for (std::set<Application*>::iterator it = application_list_.begin();
       application_list_.end() != it;
       ++it) {
    if ((*it)->app_id() == app_id) {
      LOG4CXX_ERROR(logger_, "Application has been registered already.");
      utils::SharedPtr<smart_objects::SmartObject> response(
        MessageHelper::CreateNegativeResponse(
          connection_key, mobile_apis::FunctionID::RegisterAppInterfaceID,
          message[strings::params][strings::correlation_id].asUInt(),
          mobile_apis::Result::APPLICATION_REGISTERED_ALREADY));
      ManageMobileCommand(response);
      return NULL;
    }
  }

  Application* application = new ApplicationImpl(app_id);
  if (!application) {
    utils::SharedPtr<smart_objects::SmartObject> response(
      MessageHelper::CreateNegativeResponse(
        connection_key, mobile_apis::FunctionID::RegisterAppInterfaceID,
        message[strings::params][strings::correlation_id].asUInt(),
        mobile_apis::Result::OUT_OF_MEMORY));
    ManageMobileCommand(response);
    return NULL;
  }

  application->set_name(name);
  application->set_device(device_id);

  application->set_language(
    static_cast<mobile_api::Language::eType>(
      message[strings::msg_params][strings::language_desired].asInt()));
  application->set_ui_language(
    static_cast<mobile_api::Language::eType>(
      message[strings::msg_params][strings::hmi_display_language_desired]
      .asInt()));

  Version version;
  int min_version =
    message[strings::msg_params][strings::sync_msg_version]
    [strings::minor_version].asInt();

  /*if (min_version < APIVersion::kAPIV2) {
    LOG4CXX_ERROR(logger_, "UNSUPPORTED_VERSION");
    utils::SharedPtr<smart_objects::SmartObject> response(
      MessageHelper::CreateNegativeResponse(
        connection_key, mobile_apis::FunctionID::RegisterAppInterfaceID,
        message[strings::params][strings::correlation_id],
        mobile_apis::Result::UNSUPPORTED_VERSION));
    ManageMobileCommand(response);
    delete application;
    return NULL;
  }*/
  version.min_supported_api_version = static_cast<APIVersion>(min_version);

  int max_version =
    message[strings::msg_params][strings::sync_msg_version]
    [strings::major_version].asInt();

  /*if (max_version > APIVersion::kAPIV2) {
    LOG4CXX_ERROR(logger_, "UNSUPPORTED_VERSION");
    utils::SharedPtr<smart_objects::SmartObject> response(
      MessageHelper::CreateNegativeResponse(
        connection_key, mobile_apis::FunctionID::RegisterAppInterfaceID,
        message[strings::params][strings::correlation_id],
        mobile_apis::Result::UNSUPPORTED_VERSION));
    ManageMobileCommand(response);
    delete application;
    return NULL;
  }*/
  version.max_supported_api_version = static_cast<APIVersion>(max_version);
  application->set_version(version);

  applications_.insert(std::pair<int, Application*>(app_id, application));
  application_list_.insert(application);

  // TODO(PV): add asking user to allow application
  // BasicCommunication_AllowApp
  // application->set_app_allowed(result);

  return application;
}

bool ApplicationManagerImpl::UnregisterApplication(int app_id) {
  LOG4CXX_INFO(logger_,"UnregisterApplication " << app_id);

  std::map<int, Application*>::iterator it = applications_.find(app_id);
  if (applications_.end() == it) {
    return false;
  }
  Application* app_to_remove = it->second;
  applications_.erase(it);
  application_list_.erase(app_to_remove);
  request_ctrl.terminateAppRequests(app_id);
  delete app_to_remove;
  return true;
}

void ApplicationManagerImpl::UnregisterAllApplications(bool hmi_off) {
  applications_.clear();
  for (std::set<Application*>::iterator it = application_list_.begin();
       application_list_.end() != it;
       ++it) {
    delete(*it);
  }
  application_list_.clear();

  if (hmi_off) {
    hmi_cooperating_ = false;
  }
}

bool ApplicationManagerImpl::RemoveAppDataFromHMI(Application* application) {
  return true;
}

bool ApplicationManagerImpl::LoadAppDataToHMI(Application* application) {
  return true;
}

bool ApplicationManagerImpl::ActivateApplication(Application* application) {
  DCHECK(application);

  if (!application) {
    LOG4CXX_ERROR(logger_, "Null-pointer application received.");
    return false;
  }

  bool is_new_app_media = application->is_media_application();

  for (std::set<Application*>::iterator it = application_list_.begin();
       application_list_.end() != it;
       ++it) {
    Application* app = *it;
    if (app->app_id() == application->app_id()) {
      if (app->IsFullscreen()) {
        LOG4CXX_WARN(logger_, "Application is already active.");
        return false;
      }
      if (mobile_api::HMILevel::eType::HMI_LIMITED !=
          application->hmi_level()) {
        if (application->has_been_activated()) {
          MessageHelper::SendAppDataToHMI(application);
        } else {
          MessageHelper::SendChangeRegistrationRequestToHMI(application);
        }
      }
      if (!application->MakeFullscreen()) {
        return false;
      }
      MessageHelper::SendHMIStatusNotification(*application);
    } else {
      if (is_new_app_media) {
        if (app->IsAudible()) {
          app->MakeNotAudible();
          MessageHelper::SendHMIStatusNotification(*app);
        }
      }
      if (app->IsFullscreen()) {
        MessageHelper::RemoveAppDataFromHMI(app);
      }
    }
  }
  return true;
}


void ApplicationManagerImpl::DeactivateApplication(Application* application) {
  MessageHelper::SendDeleteCommandRequestToHMI(application);
  MessageHelper::ResetGlobalproperties(application);
}

void ApplicationManagerImpl::ConnectToDevice(unsigned int id) {
  // TODO(VS): Call function from ConnectionHandler
  if (!connection_handler_) {
    LOG4CXX_WARN(logger_, "Connection handler is not set.");
    return;
  }

  connection_handler_->ConnectToDevice(id);
}

void ApplicationManagerImpl::OnHMIStartedCooperation() {
  hmi_cooperating_ = true;
  LOG4CXX_INFO(logger_, "ApplicationManagerImpl::OnHMIStartedCooperation()");

  utils::SharedPtr<smart_objects::SmartObject> is_vr_ready(
    MessageHelper::CreateModuleInfoSO(hmi_apis::FunctionID::VR_IsReady));
  ManageHMICommand(is_vr_ready);

  utils::SharedPtr<smart_objects::SmartObject> is_tts_ready(
    MessageHelper::CreateModuleInfoSO(hmi_apis::FunctionID::TTS_IsReady));
  ManageHMICommand(is_tts_ready);

  utils::SharedPtr<smart_objects::SmartObject> is_ui_ready(
    MessageHelper::CreateModuleInfoSO(hmi_apis::FunctionID::UI_IsReady));
  ManageHMICommand(is_ui_ready);

  utils::SharedPtr<smart_objects::SmartObject> is_navi_ready(
    MessageHelper::CreateModuleInfoSO(
      hmi_apis::FunctionID::Navigation_IsReady));
  ManageHMICommand(is_navi_ready);

  utils::SharedPtr<smart_objects::SmartObject> is_ivi_ready(
    MessageHelper::CreateModuleInfoSO(
      hmi_apis::FunctionID::VehicleInfo_IsReady));
  ManageHMICommand(is_ivi_ready);

  utils::SharedPtr<smart_objects::SmartObject> button_capabilities(
    MessageHelper::CreateModuleInfoSO(
      hmi_apis::FunctionID::Buttons_GetCapabilities));
  ManageHMICommand(button_capabilities);

  if (!connection_handler_) {
    LOG4CXX_WARN(logger_, "Connection handler is not set.");
  } else {
    connection_handler_->StartTransportManager();
  }
}

unsigned int ApplicationManagerImpl::GetNextHMICorrelationID() {
  if (message_chain_current_id_ < message_chain_max_id_) {
    message_chain_current_id_++;
  } else {
    message_chain_current_id_ = 0;
  }

  return message_chain_current_id_;
}

MessageChaining* ApplicationManagerImpl::AddMessageChain(
  const unsigned int& connection_key, const unsigned int& correlation_id,
  const unsigned int& hmi_correlation_id, MessageChaining* msg_chaining,
  const smart_objects::SmartObject* data) {
  LOG4CXX_INFO(
    logger_,
    "ApplicationManagerImpl::AddMessageChain id " << hmi_correlation_id);

  if (NULL == msg_chaining) {
    MessageChaining* chain = new MessageChaining(connection_key,
        correlation_id);

    if (chain) {
      if (data) {
        chain->set_data(*data);
      }

      MessageChain::iterator it = message_chaining_.find(connection_key);
      if (message_chaining_.end() == it) {
        // Create new HMI request
        HMIRequest hmi_request;
        hmi_request[hmi_correlation_id] = MessageChainPtr(chain);

        // create new Mobile request
        MobileRequest mob_request;
        mob_request[correlation_id] = hmi_request;

        // add new application
        message_chaining_[connection_key] = mob_request;
      } else {
        // check if mobile correlation ID exist
        MobileRequest::iterator mob_request = it->second.find(correlation_id);
        if (it->second.end() == mob_request) {
          // Create new HMI request
          HMIRequest hmi_request;
          hmi_request[hmi_correlation_id] = MessageChainPtr(chain);

          // create new Mobile request
          it->second[correlation_id] = hmi_request;
        } else {
          // Add new HMI request
          mob_request->second[hmi_correlation_id] = MessageChainPtr(chain);
        }
      }

      return chain;
    } else {
      LOG4CXX_ERROR(logger_, "Null pointer message received.");
      return NULL;
    }
  } else {
    MessageChain::iterator it = message_chaining_.find(connection_key);
    if (message_chaining_.end() != it) {
      MobileRequest::iterator i = it->second.find(correlation_id);
      if (it->second.end() != i) {
        HMIRequest::iterator j = i->second.begin();
        for (; i->second.end() != j; ++j) {
          if ((*j->second) == *msg_chaining) {
            // copy existing MessageChaining
            i->second[hmi_correlation_id] = j->second;
            return &(*j->second);
          }
        }
      }
    }
    return NULL;
  }
}

bool ApplicationManagerImpl::DecreaseMessageChain(
  const unsigned int& hmi_correlation_id,
  unsigned int& mobile_correlation_id) {
  LOG4CXX_INFO(
    logger_,
    "ApplicationManagerImpl::DecreaseMessageChain id " << hmi_correlation_id);

  bool result = false;

  MessageChain::iterator i = message_chaining_.begin();
  for (; message_chaining_.end() != i; ++i) {
    MobileRequest::iterator j = i->second.begin();
    for (; i->second.end() != j; ++j) {
      HMIRequest::iterator it = j->second.find(hmi_correlation_id);

      if (j->second.end() != it) {
        (*it->second).DecrementCounter();
        LOG4CXX_INFO(
          logger_,
          "ApplicationManagerImpl::DecreaseMessageChain "
          "mobile request id " << (*it->second).correlation_id()
          << " is waiting for " << (*it->second).counter()
          << " responses");

        if (0 == (*it->second).counter()) {
          mobile_correlation_id = (*it->second).correlation_id();

          LOG4CXX_INFO(
            logger_,
            "HMI response id  " << hmi_correlation_id
            << " is the final for mobile request id  "
            << mobile_correlation_id);

          j->second.clear();
          i->second.erase(j);

          result = true;
        }
      }
    }
  }

  return result;
}

bool ApplicationManagerImpl::RemoveMobileRequestFromMessageChain(
  unsigned int mobile_correlation_id, unsigned int connection_key) {
  LOG4CXX_INFO(
    logger_,
    "ApplicationManagerImpl::RemoveMobileRequestFromMessageChain id "
    << mobile_correlation_id);

  bool result = false;

  MessageChain::iterator connection_chain = message_chaining_.find(
        connection_key);
  if (connection_chain != message_chaining_.end()) {
    MobileRequest::iterator request = connection_chain->second.find(
                                        mobile_correlation_id);
    if (request != connection_chain->second.end()) {
      connection_chain->second.erase(request);
      result = true;
    }
  }

  return result;
}

MessageChaining* ApplicationManagerImpl::GetMessageChain(
  const unsigned int& hmi_correlation_id) const {
  LOG4CXX_INFO(
    logger_,
    "ApplicationManagerImpl::GetMessageChain id " << hmi_correlation_id);

  MessageChain::const_iterator i = message_chaining_.begin();
  for (; message_chaining_.end() != i; ++i) {
    MobileRequest::const_iterator j = i->second.begin();
    for (; i->second.end() != j; ++j) {
      HMIRequest::const_iterator it = j->second.find(hmi_correlation_id);

      if (j->second.end() != it) {
        return &(*it->second);
      }
    }
  }
  return NULL;
}

bool ApplicationManagerImpl::begin_audio_pass_thru() {
  sync_primitives::AutoLock lock(audio_pass_thru_lock_);
  if (audio_pass_thru_active_)
    return false;
  else {
    audio_pass_thru_active_ = true;
    return true;
  }
}

bool ApplicationManagerImpl::end_audio_pass_thru() {
  sync_primitives::AutoLock lock(audio_pass_thru_lock_);
  if (audio_pass_thru_active_) {
    audio_pass_thru_active_ = false;
    return true;
  } else
    return false;
}

void ApplicationManagerImpl::set_driver_distraction(bool is_distracting) {
  is_distracting_driver_ = is_distracting;
}

void ApplicationManagerImpl::set_vr_session_started(const bool& state) {
  is_vr_session_strated_ = state;
}

void ApplicationManagerImpl::set_active_ui_language(
  const hmi_apis::Common_Language::eType& language) {
  ui_language_ = language;
}

void ApplicationManagerImpl::set_active_vr_language(
  const hmi_apis::Common_Language::eType& language) {
  vr_language_ = language;
}

void ApplicationManagerImpl::set_active_tts_language(
  const hmi_apis::Common_Language::eType& language) {
  tts_language_ = language;
}

void ApplicationManagerImpl::set_vehicle_type(
  const smart_objects::SmartObject& vehicle_type) {
  if (vehicle_type_) {
    delete vehicle_type_;
  }
  vehicle_type_ = new smart_objects::SmartObject(vehicle_type);
}

const smart_objects::SmartObject*
ApplicationManagerImpl::vehicle_type() const {
  return vehicle_type_;
}

void ApplicationManagerImpl::set_all_apps_allowed(const bool& allowed) {
  is_all_apps_allowed_ = allowed;
}

void ApplicationManagerImpl::StartAudioPassThruThread(int session_key,
    int correlation_id,
    int max_duration,
    int sampling_rate,
    int bits_per_sample,
    int audio_type) {
  LOG4CXX_INFO(logger_, "START MICROPHONE RECORDER");
<<<<<<< HEAD
#ifdef MEDIA_MANAGER
=======
  /*
>>>>>>> 3f4fc036
  if (NULL != media_manager_) {
    media_manager_->StartMicrophoneRecording(
      session_key,
      std::string("record.wav"),
      max_duration);
<<<<<<< HEAD
  }
#endif
=======
  }*/
>>>>>>> 3f4fc036
}

void ApplicationManagerImpl::SendAudioPassThroughNotification(
  unsigned int session_key,
  std::vector<unsigned char> binaryData) {
  LOG4CXX_TRACE_ENTER(logger_);

  {
    sync_primitives::AutoLock lock(audio_pass_thru_lock_);
    if (!audio_pass_thru_active_) {
      LOG4CXX_ERROR(logger_, "Trying to send PassThroughNotification"
                             " when PassThrough is not active");
      return;
    }
  }

  smart_objects::SmartObject* on_audio_pass = NULL;
  on_audio_pass = new smart_objects::SmartObject();

  if (NULL == on_audio_pass) {
    LOG4CXX_ERROR_EXT(logger_, "OnAudioPassThru NULL pointer");

    return;
  }

  LOG4CXX_INFO_EXT(logger_, "Fill smart object");

  (*on_audio_pass)[application_manager::strings::params][application_manager::strings::message_type] =
    application_manager::MessageType::kNotification;

  (*on_audio_pass)[application_manager::strings::params][application_manager::strings::connection_key] =
    static_cast<int>(session_key);
  (*on_audio_pass)[application_manager::strings::params][application_manager::strings::function_id] =
    mobile_apis::FunctionID::OnAudioPassThruID;

  LOG4CXX_INFO_EXT(logger_, "Fill binary data");
  // binary data
  (*on_audio_pass)[application_manager::strings::params][application_manager::strings::binary_data] =
    smart_objects::SmartObject(binaryData);

  LOG4CXX_INFO_EXT(logger_, "After fill binary data");

  LOG4CXX_INFO_EXT(logger_, "Send data");
  CommandSharedPtr command =
      MobileCommandFactory::CreateCommand(&(*on_audio_pass));
  command->Init();
  command->Run();
  command->CleanUp();
}

void ApplicationManagerImpl::StopAudioPassThru(int application_key) {
  LOG4CXX_TRACE_ENTER(logger_);
<<<<<<< HEAD
#ifdef MEDIA_MANAGER
/*if (NULL != media_manager_) {
    media_manager_->StopMicrophoneRecording(application_key);
  }*/
#endif
=======

/*if (NULL != media_manager_) {
    media_manager_->StopMicrophoneRecording(application_key);
  }*/
>>>>>>> 3f4fc036
}

std::string ApplicationManagerImpl::GetDeviceName(
  connection_handler::DeviceHandle handle) {
  DCHECK(connection_handler_);

  std::string device_name = "";
  std::list<unsigned int> applications_list;
  connection_handler::ConnectionHandlerImpl* con_handler_impl =
    static_cast<connection_handler::ConnectionHandlerImpl*>(connection_handler_);
  if (con_handler_impl->GetDataOnDeviceID(handle, &device_name,
                                          &applications_list) == -1) {
    LOG4CXX_ERROR(logger_, "Failed to extract device name for id " << handle);
  } else {
    LOG4CXX_INFO(logger_, "\t\t\t\t\tDevice name is " << device_name);
  }

  return device_name;
}

void ApplicationManagerImpl::set_is_vr_cooperating(bool value) {
  is_vr_ready_response_recieved_ = true;
  is_vr_cooperating_ = value;
  if (is_vr_cooperating_) {
    utils::SharedPtr<smart_objects::SmartObject> get_language(
      MessageHelper::CreateModuleInfoSO(
        hmi_apis::FunctionID::VR_GetLanguage));
    ManageHMICommand(get_language);
    utils::SharedPtr<smart_objects::SmartObject> get_all_languages(
      MessageHelper::CreateModuleInfoSO(
        hmi_apis::FunctionID::VR_GetSupportedLanguages));
    ManageHMICommand(get_all_languages);
    utils::SharedPtr<smart_objects::SmartObject> get_capabilities(
      MessageHelper::CreateModuleInfoSO(
        hmi_apis::FunctionID::VR_GetCapabilities));
    ManageHMICommand(get_capabilities);

    MessageHelper::SendHelpVrCommand();
  }
}

void ApplicationManagerImpl::set_is_tts_cooperating(bool value) {
  is_tts_ready_response_recieved_ = true;
  is_tts_cooperating_ = value;
  if (is_tts_cooperating_) {
    utils::SharedPtr<smart_objects::SmartObject> get_language(
      MessageHelper::CreateModuleInfoSO(
        hmi_apis::FunctionID::TTS_GetLanguage));
    ManageHMICommand(get_language);
    utils::SharedPtr<smart_objects::SmartObject> get_all_languages(
      MessageHelper::CreateModuleInfoSO(
        hmi_apis::FunctionID::TTS_GetSupportedLanguages));
    ManageHMICommand(get_all_languages);
    utils::SharedPtr<smart_objects::SmartObject> get_capabilities(
      MessageHelper::CreateModuleInfoSO(
        hmi_apis::FunctionID::TTS_GetCapabilities));
    ManageHMICommand(get_capabilities);
  }
}

void ApplicationManagerImpl::set_is_ui_cooperating(bool value) {
  is_ui_ready_response_recieved_ = true;
  is_ui_cooperating_ = value;
  if (is_ui_cooperating_) {
    utils::SharedPtr<smart_objects::SmartObject> get_language(
      MessageHelper::CreateModuleInfoSO(
        hmi_apis::FunctionID::UI_GetLanguage));
    ManageHMICommand(get_language);
    utils::SharedPtr<smart_objects::SmartObject> get_all_languages(
      MessageHelper::CreateModuleInfoSO(
        hmi_apis::FunctionID::UI_GetSupportedLanguages));
    ManageHMICommand(get_all_languages);
    utils::SharedPtr<smart_objects::SmartObject> get_capabilities(
      MessageHelper::CreateModuleInfoSO(
        hmi_apis::FunctionID::UI_GetCapabilities));
    ManageHMICommand(get_capabilities);
  }
}

void ApplicationManagerImpl::set_is_navi_cooperating(bool value) {
  is_navi_ready_response_recieved_ = true;
  is_navi_cooperating_ = value;
}

void ApplicationManagerImpl::set_is_ivi_cooperating(bool value) {
  is_ivi_ready_response_recieved_ = true;
  is_ivi_cooperating_ = value;
  if (is_ivi_cooperating_) {
    utils::SharedPtr<smart_objects::SmartObject> get_type(
      MessageHelper::CreateModuleInfoSO(
        hmi_apis::FunctionID::VehicleInfo_GetVehicleType));
    ManageHMICommand(get_type);
  }
}

void ApplicationManagerImpl::OnMobileMessageReceived(
  const MobileMessage& message) {
  LOG4CXX_INFO(logger_, "ApplicationManagerImpl::OnMobileMessageReceived");

  DCHECK(message);
  if (!message) {
    LOG4CXX_ERROR(logger_, "Null-pointer message received.");
    return;
  }

  messages_from_mobile_.push(message);
}

void ApplicationManagerImpl::OnMessageReceived(const protocol_handler::
                                   RawMessagePtr& message) {
}

void ApplicationManagerImpl::OnMobileMessageSent(const protocol_handler::
                             RawMessagePtr& message) {
  LOG4CXX_INFO(logger_, "ApplicationManagerImpl::OnMobileMessageSent");

  application_manager::Message app_mngr_message;

  // TODO(PK): Convert RawMessage to application_manager::Message

  // Application connection should be closed if RegisterAppInterface failed and
  // RegisterAppInterfaceResponse with success == false was sent to the mobile
  if (app_mngr_message.function_id() ==
        mobile_apis::FunctionID::RegisterAppInterfaceID
      && app_mngr_message.type() ==
          MessageType::kResponse
      // TODO(PK): Implement suscess() getter in application_manager::Message
      /*&& app_mngr_message.success() == false*/) {

    unsigned int key = app_mngr_message.connection_key();

    if (NULL != connection_handler_) {
      static_cast<connection_handler::ConnectionHandlerImpl*>
        (connection_handler_)->CloseConnection(key);
    }
  }
}


void ApplicationManagerImpl::OnMessageReceived(
  utils::SharedPtr<application_manager::Message> message) {
  LOG4CXX_INFO(logger_, "ApplicationManagerImpl::OnMessageReceived");

  DCHECK(message);
  if (!message) {
    LOG4CXX_ERROR(logger_, "Null-pointer message received.");
    return;
  }

  messages_from_hmh_.push(message);
}

void ApplicationManagerImpl::OnErrorSending(
  utils::SharedPtr<application_manager::Message> message) {
  return;
}

void ApplicationManagerImpl::OnDeviceListUpdated(
  const connection_handler::DeviceList& device_list) {
  LOG4CXX_INFO(logger_, "ApplicationManagerImpl::OnDeviceListUpdated");
  smart_objects::SmartObject* update_list = new smart_objects::SmartObject;
  smart_objects::SmartObject& so_to_send = *update_list;
  so_to_send[jhs::S_PARAMS][jhs::S_FUNCTION_ID] =
    hmi_apis::FunctionID::BasicCommunication_UpdateDeviceList;
  so_to_send[jhs::S_PARAMS][jhs::S_MESSAGE_TYPE] =
    hmi_apis::messageType::request;
  so_to_send[jhs::S_PARAMS][jhs::S_PROTOCOL_VERSION] = 2;
  so_to_send[jhs::S_PARAMS][jhs::S_PROTOCOL_TYPE] = 1;
  so_to_send[jhs::S_PARAMS][jhs::S_CORRELATION_ID] = GetNextHMICorrelationID();
  smart_objects::SmartObject* msg_params = MessageHelper::CreateDeviceListSO(
        device_list);
  if (!msg_params) {
    LOG4CXX_WARN(logger_, "Failed to create sub-smart object.");
    delete update_list;
    return;
  }
  so_to_send[jhs::S_MSG_PARAMS] = *msg_params;
  ManageHMICommand(update_list);
}

void ApplicationManagerImpl::RemoveDevice(
  const connection_handler::DeviceHandle device_handle) {
}

bool ApplicationManagerImpl::OnSessionStartedCallback(
  connection_handler::DeviceHandle device_handle, int session_key,
  int first_session_key, connection_handler::ServiceType type) {
  LOG4CXX_INFO(logger_, "Started session with type " << type);
  if (connection_handler::ServiceType::kNaviSession == type) {
    LOG4CXX_INFO(logger_, "Mobile Navi session is about to be started.");

    // send to HMI startStream request
    char url[100] = {'\0'};
    snprintf(url, sizeof(url) / sizeof(url[0]), "http://%s:%d",
             profile::Profile::instance()->server_address().c_str(),
             profile::Profile::instance()->navi_server_port());

    application_manager::MessageHelper::SendNaviStartStream(
      url, session_key);

<<<<<<< HEAD
#ifdef MEDIA_MANAGER
    if (media_manager_) {
      media_manager_->StartVideoStreaming(session_key);
    }
#endif
=======
/*
    if (media_manager_) {
      media_manager_->StartVideoStreaming(session_key);
    }
*/
>>>>>>> 3f4fc036

    // !!!!!!!!!!!!!!!!!!!!!!!
    // TODO(DK): add check if navi streaming allowed for this app.
  }
  return true;
}

void ApplicationManagerImpl::OnSessionEndedCallback(int session_key,
    int first_session_key,
    connection_handler::ServiceType type) {
  LOG4CXX_INFO_EXT(
    logger_,
    "\n\t\t\t\tRemoving session " << session_key << " with first session "
    << first_session_key << " type " << type);
  switch (type) {
    case connection_handler::ServiceType::kRPCSession: {
      LOG4CXX_INFO(logger_, "Remove application.");
      UnregisterAppInterface(first_session_key);
      break;
    }
    case connection_handler::ServiceType::kNaviSession: {
      LOG4CXX_INFO(logger_, "Stop video streaming.");
      application_manager::MessageHelper::SendNaviStopStream(session_key);
<<<<<<< HEAD
#ifdef MEDIA_MANAGER
      media_manager_->StopVideoStreaming(session_key);
#endif
=======
//    media_manager_->StopVideoStreaming(session_key);
>>>>>>> 3f4fc036
      break;
    }
    default:
      LOG4CXX_WARN(logger_, "Unknown type of service to be ended.");
      break;
  }
}

void ApplicationManagerImpl::set_hmi_message_handler(
  hmi_message_handler::HMIMessageHandler* handler) {
  hmi_handler_ = handler;
}

void ApplicationManagerImpl::set_mobile_message_handler(
  mobile_message_handler::MobileMessageHandler* handler) {
  mobile_handler_ = handler;
}

void ApplicationManagerImpl::set_connection_handler(
  connection_handler::ConnectionHandler* handler) {
  connection_handler_ = handler;
}

void ApplicationManagerImpl::StartDevicesDiscovery() {
  connection_handler::ConnectionHandlerImpl::instance()->
  StartDevicesDiscovery();
}

void ApplicationManagerImpl::SendMessageToMobile(
  const utils::SharedPtr<smart_objects::SmartObject>& message) {
  LOG4CXX_INFO(logger_, "ApplicationManagerImpl::SendMessageToMobile");

  DCHECK(message);
  if (!message) {
    LOG4CXX_ERROR(logger_, "Null-pointer message received.");
    return;
  }

  if (!mobile_handler_) {
    LOG4CXX_WARN(logger_, "No Mobile Handler set");
    return;
  }

  mobile_so_factory().attachSchema(*message);
  LOG4CXX_INFO(
    logger_,
    "Attached schema to message, result if valid: " << message->isValid());

  utils::SharedPtr<Message> message_to_send(new Message);
  if (!ConvertSOtoMessage((*message), (*message_to_send))) {
    LOG4CXX_WARN(logger_, "Can't send msg to Mobile: failed to create string");
    return;
  }

  smart_objects::SmartObject& msg_to_mobile = *message;
  if (msg_to_mobile[strings::params].keyExists(strings::correlation_id)) {
    request_ctrl.terminateRequest(
      msg_to_mobile[strings::params][strings::correlation_id].asUInt());
  }

  messages_to_mobile_.push(message_to_send);
}

bool ApplicationManagerImpl::ManageMobileCommand(
  const utils::SharedPtr<smart_objects::SmartObject>& message) {
  LOG4CXX_INFO(logger_, "ApplicationManagerImpl::ManageMobileCommand");

  DCHECK(message);
  if (!message) {
    LOG4CXX_WARN(logger_, "Null-pointer message received.");
    return false;
  }

#ifdef DEBUG
  MessageHelper::PrintSmartObject(*message);
#endif

  LOG4CXX_INFO(logger_, "Trying to create message in mobile factory.");
  CommandSharedPtr command = MobileCommandFactory::CreateCommand(message);

  if (!command) {
    LOG4CXX_WARN(logger_, "Failed to create mobile command from smart object");
    return false;
  }

  mobile_apis::FunctionID::eType function_id =
    static_cast<mobile_apis::FunctionID::eType>(
      (*message)[strings::params][strings::function_id].asInt());

  unsigned int correlation_id =
    (*message)[strings::params][strings::correlation_id].asUInt();

  unsigned int connection_key =
    (*message)[strings::params][strings::connection_key].asUInt();

  unsigned int protocol_type =
      (*message)[strings::params][strings::protocol_type].asUInt();

  if (((mobile_apis::FunctionID::RegisterAppInterfaceID != function_id) &&
       (protocol_type == commands::CommandImpl::mobile_protocol_type_)) &&
       (mobile_apis::FunctionID::UnregisterAppInterfaceID != function_id)) {

    Application* app =
        ApplicationManagerImpl::instance()->application(connection_key);
    if (NULL == app) {
      LOG4CXX_ERROR_EXT(logger_, "APPLICATION_NOT_REGISTERED");
      smart_objects::SmartObject* response =
          MessageHelper::CreateNegativeResponse(connection_key, function_id,
          correlation_id, mobile_apis::Result::APPLICATION_NOT_REGISTERED);
      ApplicationManagerImpl::instance()->SendMessageToMobile(response);
      return false;
    }

    if (!policies_manager_.IsValidHmiStatus(function_id, app->hmi_level())) {
      LOG4CXX_WARN(logger_, "Request blocked by policies. " << "FunctionID: "
        << static_cast<int>(function_id) << " Application HMI status: "
        << static_cast<int>(app->hmi_level()));

      smart_objects::SmartObject* response =
        MessageHelper::CreateBlockedByPoliciesResponse(function_id,
            mobile_apis::Result::REJECTED, correlation_id, connection_key);

      ApplicationManagerImpl::instance()->SendMessageToMobile(response);
      return true;
    }
  }

  if (command->Init()) {
    if ((*message)[strings::params][strings::message_type].asInt() ==
        mobile_apis::messageType::request) {

      request_controller::RequestController::TResult result =
          request_ctrl.addRequest(command);

      if (result == request_controller::RequestController::SUCCESS) {
        LOG4CXX_INFO(logger_, "Perform request");
      } else if (result ==
        request_controller::RequestController::TOO_MANY_PENDING_REQUESTS) {
        LOG4CXX_ERROR_EXT(logger_, "Unable to perform request: " <<
                          "TOO_MANY_PENDING_REQUESTS");
        smart_objects::SmartObject* response =
            MessageHelper::CreateNegativeResponse(connection_key, function_id,
            correlation_id, mobile_apis::Result::TOO_MANY_PENDING_REQUESTS);
        ApplicationManagerImpl::instance()->SendMessageToMobile(response);
        return false;
      } else if (result ==
                 request_controller::RequestController::TOO_MANY_REQUESTS) {
        LOG4CXX_ERROR_EXT(logger_, "Unable to perform request: " <<
                          "TOO_MANY_REQUESTS");

        MessageHelper::SendOnAppInterfaceUnregisteredNotificationToMobile(
            connection_key,
            mobile_api::AppInterfaceUnregisteredReason::TOO_MANY_REQUESTS);

        UnregisterAppInterface(connection_key);
        return false;
      } else {
        LOG4CXX_ERROR_EXT(logger_, "Unable to perform request: Unknown case");
        return false;
      }
    }

    command->Run();
  }

  return true;
}

void ApplicationManagerImpl::SendMessageToHMI(
  const utils::SharedPtr<smart_objects::SmartObject>& message) {
  LOG4CXX_INFO(logger_, "ApplicationManagerImpl::SendMessageToHMI");

  DCHECK(message);
  if (!message) {
    LOG4CXX_WARN(logger_, "Null-pointer message received.");
    return;
  }

  if (!hmi_handler_) {
    LOG4CXX_WARN(logger_, "No HMI Handler set");
    return;
  }

  utils::SharedPtr<Message> message_to_send(new Message);
  if (!message_to_send) {
    LOG4CXX_ERROR(logger_, "Null pointer");
    return;
  }

  hmi_so_factory().attachSchema(*message);
  LOG4CXX_INFO(
    logger_,
    "Attached schema to message, result if valid: " << message->isValid());

#ifdef WEB_HMI
  if (!ConvertSOtoMessage(*message, *message_to_send)) {
    LOG4CXX_WARN(logger_,
                 "Cannot send message to HMI: failed to create string");
    return;
  }
#endif  // WEB_HMI

#ifdef QT_HMI
  message_to_send->set_smart_object(*message);
#endif  // QT_HMI

  messages_to_hmh_.push(message_to_send);
}

bool ApplicationManagerImpl::ManageHMICommand(
  const utils::SharedPtr<smart_objects::SmartObject>& message) {
  LOG4CXX_INFO(logger_, "ApplicationManagerImpl::ManageHMICommand");

  DCHECK(message);
  if (!message) {
    LOG4CXX_WARN(logger_, "Null-pointer message received.");
    return false;
  }

#ifdef DEBUG
  MessageHelper::PrintSmartObject(*message);
#endif

  CommandSharedPtr command = HMICommandFactory::CreateCommand(message);

  if (!command) {
    LOG4CXX_WARN(logger_, "Failed to create command from smart object");
    return false;
  }

  if (command->Init()) {
    command->Run();
    if (command->CleanUp()) {
      return true;
    }
  }
  return false;
}

void ApplicationManagerImpl::CreateHMIMatrix(HMIMatrix* matrix) {
}

void ApplicationManagerImpl::CreatePoliciesManager(PoliciesManager* managaer) {
}

bool ApplicationManagerImpl::CheckPolicies(smart_objects::SmartObject* message,
    Application* application) {
  return true;
}

bool ApplicationManagerImpl::CheckHMIMatrix(
  smart_objects::SmartObject* message) {
  return true;
}

bool ApplicationManagerImpl::ConvertMessageToSO(
  const Message& message, smart_objects::SmartObject& output) {
  LOG4CXX_INFO(
    logger_,
    "\t\t\tMessage to convert: protocol " << message.protocol_version()
    << "; json " << message.json_message());

  switch (message.protocol_version()) {
    case ProtocolVersion::kV2: {
      if (!formatters::CFormatterJsonSDLRPCv2::fromString(
            message.json_message(), output, message.function_id(), message.type(),
            message.correlation_id()) || !mobile_so_factory().attachSchema(output)
          || ((output.validate() != smart_objects::Errors::OK)
              && (output.validate()
                  != smart_objects::Errors::UNEXPECTED_PARAMETER))) {
        LOG4CXX_WARN(logger_, "Failed to parse string to smart object");
        utils::SharedPtr<smart_objects::SmartObject> response(
          MessageHelper::CreateNegativeResponse(
            message.connection_key(), message.function_id(),
            message.correlation_id(), mobile_apis::Result::INVALID_DATA));
        ManageMobileCommand(response);
        return false;
      }
      LOG4CXX_INFO(
        logger_,
        "Convertion result for sdl object is true" << " function_id "
        << output[jhs::S_PARAMS][jhs::S_FUNCTION_ID].asInt());
      output[strings::params][strings::connection_key] =
        message.connection_key();
      if (message.binary_data()) {
        output[strings::params][strings::binary_data] =
          *(message.binary_data());
      }
      break;
    }
    case ProtocolVersion::kHMI: {
      int result = formatters::FormatterJsonRpc::FromString <
                   hmi_apis::FunctionID::eType, hmi_apis::messageType::eType > (
                     message.json_message(), output);
      LOG4CXX_INFO(
        logger_,
        "Convertion result: " << result << " function id "
        << output[jhs::S_PARAMS][jhs::S_FUNCTION_ID].asInt());
      if (!hmi_so_factory().attachSchema(output)) {
        LOG4CXX_WARN(logger_, "Failed to attach schema to object.");
        return false;
      }
      if (output.validate() != smart_objects::Errors::OK &&
          output.validate() != smart_objects::Errors::UNEXPECTED_PARAMETER) {
        LOG4CXX_WARN(
            logger_,
            "Incorrect parameter from HMI");
        output.erase(strings::msg_params);
        output[strings::params][hmi_response::code] =
            hmi_apis::Common_Result::INVALID_DATA;
        output[strings::msg_params][strings::info] =
            std::string("Received invalid data on HMI response");
      }
      break;
    }
    default:
      // TODO(PV):
      //  removed NOTREACHED() because some app can still have vesion 1.
      LOG4CXX_WARN(
        logger_,
        "Application used unsupported protocol " << message.protocol_version()
        << ".");
      return false;
  }

  LOG4CXX_INFO(logger_, "Successfully parsed message into smart object");
  return true;
}

bool ApplicationManagerImpl::ConvertSOtoMessage(
  const smart_objects::SmartObject& message, Message& output) {
  LOG4CXX_INFO(logger_, "Message to convert");

  if (smart_objects::SmartType_Null == message.getType()
      || smart_objects::SmartType_Invalid == message.getType()) {
    LOG4CXX_WARN(logger_, "Invalid smart object received.");
    return false;
  }

  LOG4CXX_INFO(
    logger_,
    "Message with protocol: "
    << message.getElement(jhs::S_PARAMS).getElement(jhs::S_PROTOCOL_TYPE)
    .asInt());

  std::string output_string;
  switch (message.getElement(jhs::S_PARAMS).getElement(jhs::S_PROTOCOL_TYPE)
          .asInt()) {
    case 0: {
      if (!formatters::CFormatterJsonSDLRPCv2::toString(message,
          output_string)) {
        LOG4CXX_WARN(logger_, "Failed to serialize smart object");
        return false;
      }
      output.set_protocol_version(application_manager::kV2);
      break;
    }
    case 1: {
      if (!formatters::FormatterJsonRpc::ToString(message, output_string)) {
        LOG4CXX_WARN(logger_, "Failed to serialize smart object");
        return false;
      }
      output.set_protocol_version(application_manager::kHMI);
      break;
    }
    default:
      NOTREACHED();
      return false;
  }

  LOG4CXX_INFO(logger_, "Convertion result: " << output_string);

  output.set_connection_key(
    message.getElement(jhs::S_PARAMS).getElement(strings::connection_key)
    .asInt());

  output.set_function_id(
    message.getElement(jhs::S_PARAMS).getElement(jhs::S_FUNCTION_ID).asInt());

  output.set_correlation_id(
    message.getElement(jhs::S_PARAMS).getElement(jhs::S_CORRELATION_ID)
    .asInt());
  output.set_message_type(
    static_cast<MessageType>(message.getElement(jhs::S_PARAMS).getElement(
                               jhs::S_MESSAGE_TYPE).asInt()));

  // Currently formatter creates JSON = 3 bytes for empty SmartObject.
  // workaround for notification. JSON must be empty
  if (mobile_apis::FunctionID::OnAudioPassThruID
      != message.getElement(jhs::S_PARAMS).getElement(strings::function_id)
      .asInt()) {
    output.set_json_message(output_string);
  }

  if (message.getElement(jhs::S_PARAMS).keyExists(strings::binary_data)) {
    application_manager::BinaryData* binaryData =
      new application_manager::BinaryData(
      message.getElement(jhs::S_PARAMS).getElement(strings::binary_data)
      .asBinary());

    if (NULL == binaryData) {
      LOG4CXX_ERROR(logger_, "Null pointer");
      return false;
    }
    output.set_binary_data(binaryData);
  }

  LOG4CXX_INFO(logger_, "Successfully parsed message into smart object");
  return true;
}

void ApplicationManagerImpl::ProcessMessageFromMobile(
  const utils::SharedPtr<Message>& message) {
  LOG4CXX_INFO(logger_, "ApplicationManagerImpl::ProcessMessageFromMobile()");

  utils::SharedPtr<smart_objects::SmartObject> so_from_mobile(
    new smart_objects::SmartObject);

  if (!so_from_mobile) {
    LOG4CXX_ERROR(logger_, "Null pointer");
    return;
  }

  if (!ConvertMessageToSO(*message, *so_from_mobile)) {
    LOG4CXX_ERROR(logger_, "Cannot create smart object from message");
    return;
  }

  if (!ManageMobileCommand(so_from_mobile)) {
    LOG4CXX_ERROR(logger_, "Received command didn't run successfully");
  }
}

void ApplicationManagerImpl::ProcessMessageFromHMI(
  const utils::SharedPtr<Message>& message) {
  LOG4CXX_INFO(logger_, "ApplicationManagerImpl::ProcessMessageFromHMI()");
  utils::SharedPtr<smart_objects::SmartObject> smart_object(
    new smart_objects::SmartObject);

  if (!smart_object) {
    LOG4CXX_ERROR(logger_, "Null pointer");
    return;
  }

#ifdef WEB_HMI
  if (!ConvertMessageToSO(*message, *smart_object)) {
    LOG4CXX_ERROR(logger_, "Cannot create smart object from message");
    return;
  }
#endif  // WEB_HMI

#ifdef QT_HMI
  *smart_object = message->smart_object();
#endif  // QT_HMI

  LOG4CXX_INFO(logger_, "Converted message, trying to create hmi command");
  if (!ManageHMICommand(smart_object)) {
    LOG4CXX_ERROR(logger_, "Received command didn't run successfully");
  }
}

hmi_apis::HMI_API& ApplicationManagerImpl::hmi_so_factory() {
  if (!hmi_so_factory_) {
    hmi_so_factory_ = new hmi_apis::HMI_API;
    if (!hmi_so_factory_) {
      LOG4CXX_ERROR(logger_, "Out of memory");
      CHECK(hmi_so_factory_);
    }
  }
  return *hmi_so_factory_;
}

mobile_apis::MOBILE_API& ApplicationManagerImpl::mobile_so_factory() {
  if (!mobile_so_factory_) {
    mobile_so_factory_ = new mobile_apis::MOBILE_API;
    if (!mobile_so_factory_) {
      LOG4CXX_ERROR(logger_, "Out of memory.");
      CHECK(mobile_so_factory_);
    }
  }
  return *mobile_so_factory_;
}

bool ApplicationManagerImpl::IsHMICapabilitiesInitialized() {
  bool result = true;
  if (is_vr_ready_response_recieved_ && is_tts_ready_response_recieved_
      && is_ui_ready_response_recieved_ && is_navi_ready_response_recieved_
      && is_ivi_ready_response_recieved_) {
    if (is_vr_cooperating_) {
      if ((!vr_supported_languages_)
          || (hmi_apis::Common_Language::INVALID_ENUM == vr_language_)) {
        result = false;
      }
    }

    if (is_tts_cooperating_) {
      if ((!tts_supported_languages_)
          || (hmi_apis::Common_Language::INVALID_ENUM == tts_language_)) {
        result = false;
      }
    }

    if (is_ui_cooperating_) {
      if ((!ui_supported_languages_)
          || (hmi_apis::Common_Language::INVALID_ENUM == ui_language_)) {
        result = false;
      }
    }

    if (is_ivi_cooperating_) {
      if (!vehicle_type_) {
        result = false;
      }
    }
  } else {
    result = false;
  }

  LOG4CXX_INFO(logger_,
               "HMICapabilities::IsHMICapabilitiesInitialized() " << result);

  return result;
}

void ApplicationManagerImpl::addNotification(const CommandSharedPtr& ptr) {
  notification_list_.push_back(ptr);
}

void ApplicationManagerImpl::removeNotification(const CommandSharedPtr& ptr) {
  std::list<CommandSharedPtr>::iterator it = notification_list_.begin();
  for (; notification_list_.end() != it; ++it) {
    if (*it == ptr) {
      notification_list_.erase(it);
      break;
    }
  }
}

void ApplicationManagerImpl::updateRequestTimeout(unsigned int connection_key,
    unsigned int mobile_correlation_id,
    unsigned int new_timeout_value) {
  request_ctrl.updateRequestTimeout(connection_key, mobile_correlation_id,
                                    new_timeout_value);
}

const unsigned int ApplicationManagerImpl::application_id
(const int correlation_id) {
  std::map<const int, const unsigned int>::iterator it =
      appID_list_.find(correlation_id);
    if (appID_list_.end() != it) {
      const unsigned int app_id = it->second;
      appID_list_.erase(it);
      return app_id;
    } else {
      return 0;
    }
}

void ApplicationManagerImpl::set_application_id(const int correlation_id,
                                                const unsigned int app_id) {
  appID_list_.insert(std::pair<const int, const unsigned int>
  (correlation_id, app_id));
}

void ApplicationManagerImpl::UnregisterAppInterface(
    const unsigned int& app_id) {
  std::map<int, Application*>::const_iterator it = applications_.find(app_id);
  if (it == applications_.end()) {
    LOG4CXX_INFO(logger_, "Application is already unregistered.");
    return;
  }
  MessageHelper::RemoveAppDataFromHMI(it->second);
  MessageHelper::SendOnAppUnregNotificationToHMI(it->second);
  UnregisterApplication(app_id);
}

void ApplicationManagerImpl::Mute() {

  mobile_apis::AudioStreamingState::eType state = attenuated_supported()
      ? mobile_apis::AudioStreamingState::ATTENUATED
      : mobile_apis::AudioStreamingState::NOT_AUDIBLE
      ;

  std::set<Application*>::const_iterator it = application_list_.begin();
  std::set<Application*>::const_iterator itEnd = application_list_.end();
  for (; it != itEnd; ++it) {
    (*it)->set_audio_streaming_state(state);
    MessageHelper::SendHMIStatusNotification(*(*it));
  }
}

void ApplicationManagerImpl::Unmute() {
  std::set<Application*>::const_iterator it = application_list_.begin();
  std::set<Application*>::const_iterator itEnd = application_list_.end();
  for (; it != itEnd; ++it) {
    (*it)->set_audio_streaming_state(mobile_apis::AudioStreamingState::AUDIBLE);
    MessageHelper::SendHMIStatusNotification(*(*it));
  }
}

}  // namespace application_manager<|MERGE_RESOLUTION|>--- conflicted
+++ resolved
@@ -82,14 +82,10 @@
     to_hmh_thread_(NULL),
     hmi_so_factory_(NULL),
     request_ctrl()
-<<<<<<< HEAD
 #ifdef MEDIA_MANAGER
     , media_manager_(NULL)
 #endif
     {
-=======
-    /*media_manager_(NULL)*/ {
->>>>>>> 3f4fc036
   LOG4CXX_INFO(logger_, "Creating ApplicationManager");
   from_mobile_thread_ = new threads::Thread(
     "application_manager::FromMobileThreadImpl",
@@ -120,13 +116,9 @@
     return;
   }
 
-<<<<<<< HEAD
 #ifdef MEDIA_MANAGER
   media_manager_ = media_manager::MediaManagerImpl::instance();
 #endif
-=======
-//media_manager_ = media_manager::MediaManagerImpl::instance();
->>>>>>> 3f4fc036
 }
 
 bool ApplicationManagerImpl::InitThread(threads::Thread* thread) {
@@ -182,19 +174,11 @@
 
   message_chaining_.clear();
 
-<<<<<<< HEAD
 #ifdef MEDIA_MANAGER
   if (media_manager_) {
     media_manager_ = NULL;
   }
 #endif
-=======
-/*
-  if (media_manager_) {
-    media_manager_ = NULL;
-  }
-*/
->>>>>>> 3f4fc036
 }
 
 ApplicationManagerImpl* ApplicationManagerImpl::instance() {
@@ -770,22 +754,14 @@
     int bits_per_sample,
     int audio_type) {
   LOG4CXX_INFO(logger_, "START MICROPHONE RECORDER");
-<<<<<<< HEAD
 #ifdef MEDIA_MANAGER
-=======
-  /*
->>>>>>> 3f4fc036
   if (NULL != media_manager_) {
     media_manager_->StartMicrophoneRecording(
       session_key,
       std::string("record.wav"),
       max_duration);
-<<<<<<< HEAD
   }
 #endif
-=======
-  }*/
->>>>>>> 3f4fc036
 }
 
 void ApplicationManagerImpl::SendAudioPassThroughNotification(
@@ -838,18 +814,11 @@
 
 void ApplicationManagerImpl::StopAudioPassThru(int application_key) {
   LOG4CXX_TRACE_ENTER(logger_);
-<<<<<<< HEAD
 #ifdef MEDIA_MANAGER
 /*if (NULL != media_manager_) {
     media_manager_->StopMicrophoneRecording(application_key);
   }*/
 #endif
-=======
-
-/*if (NULL != media_manager_) {
-    media_manager_->StopMicrophoneRecording(application_key);
-  }*/
->>>>>>> 3f4fc036
 }
 
 std::string ApplicationManagerImpl::GetDeviceName(
@@ -1050,19 +1019,11 @@
     application_manager::MessageHelper::SendNaviStartStream(
       url, session_key);
 
-<<<<<<< HEAD
 #ifdef MEDIA_MANAGER
     if (media_manager_) {
       media_manager_->StartVideoStreaming(session_key);
     }
 #endif
-=======
-/*
-    if (media_manager_) {
-      media_manager_->StartVideoStreaming(session_key);
-    }
-*/
->>>>>>> 3f4fc036
 
     // !!!!!!!!!!!!!!!!!!!!!!!
     // TODO(DK): add check if navi streaming allowed for this app.
@@ -1086,13 +1047,9 @@
     case connection_handler::ServiceType::kNaviSession: {
       LOG4CXX_INFO(logger_, "Stop video streaming.");
       application_manager::MessageHelper::SendNaviStopStream(session_key);
-<<<<<<< HEAD
 #ifdef MEDIA_MANAGER
-      media_manager_->StopVideoStreaming(session_key);
+    media_manager_->StopVideoStreaming(session_key);
 #endif
-=======
-//    media_manager_->StopVideoStreaming(session_key);
->>>>>>> 3f4fc036
       break;
     }
     default:
