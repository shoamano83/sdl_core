--- conflicted
+++ resolved
@@ -43,6 +43,7 @@
 static const std::string TTSKey = "TTS";
 
 CREATE_LOGGERPTR_GLOBAL(logger_, "ApplicationManager")
+
 namespace application_manager {
 
 HMILanguageHandler::HMILanguageHandler(ApplicationManager& application_manager)
@@ -77,14 +78,9 @@
       return;
   }
   LOGGER_DEBUG(logger_,
-               "Setting language " << language << " for interface "
-                                   << interface);
-<<<<<<< HEAD
+                "Setting language " << language << " for interface "
+                                    << interface);
   last_state_->dictionary[LanguagesKey][key] = language;
-=======
-  last_state_->dictionary()[LanguagesKey][key] =
-      static_cast<utils::json::JsonValue::Int>(language);
->>>>>>> 64ac11d0
   return;
 }
 
@@ -109,10 +105,10 @@
       return Common_Language::INVALID_ENUM;
   }
 
-  if (last_state_->dictionary().HasMember(LanguagesKey)) {
-    if (last_state_->dictionary()[LanguagesKey].HasMember(key)) {
+  if (last_state_->dictionary.HasMember(LanguagesKey)) {
+    if (last_state_->dictionary[LanguagesKey].HasMember(key)) {
       Common_Language::eType language = static_cast<Common_Language::eType>(
-          last_state_->dictionary()[LanguagesKey][key].AsInt());
+          last_state_->dictionary[LanguagesKey][key].AsInt());
       return language;
     }
   }
@@ -123,24 +119,24 @@
   LOGGER_AUTO_TRACE(logger_);
   smart_objects::SmartObject msg = event.smart_object();
   switch (event.id()) {
-    case hmi_apis::FunctionID::UI_GetLanguage:
+  case hmi_apis::FunctionID::UI_GetLanguage:
       LOGGER_DEBUG(logger_, "Got UI language response.");
-      is_ui_language_received_ = true;
-      break;
-    case hmi_apis::FunctionID::VR_GetLanguage:
+    is_ui_language_received_ = true;
+    break;
+  case hmi_apis::FunctionID::VR_GetLanguage:
       LOGGER_DEBUG(logger_, "Got VR language response.");
-      is_vr_language_received_ = true;
-      break;
-    case hmi_apis::FunctionID::TTS_GetLanguage:
+    is_vr_language_received_ = true;
+    break;
+  case hmi_apis::FunctionID::TTS_GetLanguage:
       LOGGER_DEBUG(logger_, "Got TTS language response.");
-      is_tts_language_received_ = true;
-      break;
-    case hmi_apis::FunctionID::BasicCommunication_OnAppRegistered:
+    is_tts_language_received_ = true;
+    break;
+  case hmi_apis::FunctionID::BasicCommunication_OnAppRegistered:
       CheckApplication(
           std::make_pair(msg[strings::params][strings::app_id].asUInt(), true));
-      return;
-    default:
-      return;
+    return;
+  default:
+    return;
   }
 
   if (is_ui_language_received_ && is_vr_language_received_ &&
@@ -174,15 +170,15 @@
 
   hmi_apis::FunctionID::eType function_id =
       static_cast<hmi_apis::FunctionID::eType>(
-          request[strings::params][strings::function_id].asInt());
+        request[strings::params][strings::function_id].asInt());
 
   if (!Compare<hmi_apis::FunctionID::eType, EQ, ONE>(
-          function_id,
-          hmi_apis::FunctionID::UI_GetLanguage,
-          hmi_apis::FunctionID::VR_GetLanguage,
-          hmi_apis::FunctionID::TTS_GetLanguage)) {
+        function_id,
+        hmi_apis::FunctionID::UI_GetLanguage,
+        hmi_apis::FunctionID::VR_GetLanguage,
+        hmi_apis::FunctionID::TTS_GetLanguage)) {
     LOGGER_ERROR(logger_,
-                 "Only *GetLanguage request are allowed to be subscribed.");
+                  "Only *GetLanguage request are allowed to be subscribed.");
     return;
   }
 
@@ -217,7 +213,7 @@
 }
 
 void HMILanguageHandler::SendOnLanguageChangeToMobile(
-    const uint32_t connection_key) {
+      const uint32_t connection_key) {
   LOGGER_AUTO_TRACE(logger_);
 
   smart_objects::SmartObjectSPtr notification = new smart_objects::SmartObject;
@@ -234,13 +230,8 @@
       hmi_capabilities.active_ui_language();
   message[strings::msg_params][strings::language] =
       hmi_capabilities.active_vr_language();
-<<<<<<< HEAD
   if (application_manager_.ManageMobileCommand(notification,
                                                commands::Command::ORIGIN_SDL)) {
-=======
-  if (ApplicationManagerImpl::instance()->ManageMobileCommand(
-          notification, commands::Command::ORIGIN_SDL)) {
->>>>>>> 64ac11d0
     LOGGER_INFO(logger_, "Mobile command sent");
   } else {
     LOGGER_WARN(logger_, "Cannot send mobile command");
@@ -251,24 +242,20 @@
   LOGGER_AUTO_TRACE(logger_);
   using namespace helpers;
   const HMICapabilities& hmi_capabilities =
-<<<<<<< HEAD
       application_manager_.hmi_capabilities();
-=======
-      ApplicationManagerImpl::instance()->hmi_capabilities();
->>>>>>> 64ac11d0
 
   // Updated values compared with persisted
   if (hmi_capabilities.active_ui_language() == persisted_ui_language_ &&
       hmi_capabilities.active_vr_language() == persisted_vr_language_ &&
       hmi_capabilities.active_tts_language() == persisted_tts_language_) {
     LOGGER_INFO(logger_,
-                "All languages gotten from HMI match to persisted values.");
+            "All languages gotten from HMI match to persisted values.");
     return;
   }
 
   LOGGER_INFO(logger_,
               "Some languages gotten from HMI have "
-              "mismatch with persisted values.");
+                        "mismatch with persisted values.");
 
   const ApplicationSet& accessor =
       application_manager_.applications().GetData();
@@ -279,7 +266,7 @@
     LOGGER_INFO(logger_,
                 "Application with app_id "
                     << app->app_id() << " will be unregistered because of "
-                                        "HMI language(s) mismatch.");
+                    "HMI language(s) mismatch.");
 
     CheckApplication(std::make_pair(app->app_id(), false));
   }
@@ -287,7 +274,7 @@
   sync_primitives::AutoLock lock(apps_lock_);
   if (0 == apps_.size()) {
     LOGGER_DEBUG(logger_,
-                 "No registered apps found. Unsubscribing from all events.");
+                  "No registered apps found. Unsubscribing from all events.");
     unsubscribe_from_all_events();
   }
 }
@@ -305,21 +292,15 @@
 
   LOGGER_INFO(logger_,
               "Unregistering application with app_id "
-                  << app.first << " because of HMI language(s) mismatch.");
+               << app.first << " because of HMI language(s) mismatch.");
 
   SendOnLanguageChangeToMobile(app.first);
-<<<<<<< HEAD
   application_manager_.ManageMobileCommand(
       MessageHelper::GetOnAppInterfaceUnregisteredNotificationToMobile(
           app.first,
           mobile_api::AppInterfaceUnregisteredReason::LANGUAGE_CHANGE),
       commands::Command::ORIGIN_SDL);
   application_manager_.UnregisterApplication(
-=======
-  MessageHelper::SendOnAppInterfaceUnregisteredNotificationToMobile(
-      app.first, mobile_api::AppInterfaceUnregisteredReason::LANGUAGE_CHANGE);
-  ApplicationManagerImpl::instance()->UnregisterApplication(
->>>>>>> 64ac11d0
       app.first, mobile_apis::Result::SUCCESS, false);
   apps_.erase(it);
   if (0 == apps_.size()) {
@@ -349,6 +330,7 @@
   persisted_ui_language_ = get_language_for(INTERFACE_UI);
   persisted_vr_language_ = get_language_for(INTERFACE_VR);
   persisted_tts_language_ = get_language_for(INTERFACE_TTS);
+
 }
 
 }  // namespace application_manager