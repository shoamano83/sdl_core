--- conflicted
+++ resolved
@@ -52,7 +52,6 @@
 #define ssize_t SSIZE_T
 #define strcasecmp _stricmp
 #endif
-
 namespace NsSmartDeviceLink {
 namespace NsSmartObjects {
 
@@ -65,7 +64,9 @@
 namespace mobile_api = mobile_apis;
 
 namespace smart_objects = NsSmartDeviceLink::NsSmartObjects;
+
 namespace custom_str = utils::custom_string;
+
 typedef int32_t ErrorCode;
 
 class UsageStatistics;
@@ -346,26 +347,16 @@
   virtual void set_perform_interaction_layout(
       mobile_api::LayoutMode::eType layout) = 0;
 
-  /*
-   * @brief Retrieve perform interaction layout
-<<<<<<< HEAD
-=======
-   */
-  virtual mobile_api::LayoutMode::eType perform_interaction_layout() const = 0;
-
-  /*
+ /*
+  * @brief Retrieve perform interaction layout
+  */
+ virtual mobile_api::LayoutMode::eType perform_interaction_layout() const = 0;
+
+/*
    * @brief Sets the mode for perform interaction: UI/VR/BOTH
    *
    * @param mode Mode that was selected (MENU; VR; BOTH)
->>>>>>> 64ac11d0
-   */
-  virtual mobile_api::LayoutMode::eType perform_interaction_layout() const = 0;
-
-  /*
-     * @brief Sets the mode for perform interaction: UI/VR/BOTH
-     *
-     * @param mode Mode that was selected (MENU; VR; BOTH)
-     */
+   */
   virtual void set_perform_interaction_mode(int32_t mode) = 0;
 
   /*
@@ -397,7 +388,6 @@
 
  public:
   Application() : is_greyed_out_(false) {}
-
   virtual ~Application() {}
 
   /**
@@ -617,6 +607,7 @@
   * @param state state to setup
   */
   virtual void SetPostponedState(HmiStatePtr state) = 0;
+
   virtual void RemovePostponedState() = 0;
 
   /**
@@ -780,7 +771,6 @@
    * @brief Load persistent files from application folder.
    */
   virtual void LoadPersistentFiles() = 0;
-
   /**
    * @brief Get available app space
    * @param name of the app folder(make + mobile app id)
