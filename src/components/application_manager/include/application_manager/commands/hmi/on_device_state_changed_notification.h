/*
 * Copyright (c) 2014, Ford Motor Company
 * All rights reserved.
 *
 * Redistribution and use in source and binary forms, with or without
 * modification, are permitted provided that the following conditions are met:
 *
 * Redistributions of source code must retain the above copyright notice, this
 * list of conditions and the following disclaimer.
 *
 * Redistributions in binary form must reproduce the above copyright notice,
 * this list of conditions and the following
 * disclaimer in the documentation and/or other materials provided with the
 * distribution.
 *
 * Neither the name of the Ford Motor Company nor the names of its contributors
 * may be used to endorse or promote products derived from this software
 * without specific prior written permission.
 *
 * THIS SOFTWARE IS PROVIDED BY THE COPYRIGHT HOLDERS AND CONTRIBUTORS "AS IS"
 * AND ANY EXPRESS OR IMPLIED WARRANTIES, INCLUDING, BUT NOT LIMITED TO, THE
 * IMPLIED WARRANTIES OF MERCHANTABILITY AND FITNESS FOR A PARTICULAR PURPOSE
 * ARE DISCLAIMED. IN NO EVENT SHALL THE COPYRIGHT HOLDER OR CONTRIBUTORS BE
 * LIABLE FOR ANY DIRECT, INDIRECT, INCIDENTAL, SPECIAL, EXEMPLARY, OR
 * CONSEQUENTIAL DAMAGES (INCLUDING, BUT NOT LIMITED TO, PROCUREMENT OF
 * SUBSTITUTE GOODS OR SERVICES; LOSS OF USE, DATA, OR PROFITS; OR BUSINESS
 * INTERRUPTION) HOWEVER CAUSED AND ON ANY THEORY OF LIABILITY, WHETHER IN
 * CONTRACT, STRICT LIABILITY, OR TORT (INCLUDING NEGLIGENCE OR OTHERWISE)
 * ARISING IN ANY WAY OUT OF THE USE OF THIS SOFTWARE, EVEN IF ADVISED OF THE
 * POSSIBILITY OF SUCH DAMAGE.
 */

#ifndef SRC_COMPONENTS_APPLICATION_MANAGER_INCLUDE_APPLICATION_MANAGER_COMMANDS_HMI_ON_DEVICE_STATE_CHANGED_NOTIFICATION_H_
#define SRC_COMPONENTS_APPLICATION_MANAGER_INCLUDE_APPLICATION_MANAGER_COMMANDS_HMI_ON_DEVICE_STATE_CHANGED_NOTIFICATION_H_

#include "application_manager/commands/hmi/notification_from_hmi.h"

namespace application_manager {

namespace commands {

/**
 * @brief OnDeviceStateChangedNotification command class
 **/
class OnDeviceStateChangedNotification : public NotificationFromHMI {
 public:
  /**
   * @brief OnDeviceStateChangedNotification class constructor
   *
   * @param message Incoming SmartObject message
   **/
<<<<<<< HEAD
  OnDeviceStateChangedNotification(const MessageSharedPtr& message,
                                   ApplicationManager& application_manager);
=======
  explicit OnDeviceStateChangedNotification(const MessageSharedPtr& message);
>>>>>>> 64ac11d0

  /**
   * @brief OnDeviceStateChangedNotification class destructor
   **/
  virtual ~OnDeviceStateChangedNotification();

  /**
   * @brief Execute command
   **/
  virtual void Run();

 private:
  DISALLOW_COPY_AND_ASSIGN(OnDeviceStateChangedNotification);
};

}  // namespace commands

}  // namespace application_manager

#endif  // SRC_COMPONENTS_APPLICATION_MANAGER_INCLUDE_APPLICATION_MANAGER_COMMANDS_HMI_ON_DEVICE_STATE_CHANGED_NOTIFICATION_H_<|MERGE_RESOLUTION|>--- conflicted
+++ resolved
@@ -43,31 +43,27 @@
  * @brief OnDeviceStateChangedNotification command class
  **/
 class OnDeviceStateChangedNotification : public NotificationFromHMI {
- public:
-  /**
-   * @brief OnDeviceStateChangedNotification class constructor
-   *
-   * @param message Incoming SmartObject message
-   **/
-<<<<<<< HEAD
+  public:
+    /**
+     * @brief OnDeviceStateChangedNotification class constructor
+     *
+     * @param message Incoming SmartObject message
+     **/
   OnDeviceStateChangedNotification(const MessageSharedPtr& message,
                                    ApplicationManager& application_manager);
-=======
-  explicit OnDeviceStateChangedNotification(const MessageSharedPtr& message);
->>>>>>> 64ac11d0
 
-  /**
-   * @brief OnDeviceStateChangedNotification class destructor
-   **/
-  virtual ~OnDeviceStateChangedNotification();
+    /**
+     * @brief OnDeviceStateChangedNotification class destructor
+     **/
+    virtual ~OnDeviceStateChangedNotification();
 
-  /**
-   * @brief Execute command
-   **/
-  virtual void Run();
+    /**
+     * @brief Execute command
+     **/
+    virtual void Run();
 
- private:
-  DISALLOW_COPY_AND_ASSIGN(OnDeviceStateChangedNotification);
+  private:
+    DISALLOW_COPY_AND_ASSIGN(OnDeviceStateChangedNotification);
 };
 
 }  // namespace commands
