/*
 * Copyright (c) 2013, Ford Motor Company
 * All rights reserved.
 *
 * Redistribution and use in source and binary forms, with or without
 * modification, are permitted provided that the following conditions are met:
 *
 * Redistributions of source code must retain the above copyright notice, this
 * list of conditions and the following disclaimer.
 *
 * Redistributions in binary form must reproduce the above copyright notice,
 * this list of conditions and the following
 * disclaimer in the documentation and/or other materials provided with the
 * distribution.
 *
 * Neither the name of the Ford Motor Company nor the names of its contributors
 * may be used to endorse or promote products derived from this software
 * without specific prior written permission.
 *
 * THIS SOFTWARE IS PROVIDED BY THE COPYRIGHT HOLDERS AND CONTRIBUTORS "AS IS"
 * AND ANY EXPRESS OR IMPLIED WARRANTIES, INCLUDING, BUT NOT LIMITED TO, THE
 * IMPLIED WARRANTIES OF MERCHANTABILITY AND FITNESS FOR A PARTICULAR PURPOSE
 * ARE DISCLAIMED. IN NO EVENT SHALL THE COPYRIGHT HOLDER OR CONTRIBUTORS BE
 * LIABLE FOR ANY DIRECT, INDIRECT, INCIDENTAL, SPECIAL, EXEMPLARY, OR
 * CONSEQUENTIAL DAMAGES (INCLUDING, BUT NOT LIMITED TO, PROCUREMENT OF
 * SUBSTITUTE GOODS OR SERVICES; LOSS OF USE, DATA, OR PROFITS; OR BUSINESS
 * INTERRUPTION) HOWEVER CAUSED AND ON ANY THEORY OF LIABILITY, WHETHER IN
 * CONTRACT, STRICT LIABILITY, OR TORT (INCLUDING NEGLIGENCE OR OTHERWISE)
 * ARISING IN ANY WAY OUT OF THE USE OF THIS SOFTWARE, EVEN IF ADVISED OF THE
 * POSSIBILITY OF SUCH DAMAGE.
 */

#ifndef SRC_COMPONENTS_APPLICATION_MANAGER_INCLUDE_APPLICATION_MANAGER_COMMANDS_HMI_SDL_ACTIVATE_APP_RESPONSE_H_
#define SRC_COMPONENTS_APPLICATION_MANAGER_INCLUDE_APPLICATION_MANAGER_COMMANDS_HMI_SDL_ACTIVATE_APP_RESPONSE_H_

#include "application_manager/commands/hmi/response_to_hmi.h"

namespace application_manager {

namespace commands {

/**
 * @brief SDLActivateAppResponse command class
 **/
class SDLActivateAppResponse : public ResponseToHMI {
 public:
  /**
   * @brief SDLActivateAppResponse class constructor
   *
   * @param message Incoming SmartObject message
   **/
<<<<<<< HEAD
  SDLActivateAppResponse(const MessageSharedPtr& message,
                         ApplicationManager& application_manager);
=======
  explicit SDLActivateAppResponse(const MessageSharedPtr& message);
>>>>>>> 64ac11d0

  /**
   * @brief SDLActivateAppResponse class destructor
   **/
  virtual ~SDLActivateAppResponse();

  /**
   * @brief Execute command
   **/
  virtual void Run();

 private:
  DISALLOW_COPY_AND_ASSIGN(SDLActivateAppResponse);
};

}  // namespace commands
}  // namespace application_manager

#endif  //  SRC_COMPONENTS_APPLICATION_MANAGER_INCLUDE_APPLICATION_MANAGER_COMMANDS_HMI_SDL_ACTIVATE_APP_RESPONSE_H_<|MERGE_RESOLUTION|>--- conflicted
+++ resolved
@@ -43,31 +43,27 @@
  * @brief SDLActivateAppResponse command class
  **/
 class SDLActivateAppResponse : public ResponseToHMI {
- public:
-  /**
-   * @brief SDLActivateAppResponse class constructor
-   *
-   * @param message Incoming SmartObject message
-   **/
-<<<<<<< HEAD
+  public:
+    /**
+     * @brief SDLActivateAppResponse class constructor
+     *
+     * @param message Incoming SmartObject message
+     **/
   SDLActivateAppResponse(const MessageSharedPtr& message,
                          ApplicationManager& application_manager);
-=======
-  explicit SDLActivateAppResponse(const MessageSharedPtr& message);
->>>>>>> 64ac11d0
 
-  /**
-   * @brief SDLActivateAppResponse class destructor
-   **/
-  virtual ~SDLActivateAppResponse();
+    /**
+     * @brief SDLActivateAppResponse class destructor
+     **/
+    virtual ~SDLActivateAppResponse();
 
-  /**
-   * @brief Execute command
-   **/
-  virtual void Run();
+    /**
+     * @brief Execute command
+     **/
+    virtual void Run();
 
- private:
-  DISALLOW_COPY_AND_ASSIGN(SDLActivateAppResponse);
+  private:
+    DISALLOW_COPY_AND_ASSIGN(SDLActivateAppResponse);
 };
 
 }  // namespace commands
