/*
 * Copyright (c) 2014, Ford Motor Company
 * All rights reserved.
 *
 * Redistribution and use in source and binary forms, with or without
 * modification, are permitted provided that the following conditions are met:
 *
 * Redistributions of source code must retain the above copyright notice, this
 * list of conditions and the following disclaimer.
 *
 * Redistributions in binary form must reproduce the above copyright notice,
 * this list of conditions and the following
 * disclaimer in the documentation and/or other materials provided with the
 * distribution.
 *
 * Neither the name of the Ford Motor Company nor the names of its contributors
 * may be used to endorse or promote products derived from this software
 * without specific prior written permission.
 *
 * THIS SOFTWARE IS PROVIDED BY THE COPYRIGHT HOLDERS AND CONTRIBUTORS "AS IS"
 * AND ANY EXPRESS OR IMPLIED WARRANTIES, INCLUDING, BUT NOT LIMITED TO, THE
 * IMPLIED WARRANTIES OF MERCHANTABILITY AND FITNESS FOR A PARTICULAR PURPOSE
 * ARE DISCLAIMED. IN NO EVENT SHALL THE COPYRIGHT HOLDER OR CONTRIBUTORS BE
 * LIABLE FOR ANY DIRECT, INDIRECT, INCIDENTAL, SPECIAL, EXEMPLARY, OR
 * CONSEQUENTIAL DAMAGES (INCLUDING, BUT NOT LIMITED TO, PROCUREMENT OF
 * SUBSTITUTE GOODS OR SERVICES; LOSS OF USE, DATA, OR PROFITS; OR BUSINESS
 * INTERRUPTION) HOWEVER CAUSED AND ON ANY THEORY OF LIABILITY, WHETHER IN
 * CONTRACT, STRICT LIABILITY, OR TORT (INCLUDING NEGLIGENCE OR OTHERWISE)
 * ARISING IN ANY WAY OUT OF THE USE OF THIS SOFTWARE, EVEN IF ADVISED OF THE
 * POSSIBILITY OF SUCH DAMAGE.
 */

#ifndef SRC_COMPONENTS_APPLICATION_MANAGER_INCLUDE_APPLICATION_MANAGER_COMMANDS_HMI_ON_POLICY_UPDATE_H_
#define SRC_COMPONENTS_APPLICATION_MANAGER_INCLUDE_APPLICATION_MANAGER_COMMANDS_HMI_ON_POLICY_UPDATE_H_

#include "application_manager/commands/hmi/notification_from_hmi.h"

namespace application_manager {
namespace commands {

class OnPolicyUpdate : public NotificationFromHMI {
 public:
  /**
   * @brief OnPolicyUpdate class constructor
   *
   * @param message Incoming SmartObject message
   **/
<<<<<<< HEAD
  OnPolicyUpdate(const MessageSharedPtr& message,
                 ApplicationManager& application_manager);
=======
  explicit OnPolicyUpdate(const MessageSharedPtr& message);
>>>>>>> 64ac11d0

  /**
   * @brief OnPolicyUpdate class destructor
   **/
  virtual ~OnPolicyUpdate();

  /**
   * @brief Execute command
   **/
  virtual void Run();

 private:
  DISALLOW_COPY_AND_ASSIGN(OnPolicyUpdate);
};
}  // namespace commands
}  // namespace application_manager

#endif  //  SRC_COMPONENTS_APPLICATION_MANAGER_INCLUDE_APPLICATION_MANAGER_COMMANDS_HMI_ON_POLICY_UPDATE_H_<|MERGE_RESOLUTION|>--- conflicted
+++ resolved
@@ -39,31 +39,27 @@
 namespace commands {
 
 class OnPolicyUpdate : public NotificationFromHMI {
- public:
-  /**
-   * @brief OnPolicyUpdate class constructor
-   *
-   * @param message Incoming SmartObject message
-   **/
-<<<<<<< HEAD
+  public:
+    /**
+     * @brief OnPolicyUpdate class constructor
+     *
+     * @param message Incoming SmartObject message
+     **/
   OnPolicyUpdate(const MessageSharedPtr& message,
                  ApplicationManager& application_manager);
-=======
-  explicit OnPolicyUpdate(const MessageSharedPtr& message);
->>>>>>> 64ac11d0
 
-  /**
-   * @brief OnPolicyUpdate class destructor
-   **/
-  virtual ~OnPolicyUpdate();
+    /**
+     * @brief OnPolicyUpdate class destructor
+     **/
+    virtual ~OnPolicyUpdate();
 
-  /**
-   * @brief Execute command
-   **/
-  virtual void Run();
+    /**
+     * @brief Execute command
+     **/
+    virtual void Run();
 
- private:
-  DISALLOW_COPY_AND_ASSIGN(OnPolicyUpdate);
+  private:
+    DISALLOW_COPY_AND_ASSIGN(OnPolicyUpdate);
 };
 }  // namespace commands
 }  // namespace application_manager
