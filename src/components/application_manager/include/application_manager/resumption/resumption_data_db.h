--- conflicted
+++ resolved
@@ -32,8 +32,8 @@
 
 #ifndef SRC_COMPONENTS_APPLICATION_MANAGER_INCLUDE_APPLICATION_MANAGER_RESUMPTION_RESUMPTION_DATA_DB_H_
 #define SRC_COMPONENTS_APPLICATION_MANAGER_INCLUDE_APPLICATION_MANAGER_RESUMPTION_RESUMPTION_DATA_DB_H_
-
 #include "application_manager/resumption/resumption_data.h"
+
 #include "utils/sql_wrapper.h"
 
 namespace resumption {
@@ -85,12 +85,7 @@
    * @brief Save application persistent info for future resuming to db
    * @param application is application which need to be saved
    */
-<<<<<<< HEAD
   void SaveApplication(app_mngr::ApplicationSharedPtr application) OVERRIDE;
-=======
-  virtual void SaveApplication(app_mngr::ApplicationSharedPtr application);
-
->>>>>>> 64ac11d0
   /**
    * @brief Returns HMI level of application from saved data
    * @param policy_app_id contains policy id of application
@@ -107,7 +102,6 @@
    * @return true if exist, otherwise false
    */
   virtual bool IsHMIApplicationIdExist(uint32_t hmi_app_id) const;
-
   /**
    * @brief Checks if saved data have application
    * @param policy_app_id - policy application id
@@ -207,6 +201,7 @@
                               const std::string& device_id,
                               mobile_apis::HMILevel::eType hmi_level);
 
+
   /**
    * @brief Write database to file system
    */
@@ -243,6 +238,7 @@
    * @return true if success, otherwise - false
    */
   bool UpdateDBVersion() const;
+
   bool DropAppDataResumption(const std::string& device_id,
                              const std::string& app_id) OVERRIDE;
 
@@ -264,7 +260,6 @@
   bool SelectHMILevel(const std::string& policy_app_id,
                       const std::string& device_id,
                       int& hmi_level) const;
-
   /**
    * @brief Checks existence HMI id in DB
    * @param hmi_app_id - HMI id
@@ -835,6 +830,7 @@
    * @brief returns pointer to data base
    */
   utils::dbms::SQLDatabase* db() const;
+
   /**
    * @brief Updates grammarID for application
    * @param policy_app_id Application ID
