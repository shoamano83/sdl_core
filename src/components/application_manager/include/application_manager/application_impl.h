--- conflicted
+++ resolved
@@ -443,14 +443,11 @@
    */
   const std::string cloud_app_certificate() OVERRIDE;
 
-<<<<<<< HEAD
   bool is_cloud_app() const OVERRIDE;
 
-=======
   /**
    * @brief Set cloud app endpoint
    */
->>>>>>> d8ad4e04
   void set_cloud_app_endpoint(const std::string& endpoint) OVERRIDE;
 
   /**
