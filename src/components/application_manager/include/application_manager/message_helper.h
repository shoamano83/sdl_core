/*
 Copyright (c) 2015, Ford Motor Company
 All rights reserved.

 Copyright (c) 2017, Livio, Inc.
 All rights reserved.

 Redistribution and use in source and binary forms, with or without
 modification, are permitted provided that the following conditions are met:

 Redistributions of source code must retain the above copyright notice, this
 list of conditions and the following disclaimer.

 Redistributions in binary form must reproduce the above copyright notice,
 this list of conditions and the following
 disclaimer in the documentation and/or other materials provided with the
 distribution.

 Neither the name of the Ford Motor Company nor the names of its contributors
 may be used to endorse or promote products derived from this software
 without specific prior written permission.

 THIS SOFTWARE IS PROVIDED BY THE COPYRIGHT HOLDERS AND CONTRIBUTORS "AS IS"
 AND ANY EXPRESS OR IMPLIED WARRANTIES, INCLUDING, BUT NOT LIMITED TO, THE
 IMPLIED WARRANTIES OF MERCHANTABILITY AND FITNESS FOR A PARTICULAR PURPOSE
 ARE DISCLAIMED. IN NO EVENT SHALL THE COPYRIGHT HOLDER OR CONTRIBUTORS BE
 LIABLE FOR ANY DIRECT, INDIRECT, INCIDENTAL, SPECIAL, EXEMPLARY, OR
 CONSEQUENTIAL DAMAGES (INCLUDING, BUT NOT LIMITED TO, PROCUREMENT OF
 SUBSTITUTE GOODS OR SERVICES; LOSS OF USE, DATA, OR PROFITS; OR BUSINESS
 INTERRUPTION) HOWEVER CAUSED AND ON ANY THEORY OF LIABILITY, WHETHER IN
 CONTRACT, STRICT LIABILITY, OR TORT (INCLUDING NEGLIGENCE OR OTHERWISE)
 ARISING IN ANY WAY OUT OF THE USE OF THIS SOFTWARE, EVEN IF ADVISED OF THE
 POSSIBILITY OF SUCH DAMAGE.
 */

#ifndef SRC_COMPONENTS_APPLICATION_MANAGER_INCLUDE_APPLICATION_MANAGER_MESSAGE_HELPER_H_
#define SRC_COMPONENTS_APPLICATION_MANAGER_INCLUDE_APPLICATION_MANAGER_MESSAGE_HELPER_H_

#include <map>
#include <string>
#include <vector>

#include <application_manager/smart_object_keys.h>
#include "application_manager/application.h"
#include "application_manager/hmi_capabilities.h"
#include "application_manager/policies/policy_handler_interface.h"
#include "connection_handler/device.h"
#include "interfaces/HMI_API.h"
#include "interfaces/MOBILE_API.h"
#include "policy/policy_types.h"
#include "protocol_handler/session_observer.h"
#include "smart_objects/enum_schema_item.h"
#include "smart_objects/smart_object.h"
#include "transport_manager/common.h"
#include "utils/macro.h"

namespace policy {
class PolicyHandlerInterface;
}

namespace application_manager {
namespace mobile_api = mobile_apis;

/**
 * @brief ResetGlobalPropertiesResult
 * contains flags indicating success of
 * ResetGlobalProperties operation.
 * Used in MessageHelper functions
 * to construct relevant requests
 **/
struct ResetGlobalPropertiesResult {
  bool help_prompt;
  bool timeout_prompt;
  bool vr_help_title_items;
  bool menu_name;
  bool menu_icon;
  bool keyboard_properties;
  bool vr_has_been_reset;

  ResetGlobalPropertiesResult()
      : help_prompt(false)
      , timeout_prompt(false)
      , vr_help_title_items(false)
      , menu_name(false)
      , menu_icon(false)
      , keyboard_properties(false)
      , vr_has_been_reset(false) {}

  bool HasUIPropertiesReset() const {
    return vr_help_title_items || menu_name || menu_icon || keyboard_properties;
  }

  bool HasTTSPropertiesReset() const {
    return timeout_prompt || help_prompt;
  }
};

/**
 * @brief Typedef for VehicleData
 *
 * @param const char* Name of the parameter in mobile request
 * @param VehicleDataType Enum for vehicle data
 */
typedef std::map<std::string, mobile_apis::VehicleDataType::eType> VehicleData;

/**
 * @brief Converts stringified value to enum value
 * @param str stringified value
 * @return Enum value if succedeed, otherwise -
 * INVALID_ENUM
 */
template <typename T>
T StringToEnum(const std::string& str) {
  using namespace ns_smart_device_link::ns_smart_objects;
  T enum_value;
  EnumConversionHelper<T>::StringToEnum(str, &enum_value);
  return enum_value;
}

/**
 * @brief Converts enum value to string
 * @param enum_value enum value
 * @return stringified value for enum if succedeed, otherwise - empty string
 */
template <typename T>
std::string EnumToString(T enum_value) {
  using namespace ns_smart_device_link::ns_smart_objects;
  const char* str = 0;
  if (EnumConversionHelper<T>::EnumToCString(enum_value, &str)) {
    return str;
  }
  return std::string();
}

/**
 * @brief MessageHelper class
 **/
class MessageHelper {
 public:
  /**
   * @brief CreateNotification creates basic mobile notification smart object
   * @param function_id Notification function ID
   * @param app_id application to send notification
   * @return basic mobile notification smart object
   */
  static smart_objects::SmartObjectSPtr CreateNotification(
      mobile_apis::FunctionID::eType function_id, uint32_t app_id);
  /**
   * @brief CreateHMINotification creates basic hmi notification smart object
   * @param function_id Notification function ID
   * @return basic hmi notification smart object
   */
  static smart_objects::SmartObjectSPtr CreateHMINotification(
      hmi_apis::FunctionID::eType function_id);

  static smart_objects::SmartObjectSPtr CreateOnServiceUpdateNotification(
      const hmi_apis::Common_ServiceType::eType type,
      const hmi_apis::Common_ServiceEvent::eType event,
      const hmi_apis::Common_ServiceStatusUpdateReason::eType reason =
          hmi_apis::Common_ServiceStatusUpdateReason::INVALID_ENUM,
      const uint32_t app_id = 0);

  /**
   * @brief Creates request for different interfaces(JSON)
   * @param correlation_id unique ID
   * @param params Vector of arguments that we need in GetVehicleData
   * request
   * (e.g. gps, odometer, fuel_level)
   */
  static void CreateGetVehicleDataRequest(
      const uint32_t correlation_id,
      const std::vector<std::string>& params,
      ApplicationManager& app_mngr);

  /**
   * @brief Create mobile HashUpdateNotification
   */
  static smart_objects::SmartObjectSPtr CreateHashUpdateNotification(
      const uint32_t app_id);

  /**
   * @brief Sends to mobile HashUpdateNotification
   */
  static void SendHashUpdateNotification(const uint32_t app_id,
                                         ApplicationManager& app_mngr);

  /**
   * @brief Sends OnLanguageChange notification to application
   * @param connection_key Connection key of application
   */
  static void SendOnLanguageChangeToMobile(uint32_t connection_key);

  /**
   * @brief Sends DecryptCertificate request to HMI
   * @param file_name path to file containing encrypted certificate
   */
  static void SendDecryptCertificateToHMI(const std::string& file_name,
                                          ApplicationManager& app_mngr);

  /**
   * @brief SendGetSystemTimeRequest sends mentioned request to HMI.
   * @param correlation_id the message correlation id, required for proper
   * response processing.
   * @param app_mngr
   */
  static void SendGetSystemTimeRequest(const uint32_t correlation_id,
                                       ApplicationManager& app_mngr);

  /**
   * @brief Retrieve vehicle data map for param name in mobile request
   * to VehicleDataType
   *
   * @return VehicleData reference
   */
  static const VehicleData& vehicle_data();

  static std::string GetDeviceMacAddressForHandle(
      const transport_manager::DeviceHandle device_handle,
      const ApplicationManager& app_mngr);

  /**
   * @brief Converts HMI Result enum value to mobile Result enum value
   * @param hmi_result HMI Result enum value
   * @return mobile Result enum value if succedeed, otherwise - INVALID_ENUM
   * value
   */
  static mobile_api::Result::eType HMIToMobileResult(
      const hmi_apis::Common_Result::eType hmi_result);

  /**
   * @brief Converts mobile Result enum value to HMI Result enum value
   * @param mobile_result mobile Result enum value
   * @return HMI Result enum value
   */
  static hmi_apis::Common_Result::eType MobileToHMIResult(
      const mobile_api::Result::eType mobile_result);

  /**
<<<<<<< HEAD
=======
   * @brief Convert string to HMI level, if possible
   * @param hmi_level Stringified HMI level
   * @return Appropriate enum from HMI level, or INVALID_ENUM, if conversiion
   * is not possible
   */
  static mobile_api::HMILevel::eType StringToHMILevel(
      const std::string& hmi_level);

  /**
   * @brief Used to obtain string representation of app's
   * HMI Level.
   * @param hmi_level Desired HMI Level
   */
  static std::string StringifiedHMILevel(
      const mobile_apis::HMILevel::eType hmi_level);

  /**
>>>>>>> a36ea827
   * @brief Used to obtain function name by its id
   * @param function_id Function ID
   */
  static std::string StringifiedFunctionID(
      mobile_apis::FunctionID::eType function_id);

  static smart_objects::SmartObjectSPtr CreateBlockedByPoliciesResponse(
      mobile_apis::FunctionID::eType function_id,
      mobile_apis::Result::eType result,
      const uint32_t correlation_id,
      uint32_t connection_key);

  /**
   * @brief Prepare GetDeviceListResponse
   *
   *
   * @param devices Devices list
   *
   */
  static smart_objects::SmartObjectSPtr CreateDeviceListSO(
      const connection_handler::DeviceMap& devices,
      const policy::PolicyHandlerInterface& policy_handler,
      ApplicationManager& app_mngr);

  static smart_objects::SmartObjectSPtr CreateModuleInfoSO(
      uint32_t function_id, ApplicationManager& app_mngr);

  static smart_objects::SmartObjectSPtr CreateSetAppIcon(
      const std::string& path_to_icon, uint32_t app_id);

  /**
   * @brief Sends button subscription notification
   * @param app_id Application ID
   * @param button Enum with button name
   * @param is_subscribed true if subscribed, false otherwise
   * @param app_mngr reference to application manager
   */
  static void SendOnButtonSubscriptionNotification(
      const uint32_t app_id,
      const hmi_apis::Common_ButtonName::eType button,
      const bool is_subscribed,
      ApplicationManager& app_mngr);

  /**
   * @brief Creates button subscription notification
   * @param app_id Application ID
   * @param button Enum with button name
   * @param is_subscribed true if subscribed, false otherwise
   * @return notification message in SmartObject format
   */
  static smart_objects::SmartObjectSPtr CreateOnButtonSubscriptionNotification(
      const uint32_t app_id,
      const hmi_apis::Common_ButtonName::eType button,
      const bool is_subscribed);

  /**
   * @brief Sends button subscription notifications for all buttons
   * that application is subscribed on
   * @param app shared pointer to application instance
   * @param app_mngr reference to application manager
   */
  static void SendAllOnButtonSubscriptionNotificationsForApp(
      ApplicationConstSharedPtr app, ApplicationManager& app_mngr);

  /**
   * @brief Creates button subscription notifications for buttons
   * that application is subscribed on
   * @param app shared pointer to application instance
   * @param app_mngr reference to application manager
   * @param button_subscriptions collection of subscribed buttons
   * @return list of notification messages in SmartObject format
   */
  static smart_objects::SmartObjectList
  CreateOnButtonSubscriptionNotificationsForApp(
      ApplicationConstSharedPtr app,
      ApplicationManager& app_mngr,
      const ButtonSubscriptions& button_subscriptions);

  static void SendAppDataToHMI(ApplicationConstSharedPtr app,
                               ApplicationManager& app_man);
  static void SendGlobalPropertiesToHMI(ApplicationConstSharedPtr app,
                                        ApplicationManager& app_mngr);
  static smart_objects::SmartObjectList CreateGlobalPropertiesRequestsToHMI(
      ApplicationConstSharedPtr app, ApplicationManager& app_mngr);

  static smart_objects::SmartObjectSPtr CreateAppVrHelp(
      ApplicationConstSharedPtr app);

  static smart_objects::SmartObjectList CreateShowRequestToHMI(
      ApplicationConstSharedPtr app, const uint32_t correlation_id);
  static void SendShowRequestToHMI(ApplicationConstSharedPtr app,
                                   ApplicationManager& app_mngr);
  static void SendShowConstantTBTRequestToHMI(ApplicationConstSharedPtr app,
                                              ApplicationManager& app_man);
  static smart_objects::SmartObjectList CreateAddCommandRequestToHMI(
      ApplicationConstSharedPtr app, ApplicationManager& app_mngr);

  static smart_objects::SmartObjectList
  CreateAddVRCommandRequestFromChoiceToHMI(ApplicationConstSharedPtr app,
                                           ApplicationManager& app_mngr);

  /**
   * @brief Sends UI_ChangeRegistration to HMI with list of AppHMIType
   * @param app applicaton instace
   */
  static void SendUIChangeRegistrationRequestToHMI(
      ApplicationConstSharedPtr app, ApplicationManager& app_mngr);

  static smart_objects::SmartObjectSPtr CreateAddVRCommandToHMI(
      uint32_t cmd_id,
      const smart_objects::SmartObject& vr_commands,
      const uint32_t app_id,
      ApplicationManager& app_mngr);

  /**
   * @brief Creates UI.CreateWindow request
   * @param application application instance
   * @param app_mngr reference to application manager
   * @param windows_info smart object containing saved windows info
   * @return smart object with UI.CreateWindow request
   */
  static smart_objects::SmartObjectSPtr CreateUICreateWindowRequestToHMI(
      ApplicationSharedPtr application,
      ApplicationManager& app_mngr,
      const smart_objects::SmartObject& window_info);

  /**
   * @brief Creates UI.CreateWindow requests
   * @param application application instance
   * @param app_mngr reference to application manager
   * @param windows_info smart object containing saved windows info
   * @return list of smart objects with UI.CreateWindow requests
   */
  static smart_objects::SmartObjectList CreateUICreateWindowRequestsToHMI(
      application_manager::ApplicationSharedPtr application,
      ApplicationManager& app_mngr,
      const smart_objects::SmartObject& windows_info);

  /**
   * @brief Create Common.DeviceInfo struct from device handle
   * @param device_handle device handle of the app
   * @param session_observer instance of SessionObserver to retrieve device
   * information
   * @param policy_handler instance of PolicyHandlerInterface to get the value
   * of 'isSDLAllowed'
   * @param app_mngr instance of ApplicationManager
   * @param output smart object to store created Common.DeviceInfo struct
   * @return true on success, false otherwise
   */
  static bool CreateDeviceInfo(
      connection_handler::DeviceHandle device_handle,
      const protocol_handler::SessionObserver& session_observer,
      const policy::PolicyHandlerInterface& policy_handler,
      ApplicationManager& app_mngr,
      smart_objects::SmartObject* output);

  /**
   * @brief Create Common.HMIApplication struct application instance
   * @param app : applicaton instace
   * @param output smart object to store Common.HMIApplication struct
   * @return true on succes, otherwise return false;
   */
  static bool CreateHMIApplicationStruct(
      ApplicationConstSharedPtr app,
      const protocol_handler::SessionObserver& session_observer,
      const policy::PolicyHandlerInterface& policy_handler,
      smart_objects::SmartObject* output,
      ApplicationManager& app_mngr);

  static void SendAddSubMenuRequestToHMI(ApplicationConstSharedPtr app,
                                         ApplicationManager& app_mngr);
  static smart_objects::SmartObjectList CreateAddSubMenuRequestsToHMI(
      ApplicationConstSharedPtr app, ApplicationManager& app_mngr);

  /**
   * @brief Creates BasicCommunication.OnAppUnregistered notification
   * @param app Application instance
   * @param is_unexpected_disconnect
   * Indicates if connection was unexpectedly lost by TM or HB
   */
  static void SendOnAppUnregNotificationToHMI(ApplicationConstSharedPtr app,
                                              bool is_unexpected_disconnect,
                                              ApplicationManager& app_mngr);
  /**
   * @brief Creates BasicCommunication.OnAppPropertiesChange
   * notification to the HMI
   * @param policy_app_id unique policy app id
   * @param app_mngr application manager
   * @return smart object with BC.OnAppPropertiesChange notification
   */
  static smart_objects::SmartObjectSPtr CreateOnAppPropertiesChangeNotification(
      const std::string& policy_app_id, ApplicationManager& app_mngr);

  static smart_objects::SmartObjectSPtr GetBCActivateAppRequestToHMI(
      ApplicationConstSharedPtr app,
      const policy::PolicyHandlerInterface& policy_handler,
      hmi_apis::Common_HMILevel::eType level,
      bool send_policy_priority,
      ApplicationManager& app_mngr);

  static smart_objects::SmartObjectSPtr GetBCCloseApplicationRequestToHMI(
      ApplicationConstSharedPtr app, ApplicationManager& app_mngr);

  static void SendOnResumeAudioSourceToHMI(const uint32_t app_id,
                                           ApplicationManager& app_mngr);

  /**
   * @brief Send SDL_ActivateApp response to HMI
   * @param permissions response parameters
   */
  static void SendSDLActivateAppResponse(policy::AppPermissions& permissions,
                                         uint32_t correlation_id,
                                         ApplicationManager& app_mngr);

  /**
   * @brief Send OnSDLConsentNeeded to HMI for device data consent by user
   * @param device_info Device info, e.g. mac, handle, name
   */
  static void SendOnSDLConsentNeeded(const policy::DeviceParams& device_info,
                                     ApplicationManager& app_man);

  /**
   * @brief Send request to SyncP process to read file and send
   * Policy Table Snapshot using Retry Strategy
   * @param file_path Path to file with PTS
   * @param timeout Timeout to wait for PTU in seconds
   * @param retries Seconds between retries
   */
  static void SendPolicyUpdate(const std::string& file_path,
                               const uint32_t timeout,
                               const std::vector<int>& retries,
                               ApplicationManager& app_mngr);

  /**
   * @brief Send GetUserFriendlyMessage response to HMI
   * @param msg Appopriate messages params
   * @param correlation_id Correlation id of request
   */
  static void SendGetUserFriendlyMessageResponse(
      const std::vector<policy::UserFriendlyMessage>& msg,
      uint32_t correlation_id,
      ApplicationManager& app_mngr);

/**
 * @brief Send GetListOfPermissions response to HMI
 * @param permissions Array of groups permissions
 * @param external_consent_status External user consent status
 * @param correlation_id Correlation id of request
 */
#ifdef EXTERNAL_PROPRIETARY_MODE
  static void SendGetListOfPermissionsResponse(
      const std::vector<policy::FunctionalGroupPermission>& permissions,
      const policy::ExternalConsentStatus& external_consent_status,
      const uint32_t correlation_id,
      ApplicationManager& app_mngr);
#else
  static void SendGetListOfPermissionsResponse(
      const std::vector<policy::FunctionalGroupPermission>& permissions,
      const uint32_t correlation_id,
      ApplicationManager& app_mngr);
#endif  // EXTERNAL_PROPRIETARY_MODE

  /**
   * @brief Sends SetVideoConfig request to HMI to negotiate video parameters
   *
   * @param app_id       the application which will start video streaming
   * @param app_mngr     reference of application manager
   * @param video_params parameters of video streaming, notified by mobile
   */
  static void SendNaviSetVideoConfig(
      int32_t app_id,
      ApplicationManager& app_mngr,
      const smart_objects::SmartObject& video_params);

  /**
   * @brief Sends notification to HMI to start video streaming
   *
   * @param connection_key  Application connection key
   *
   */
  static void SendNaviStartStream(int32_t app_id, ApplicationManager& app_mngr);

  /**
   * @brief Sends notification to HMI to stop video streaming
   *
   * @param connection_key  Application connection key
   *
   */
  static void SendNaviStopStream(int32_t app_id, ApplicationManager& app_mngr);

  /**
   * @brief Send notification for Update of Policy Table
   * with PT Snapshot.
   * @param connection_key Id of application to send message to
   * @param snapshot_file_path path to PT Snapshot
   * @param url If empty string, no URL is provided
   * @param timeout If -1 no timeout is provided
   */
  static void SendPolicySnapshotNotification(
      uint32_t connection_key,
      const std::string& snapshot_file_path,
      const std::string& url,
      ApplicationManager& app_mngr);

  /**
   * @brief Send notification for Update of Policy Table
   * with PT Snapshot.
   * @param connection_key Id of application to send message to
   * @param policy_data PT Snapshot
   * @param url If empty string, no URL is provided
   * @param timeout If -1 no timeout is provided
   */
  static void SendPolicySnapshotNotification(
      uint32_t connection_key,
      const std::vector<uint8_t>& policy_data,
      const std::string& url,
      ApplicationManager& app_mngr);

  static void SendSystemRequestNotification(
      uint32_t connection_key,
      ns_smart_device_link::ns_smart_objects::SmartObject& content,
      ApplicationManager& app_mngr);

  /**
   * @brief SendLaunchApp allows to send OnSystemRequest with LAUNCH_UP.
   *
   * @param connection_key application id.
   *
   * @param urlSchema application's url schema.
   *
   * @param packageName application's package name.
   */
  static void SendLaunchApp(const uint32_t connection_key,
                            const std::string& urlSchema,
                            const std::string& packageName,
                            ApplicationManager& app_man);

  /**
   * @brief Sends OnSystemRequest which queries remote apps list
   * @param connection_key application id, which is used for sending out
   */
  static void SendQueryApps(const uint32_t connection_key,
                            ApplicationManager& app_man);

  /**
   * @brief Send notification to mobile on application permissions update
   * @param connection_key Id of application to send message to
   * @param permissions updated permissions for application
   * @param app_mngr reference to application manager
   * @param require_encryption require encryption flag
   */
  static void SendOnPermissionsChangeNotification(
      uint32_t connection_key,
      const policy::Permissions& permissions,
      ApplicationManager& app_mngr,
      const policy::EncryptionRequired encryprion_required);

  /**
   * @brief Send notification to HMI on application permissions update
   * @param connection_key Id of application to send message to
   * @param permissions updated permissions for application
   */
  static void SendOnAppPermissionsChangedNotification(
      uint32_t connection_key,
      const policy::AppPermissions& permissions,
      ApplicationManager& app_mngr);

  /**
   * @brief Send GetStatusUpdate response to HMI with current policy update
   * status
   * @param status Update status
   * @param correlation_id Correlation id from request
   */
  static void SendGetStatusUpdateResponse(const std::string& status,
                                          const uint32_t correlation_id,
                                          ApplicationManager& app_mngr);

  /**
   * @brief Send UpdateSDL response to HMI with policy update result
   * @param result Update result
   * @param correlation_id Correlation id from request
   */
  static void SendUpdateSDLResponse(const std::string& result,
                                    const uint32_t correlation_id,
                                    ApplicationManager& app_mngr);

  /**
   * @brief Send OnStatusUpdate to HMI on policy update status change
   * @param status Policy table update status
   */
  static void SendOnStatusUpdate(const std::string& status,
                                 ApplicationManager& app_mngr);

  /**
   * @brief Send GetSystemInfo request to HMI
   */
  static void SendGetSystemInfoRequest(ApplicationManager& app_mngr);

  /**
   * @brief Sends notification to HMI to start audio streaming
   *
   * @param connection_key  Application connection key
   *
   */
  static void SendAudioStartStream(int32_t app_id,
                                   ApplicationManager& app_mngr);

  /**
   * @brief Sends notification to HMI to stop audio streaming
   *
   * @param connection_key  Application connection key
   *
   */
  static void SendAudioStopStream(int32_t connection_key,
                                  ApplicationManager& app_mngr);

  static void SendOnDataStreaming(protocol_handler::ServiceType service,
                                  bool available,
                                  ApplicationManager& app_mngr);
  /**
   * @brief Sends notification to HMI to stop audioPathThru
   *
   * @param connection_key  Application connection key
   *
   * @return TRUE on SUCCES otherwise return FALSE
   */
  static bool SendStopAudioPathThru(ApplicationManager& app_mngr);

  /**
   * @brief Creates UnsubscribeWayPoints request
   * @param correlation_id  Correlation ID
   * @return request Request to HMI
   */
  static smart_objects::SmartObjectSPtr CreateUnsubscribeWayPointsRequest(
      const uint32_t correlation_id);

  static smart_objects::SmartObjectSPtr CreateNegativeResponse(
      uint32_t connection_key,
      int32_t function_id,
      const uint32_t correlation_id,
      int32_t result_code);

  /**
   * @brief Creates negative response message from HMI using provided params
   * @param function_id id of function
   * @param correlation_id correlation id
   * @param result_code result code
   * @param info info message
   * @return pointer to created message
   */
  static smart_objects::SmartObjectSPtr CreateNegativeResponseFromHmi(
      const int32_t function_id,
      const uint32_t correlation_id,
      const int32_t result_code,
      const std::string& info);

  /**
   * @brief Creates negative response message from HMI using provided params
   * @param function_id id of function
   * @param correlation_id correlation id
   * @param result_code result code
   * @return pointer to created message
   */
  static smart_objects::SmartObjectSPtr CreateResponseMessageFromHmi(
      const int32_t function_id,
      const uint32_t correlation_id,
      const int32_t result_code);

  /**
   * @brief Get the full file path of an app file
   *
   * @param file_name The relative path of an application file
   * @param app Current application
   * @param app_mngr Application manager
   *
   * @return The full file path of the application file if valid,
   * empty string otherwise
   */
  static std::string GetAppFilePath(std::string file_name,
                                    ApplicationConstSharedPtr app,
                                    ApplicationManager& app_mngr);

  /**
   * @brief Verify that all ttsChunks with FILE type
   * in an array include an existing file and set full path
   *
   * @param tts_chunks SmartObject with an array of TTSChunks
   * @param app Current application
   * @param app_mngr Application manager
   *
   * @return FILE_NOT_FOUND if one of the TTSChunks
   * included a file which wasn't present on disk,
   * SUCCESS otherwise
   */
  static mobile_apis::Result::eType VerifyTtsFiles(
      smart_objects::SmartObject& tts_chunks,
      ApplicationConstSharedPtr app,
      ApplicationManager& app_mngr);

  /**
   * @brief Verify image and add image file full path
   * and add path, although the image doesn't exist
   * @param SmartObject with image
   * @param app current application
   * @return verification result
   */
  static void ApplyImagePath(smart_objects::SmartObject& image,
                             ApplicationConstSharedPtr app,
                             ApplicationManager& app_mngr);

  /**
   * @brief Verify image and add image file full path
   *
   * @param SmartObject with image
   *
   * @param app current application
   *
   * @return verification result
   *
   */
  static mobile_apis::Result::eType VerifyImage(
      smart_objects::SmartObject& image,
      ApplicationConstSharedPtr app,
      ApplicationManager& app_mngr);

  /**
   * @brief Stores whether each choice in a set has the vrCommands parameter
   * MIXED means some choices have vrCommands and others don't
   * ALL means all do, NONE means none do
   */
  enum ChoiceSetVRCommandsStatus { MIXED, ALL, NONE };

  /**
   * @brief Check whether each choice in the set has the vrCommands parameter
   * @param choice set to check
   * @return a ChoiceSetVRCommandsStatus with the state of the choice set
   */
  static ChoiceSetVRCommandsStatus CheckChoiceSetVRCommands(
      const smart_objects::SmartObject& choice_set);

  /**
   * @brief Finds "Image" structure in request and verify image file presence
   *                      in Core.
   *
   * @param message SmartObject with request
   *
   * @param app current application
   *
   * @return verification result
   *
   */
  static mobile_apis::Result::eType VerifyImageFiles(
      smart_objects::SmartObject& message,
      ApplicationConstSharedPtr app,
      ApplicationManager& app_mngr);

  static mobile_apis::Result::eType VerifyImageVrHelpItems(
      smart_objects::SmartObject& message,
      ApplicationConstSharedPtr app,
      ApplicationManager& app_mngr);

  /**
   * @brief Checks string if it contains incorrect character \t\n \\t \\n
   * or string contains only whitespace
   * @param parameter str contains string which must be checked
   * @return returns FALSE if string contains incorrect character or
   * string is empty otherwise returns TRUE
   */
  static bool VerifyString(const std::string& str);

  static mobile_apis::Result::eType ProcessSoftButtons(
      smart_objects::SmartObject& message_params,
      ApplicationConstSharedPtr app,
      const policy::PolicyHandlerInterface& policy_handler,
      ApplicationManager& app_mngr);

  /**
   * @brief subscribe application to softbutton
   *
   * @param message_params contains data of request
   *
   * @param app current application
   *
   * @param function_id Unique command id from mobile API
   *
   * @param window_id window id containing soft buttons
   */
  static void SubscribeApplicationToSoftButton(
      smart_objects::SmartObject& message_params,
      ApplicationSharedPtr app,
      int32_t function_id,
      const WindowID window_id);

  /**
   * @brief subscribe application to softbutton
   *
   * @param message_params contains data of request
   *
   * @param app current application
   *
   * @param function_id Unique command id from mobile API
   */
  static void SubscribeApplicationToSoftButton(
      smart_objects::SmartObject& message_params,
      ApplicationSharedPtr app,
      int32_t function_id);

  /**
   * @brief Prints SmartObject contents to log file
   * @param object - SmartObject to print
   * @return always True as this function is used for internal debug purposes
   * only
   * @note Function prints SmartObject only in DEBUG build mode. There will not
   * be any print in RELEASE build mode
   */
  static bool PrintSmartObject(const smart_objects::SmartObject& object);

  /**
   * @brief Extract window unique ID from message, this id is used for identify
   * the window
   * @param s_map contains application's window id
   * @return window id from current message
   */
  static WindowID ExtractWindowIdFromSmartObject(
      const smart_objects::SmartObject& s_map);

  template <typename From, typename To>
  static To ConvertEnumAPINoCheck(const From& input) {
    return static_cast<To>(input);
  }

  static const uint32_t GetPriorityCode(const std::string& priority);

  /**
   * @brief Converts mobile language enum to HMI language enum
   * @param language Mobile language enum
   * @return HMI language enum
   */
  static hmi_apis::Common_Language::eType MobileToCommonLanguage(
      const mobile_apis::Language::eType language);

  /**
   * @brief Converts HMI language enum to mobile language enum
   * @param language HMI language enum
   * @return Mobile language enum
   */
  static mobile_apis::Language::eType CommonToMobileLanguage(
      const hmi_apis::Common_Language::eType language);

  /**
   * @brief Gets command limit number per minute for specific application
   * @param policy_app_id Unique application id
   * @return Limit for number of command per minute
   */
  static uint32_t GetAppCommandLimit(const std::string& policy_app_id);

  /**
   * @brief Creates TTS.SetGlobalProperties request and sends
   * to HMI for VCA module.
   * @param app contains application which sends TTS GlobalProperties to HMI
   * after timeout or first time when application register with level NONE or
   * BACKGROUND
   * @param default_help_prompt
   * if default_help_prompt=TRUE->TTSGlobalProperties request will be created
   * with
   * default helpPrompt array, otherwise TTSGlobalProperties request will be
   * created
   * with empty helpPrompt array.
   */
  static void SendTTSGlobalProperties(ApplicationSharedPtr app,
                                      const bool default_help_prompt,
                                      ApplicationManager& app_man);

  /**
   * @brief SendSetAppIcon allows to send SetAppIcon request.
   *
   * @param app_id application for which icon request should be sent.
   *
   * @param icon_path path to the icon.
   */
  static void SendSetAppIcon(const uint32_t app_id,
                             const std::string& icon_path,
                             ApplicationManager& application_manager);

  static smart_objects::SmartObjectSPtr
  GetOnAppInterfaceUnregisteredNotificationToMobile(
      int32_t connection_key,
      mobile_api::AppInterfaceUnregisteredReason::eType reason);

  /**
   * @brief CreateDeleteUICommandRequest creates request to HMI to remove UI
   * command data depending on command parameters
   * @param cmd Command data
   * @param app_id ID of application owning the command data
   * @param corr_id Correlation ID
   * @return SmartObjectSPtr message to HMI
   */
  static smart_objects::SmartObjectSPtr CreateDeleteUICommandRequest(
      smart_objects::SmartObject* cmd,
      const uint32_t app_id,
      const uint32_t corr_id);

  /**
   * @brief CreateDeleteVRCommandRequest creates request to HMI to remove VR
   * command data depending on command parameters
   * @param cmd Command data
   * @param application Application owning the command data
   * @param corr_id Correlation ID
   * @return SmartObjectSPtr message to HMI
   */
  static smart_objects::SmartObjectSPtr CreateDeleteVRCommandRequest(
      smart_objects::SmartObject* cmd,
      ApplicationSharedPtr application,
      const uint32_t corr_id);

  /**
   * @brief SendDeleteSubmenuRequest sends UI/VR requests to HMI to remove
   * submenus-related data depending on command parameters
   * @param cmd Command data
   * @param application Application owning the commmand data
   * @param app_mngr Application manager
   */
  static void SendDeleteSubmenuRequest(smart_objects::SmartObject* cmd,
                                       ApplicationSharedPtr application,
                                       ApplicationManager& app_mngr);

  /**
   * @brief SendDeleteChoiceSetRequest sends requests to HMI to remove
   * choice sets - related data depending on command parameters
   * @param cmd Command data
   * @param application Application owning command data
   * @param app_mngr Application manager
   */
  static void SendDeleteChoiceSetRequest(smart_objects::SmartObject* cmd,
                                         ApplicationSharedPtr application,
                                         ApplicationManager& app_mngr);

  /**
   * @brief SendResetPropertiesRequest sends requests to HMI to remove/reset
   * global properties for application
   * @param application Application to remove/reset global properties for
   * @param app_mngr Application manager
   */
  static void SendResetPropertiesRequest(ApplicationSharedPtr application,
                                         ApplicationManager& app_mngr);

  /**
   * @brief SendUnsubscribeButtonNotification sends notification to HMI to
   * remove button subscription for application
   * @param button Button type
   * @param application Application to unsubscribe
   * @param app_mngr Application manager
   */
  static void SendUnsubscribeButtonNotification(
      mobile_apis::ButtonName::eType button,
      ApplicationSharedPtr application,
      ApplicationManager& app_mngr);

  /**
   * @brief Sends HMI status notification to mobile
   * @param application application with changed HMI status
   * @param window_id id of affected window
   * @return SmartObjectSPtr with notification about HMI status
   **/
  static smart_objects::SmartObjectSPtr CreateHMIStatusNotification(
      ApplicationSharedPtr application, const WindowID window_id);

  /**
   * @brief SendActivateAppToHMI Sends BasicCommunication.ActivateApp request to
   * HMI
   * @param app_id Application id
   * @param application_manager Application manager
   * @param level Application HMI level
   * @param send_policy_priority Defines whether to send "priority" field with
   * request
   */
  static void SendActivateAppToHMI(
      uint32_t const app_id,
      ApplicationManager& application_manager,
      hmi_apis::Common_HMILevel::eType level = hmi_apis::Common_HMILevel::FULL,
      bool send_policy_priority = true);

  /**
   * @brief CreateMessageForHMI Creates HMI message with prepared header
   * acccoring to message type
   * @param message_type Message type
   * @param correlation_id Correlation id
   * @return HMI message object with filled header
   */
  static smart_objects::SmartObjectSPtr CreateMessageForHMI(
      const hmi_apis::messageType::eType message_type,
      const uint32_t correlation_id);

  /**
   * @brief CreateMessageForHMI Creates HMI message with prepared header
   * according to message type
   * @param function_id function id
   * @param correlation_id Correlation id
   * @return HMI message object with filled header
   */
  static smart_objects::SmartObjectSPtr CreateMessageForHMI(
      const hmi_apis::FunctionID::eType function_id,
      const uint32_t correlation_id);

  /**
   * @brief CreateUIResetGlobalPropertiesRequest Creates request
   * to reset global properties for UI
   * @param struct containing result of global properties reset procedure
   * @param application which properties are to be reset
   * @return filled smart object with relevant request data
   */
  static smart_objects::SmartObjectSPtr CreateUIResetGlobalPropertiesRequest(
      const ResetGlobalPropertiesResult& reset_result,
      const ApplicationSharedPtr application);

  /**
   * @brief CreateTTSResetGlobalPropertiesRequest Creates request
   * to reset global properties for TTS
   * @param struct containing result of global properties reset procedure
   * @param application which properties are to be reset
   * @return filled smart object with relevant request data
   */
  static smart_objects::SmartObjectSPtr CreateTTSResetGlobalPropertiesRequest(
      const ResetGlobalPropertiesResult& reset_result,
      const ApplicationSharedPtr application);

  static smart_objects::SmartObject CreateAppServiceCapabilities(
      std::vector<smart_objects::SmartObject>& all_services);

  static void BroadcastCapabilityUpdate(smart_objects::SmartObject& msg_params,
                                        ApplicationManager& app_mngr);

  /**
   * @brief CreateDisplayCapabilityUpdateToMobile creates notification with
   * updated display capabilities acccoring to message type
   * @param system_capabilities SO containing notification data
   * @param app reference to application
   * @return shared ptr to notification SO
   */
  static smart_objects::SmartObjectSPtr CreateDisplayCapabilityUpdateToMobile(
      const smart_objects::SmartObject& system_capabilities, Application& app);

  /**
   * @brief CreateUIDeleteWindowRequestToHMI creates request to delete specified
   * window
   * @param application reference to related application
   * @param app_mngr reference to application manager instance
   * @param window_id id of window to delete
   * @return shared ptr to request SO
   */
  static smart_objects::SmartObjectSPtr CreateUIDeleteWindowRequestToHMI(
      ApplicationSharedPtr application,
      ApplicationManager& app_mngr,
      const WindowID window_id);

 private:
  /**
   * @brief Allows to fill SO according to the  current permissions.
   * @param permissions application permissions.
   * @param message which should be filled.
   */
  static void FillAppRevokedPermissions(
      const policy::AppPermissions& permissions,
      smart_objects::SmartObject& message);

  static smart_objects::SmartObjectSPtr CreateChangeRegistration(
      const int32_t function_id,
      const int32_t language,
      const uint32_t app_id,
      const smart_objects::SmartObject* app_types,
      ApplicationManager& app_mngr);

  MessageHelper();

  static const VehicleData vehicle_data_;
  DISALLOW_COPY_AND_ASSIGN(MessageHelper);
};

}  // namespace application_manager

#endif  // SRC_COMPONENTS_APPLICATION_MANAGER_INCLUDE_APPLICATION_MANAGER_MESSAGE_HELPER_H_<|MERGE_RESOLUTION|>--- conflicted
+++ resolved
@@ -236,26 +236,6 @@
       const mobile_api::Result::eType mobile_result);
 
   /**
-<<<<<<< HEAD
-=======
-   * @brief Convert string to HMI level, if possible
-   * @param hmi_level Stringified HMI level
-   * @return Appropriate enum from HMI level, or INVALID_ENUM, if conversiion
-   * is not possible
-   */
-  static mobile_api::HMILevel::eType StringToHMILevel(
-      const std::string& hmi_level);
-
-  /**
-   * @brief Used to obtain string representation of app's
-   * HMI Level.
-   * @param hmi_level Desired HMI Level
-   */
-  static std::string StringifiedHMILevel(
-      const mobile_apis::HMILevel::eType hmi_level);
-
-  /**
->>>>>>> a36ea827
    * @brief Used to obtain function name by its id
    * @param function_id Function ID
    */
