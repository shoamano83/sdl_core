/**
 * Copyright (c) 2013, Ford Motor Company
 * All rights reserved.
 *
 * Redistribution and use in source and binary forms, with or without
 * modification, are permitted provided that the following conditions are met:
 *
 * Redistributions of source code must retain the above copyright notice, this
 * list of conditions and the following disclaimer.
 *
 * Redistributions in binary form must reproduce the above copyright notice,
 * this list of conditions and the following
 * disclaimer in the documentation and/or other materials provided with the
 * distribution.
 *
 * Neither the name of the Ford Motor Company nor the names of its contributors
 * may be used to endorse or promote products derived from this software
 * without specific prior written permission.
 *
 * THIS SOFTWARE IS PROVIDED BY THE COPYRIGHT HOLDERS AND CONTRIBUTORS "AS IS"
 * AND ANY EXPRESS OR IMPLIED WARRANTIES, INCLUDING, BUT NOT LIMITED TO, THE
 * IMPLIED WARRANTIES OF MERCHANTABILITY AND FITNESS FOR A PARTICULAR PURPOSE
 * ARE DISCLAIMED. IN NO EVENT SHALL THE COPYRIGHT HOLDER OR CONTRIBUTORS BE
 * LIABLE FOR ANY DIRECT, INDIRECT, INCIDENTAL, SPECIAL, EXEMPLARY, OR
 * CONSEQUENTIAL DAMAGES (INCLUDING, BUT NOT LIMITED TO, PROCUREMENT OF
 * SUBSTITUTE GOODS OR SERVICES; LOSS OF USE, DATA, OR PROFITS; OR BUSINESS
 * INTERRUPTION) HOWEVER CAUSED AND ON ANY THEORY OF LIABILITY, WHETHER IN
 * CONTRACT, STRICT LIABILITY, OR TORT (INCLUDING NEGLIGENCE OR OTHERWISE)
 * ARISING IN ANY WAY OUT OF THE USE OF THIS SOFTWARE, EVEN IF ADVISED OF THE
 * POSSIBILITY OF SUCH DAMAGE.
 */

#ifndef SRC_COMPONENTS_APPLICATION_MANAGER_INCLUDE_APPLICATION_MANAGER_H_
#define SRC_COMPONENTS_APPLICATION_MANAGER_INCLUDE_APPLICATION_MANAGER_H_

#include <cstdint>
#include <vector>
#include <map>
#include <set>
#include "application_manager/hmi_command_factory.h"
#include "application_manager/application_manager.h"
#include "application_manager/hmi_capabilities.h"
#include "application_manager/message.h"
#include "application_manager/request_controller.h"
#include "application_manager/resume_ctrl.h"
#include "application_manager/vehicle_info_data.h"
#include "protocol_handler/protocol_observer.h"
#include "hmi_message_handler/hmi_message_observer.h"

#include "media_manager/media_manager_impl.h"

#include "connection_handler/connection_handler_observer.h"
#include "connection_handler/device.h"

#include "formatters/CSmartFactory.hpp"

#include "interfaces/HMI_API.h"
#include "interfaces/HMI_API_schema.h"
#include "interfaces/MOBILE_API_schema.h"

#include "interfaces/v4_protocol_v1_2_no_extra.h"
#include "interfaces/v4_protocol_v1_2_no_extra_schema.h"

#include "protocol_handler/service_type.h"

#include "utils/macro.h"
#include "utils/logger.h"
#include "utils/shared_ptr.h"
#include "utils/message_queue.h"
#include "utils/prioritized_queue.h"
#include "utils/threads/thread.h"
#include "utils/threads/message_loop_thread.h"
#include "utils/lock.h"
#include "utils/singleton.h"

namespace policy {
class PolicyManager;
}

namespace NsSmartDeviceLink {
namespace NsSmartObjects {
class SmartObject;
}
}

namespace smart_objects = NsSmartDeviceLink::NsSmartObjects;

namespace threads {
class Thread;
}
class CommandNotificationImpl;

#ifdef TESTS_WITH_HMI
namespace test {
  class ApplicationManagerImplTest;
}
#endif

namespace application_manager {
namespace mobile_api = mobile_apis;

class ApplicationManagerImpl;

enum VRTTSSessionChanging {
  kVRSessionChanging = 0,
  kTTSSessionChanging = 1
};

namespace impl {
using namespace threads;

/*
 * These dummy classes are here to locally impose strong typing on different
 * kinds of messages
 * Currently there is no type difference between incoming and outgoing messages
 * And due to ApplicationManagerImpl works as message router it has to distinguish
 * messages passed from it's different connection points
 * TODO(ik): replace these with globally defined message types
 * when we have them.
 */
struct MessageFromMobile : public utils::SharedPtr<Message> {
  explicit MessageFromMobile(const utils::SharedPtr<Message>& message)
      : utils::SharedPtr<Message>(message) {
  }
  // PrioritizedQueue requres this method to decide which priority to assign
  size_t PriorityOrder() const {
    return (*this)->Priority().OrderingValue();
  }
};

struct MessageToMobile : public utils::SharedPtr<Message> {
  explicit MessageToMobile(const utils::SharedPtr<Message>& message,
                           bool final_message)
      : utils::SharedPtr<Message>(message),
        is_final(final_message) {
  }
  // PrioritizedQueue requres this method to decide which priority to assign
  size_t PriorityOrder() const {
    return (*this)->Priority().OrderingValue();
  }
  // Signals if connection to mobile must be closed after sending this message
  bool is_final;
};

struct MessageFromHmi : public utils::SharedPtr<Message> {
  explicit MessageFromHmi(const utils::SharedPtr<Message>& message)
      : utils::SharedPtr<Message>(message) {
  }
  // PrioritizedQueue requres this method to decide which priority to assign
  size_t PriorityOrder() const {
    return (*this)->Priority().OrderingValue();
  }
};

struct MessageToHmi : public utils::SharedPtr<Message> {
  explicit MessageToHmi(const utils::SharedPtr<Message>& message)
      : utils::SharedPtr<Message>(message) {
  }
  // PrioritizedQueue requres this method to decide which priority to assign
  size_t PriorityOrder() const {
    return (*this)->Priority().OrderingValue();
  }
};

// Short type names for proiritized message queues
typedef threads::MessageLoopThread<utils::PrioritizedQueue<MessageFromMobile> > FromMobileQueue;
typedef threads::MessageLoopThread<utils::PrioritizedQueue<MessageToMobile> > ToMobileQueue;
typedef threads::MessageLoopThread<utils::PrioritizedQueue<MessageFromHmi> > FromHmiQueue;
typedef threads::MessageLoopThread<utils::PrioritizedQueue<MessageToHmi> > ToHmiQueue;
}

class ApplicationManagerImpl : public ApplicationManager,
    public hmi_message_handler::HMIMessageObserver,
    public protocol_handler::ProtocolObserver,
    public connection_handler::ConnectionHandlerObserver,
    public impl::FromMobileQueue::Handler, public impl::ToMobileQueue::Handler,
    public impl::FromHmiQueue::Handler, public impl::ToHmiQueue::Handler,
    public utils::Singleton<ApplicationManagerImpl> {
  friend class ResumeCtrl;
 public:
  ~ApplicationManagerImpl();

  /**
   * @brief Stop work.
   *
   * @return TRUE on success otherwise FALSE.
   **/
  virtual bool Stop();

  /////////////////////////////////////////////////////

  ApplicationSharedPtr application(int32_t app_id) const;
  inline const std::set<ApplicationSharedPtr>& applications() const;
  ApplicationSharedPtr active_application() const;
  std::vector<ApplicationSharedPtr> applications_by_button(uint32_t button);
  std::vector<ApplicationSharedPtr> applications_by_ivi(uint32_t vehicle_info);
  std::vector<ApplicationSharedPtr> applications_with_navi();
  ApplicationSharedPtr application_by_policy_id(
      const std::string& policy_app_id) const;
  /**
   * @brief Notifies all components interested in Vehicle Data update
   * i.e. new value of odometer etc and returns list of applications
   * subscribed for event.
   * @param vehicle_info Enum value of type of vehicle data
   * @param new value (for integer values currently) of vehicle data
   */
  std::vector<utils::SharedPtr<Application>> IviInfoUpdated(
      VehicleDataType vehicle_info, int value);

  /////////////////////////////////////////////////////

  HMICapabilities& hmi_capabilities();

  ApplicationSharedPtr RegisterApplication(
      const utils::SharedPtr<smart_objects::SmartObject>& request_for_registration);
    /*
     * @brief Closes application by id
     *
     * @param app_id Application id
     * @param reason reason of unregistering application
     * @param is_resuming describes - is this unregister
     *        is normal or need to be resumed
     */
    void UnregisterApplication(const uint32_t& app_id,
                               mobile_apis::Result::eType reason,
                               bool is_resuming = false);

  /*
   * @brief Sets unregister reason for closing all registered applications
   * duringHU switching off
   *
   * @param reason Describes the reason for HU switching off
   */
  void SetUnregisterAllApplicationsReason(
      mobile_api::AppInterfaceUnregisteredReason::eType reason);

  /*
   * @brief Called on Master_reset or Factory_defaults
   * when User chooses to reset HU.
   * Resets Policy Table if applicable.
   */
  void HeadUnitReset(mobile_api::AppInterfaceUnregisteredReason::eType reason);

  /*
   * @brief Closes all registered applications
   */
  void UnregisterAllApplications();

  bool RemoveAppDataFromHMI(ApplicationSharedPtr app);
  bool LoadAppDataToHMI(ApplicationSharedPtr app);
  bool ActivateApplication(ApplicationSharedPtr app);
  /**
   * @brief Put application in Limited HMI Level if possible,
   *        otherwise put applicatuion other HMI level.
   *        do not send any notifications to mobile
   * @param app, application, that need to be puted in Limeted
   * @return seted HMI Level
   */
  mobile_api::HMILevel::eType PutApplicationInLimited(ApplicationSharedPtr app);

  /**
   * @brief Put application in FULL HMI Level if possible,
   *        otherwise put applicatuion other HMI level.
   *        do not send any notifications to mobile
   * @param app, application, that need to be puted in FULL
   * @return seted HMI Level
   */
  mobile_api::HMILevel::eType PutApplicationInFull(ApplicationSharedPtr app);

  void DeactivateApplication(ApplicationSharedPtr app);
  void ConnectToDevice(uint32_t id);
  void OnHMIStartedCooperation();

  /*
   * @brief Returns unique correlation ID for HMI request
   *
   * @return Unique correlation ID
   */
  uint32_t GetNextHMICorrelationID();

  /* @brief Starts audio passthru process
   *
   * @return true on success, false if passthru is already in process
   */
  bool begin_audio_pass_thru();

  /*
   * @brief Finishes already started audio passthru process
   *
   * @return true on success, false if passthru is not active
   */
  bool end_audio_pass_thru();

  /*
   * @brief Retrieves driver distraction state
   *
   * @return Current state of the distraction state
   */
  inline bool driver_distraction() const;

  /*
   * @brief Sets state for driver distraction
   *
   * @param state New state to be set
   */
  void set_driver_distraction(bool is_distracting);

  /*
   * @brief Retrieves if VR session has started
   *
   * @return Current VR session state (started, stopped)
   */
  inline bool vr_session_started() const;

  /*
   * @brief Sets VR session state
   *
   * @param state Current HMI VR session state
   */
  void set_vr_session_started(const bool& state);

  /*
   * @brief Retrieves SDL access to all mobile apps
   *
   * @return Currently active state of the access
   */
  inline bool all_apps_allowed() const;

  /*
   * @brief Sets SDL access to all mobile apps
   *
   * @param allowed SDL access to all mobile apps
   */
  void set_all_apps_allowed(const bool& allowed);

  /*
   * @brief Starts audio pass thru thread
   *
   * @param session_key     Session key of connection for Mobile side
   * @param correlation_id  Correlation id for response for Mobile side
   * @param max_duration    Max duration of audio recording in milliseconds
   * @param sampling_rate   Value for rate(8, 16, 22, 44 kHz)
   * @param bits_per_sample The quality the audio is recorded.
   * @param audio_type      Type of audio data
   */
  void StartAudioPassThruThread(int32_t session_key, int32_t correlation_id,
                                int32_t max_duration, int32_t sampling_rate,
                                int32_t bits_per_sample, int32_t audio_type);

  /*
   * @brief Terminates audio pass thru thread
   * @param application_key Id of application for which
   * audio pass thru should be stopped
   */
  void StopAudioPassThru(int32_t application_key);

  void SendAudioPassThroughNotification(uint32_t session_key,
                                        std::vector<uint8_t> binaryData);

  std::string GetDeviceName(connection_handler::DeviceHandle handle);

  /////////////////////////////////////////////////////

  void set_hmi_message_handler(hmi_message_handler::HMIMessageHandler* handler);
  void set_connection_handler(connection_handler::ConnectionHandler* handler);
  void set_protocol_handler(protocol_handler::ProtocolHandler* handler);

  ///////////////////////////////////////////////////////

  void StartDevicesDiscovery();

  // Put message to the queue to be sent to mobile.
  // if |final_message| parameter is set connection to mobile will be closed
  // after processing this message
  void SendMessageToMobile(
      const utils::SharedPtr<smart_objects::SmartObject>& message,
      bool final_message = false);
  bool ManageMobileCommand(
      const utils::SharedPtr<smart_objects::SmartObject>& message);
  void SendMessageToHMI(
      const utils::SharedPtr<smart_objects::SmartObject>& message);
  bool ManageHMICommand(
      const utils::SharedPtr<smart_objects::SmartObject>& message);

<<<<<<< HEAD
  /////////////////////////////////////////////////////////
  /*
   * @brief Overriden ProtocolObserver method
   */
  virtual void OnMessageReceived(
=======
    /////////////////////////////////////////////////////////
    /*
     * @brief Overriden ProtocolObserver method
     */
    virtual void OnMessageReceived(const protocol_handler::
                                   RawMessagePtr& message);

    /*
     * @brief Overriden ProtocolObserver method
     */
    virtual void OnMobileMessageSent(const protocol_handler::
                                     RawMessagePtr& message);

    void OnMessageReceived(
      hmi_message_handler::MessageSharedPointer message);
    void OnErrorSending(hmi_message_handler::MessageSharedPointer message);

    void OnDeviceListUpdated(const connection_handler::DeviceList& device_list);
    void RemoveDevice(const connection_handler::DeviceHandle& device_handle);
    bool OnServiceStartedCallback(const connection_handler::DeviceHandle& device_handle,
                                  const int32_t& session_key,
                                  const protocol_handler::ServiceType& type);
    void OnServiceEndedCallback(const int32_t& session_key,
                                const protocol_handler::ServiceType& type);

    /**
     * @ Add notification to collection
     *
     * @param ptr Reference to shared pointer that point on hmi notification
     */
    void addNotification(const CommandSharedPtr& ptr);

    /**
     * @ Add notification to collection
     *
     * @param ptr Reference to shared pointer that point on hmi notification
     */
    void removeNotification(const CommandSharedPtr& ptr);

    /**
     * @ Updates request timeout
     *
     * @param connection_key Connection key of application
     * @param mobile_correlation_id Correlation ID of the mobile request
     * @param new_timeout_value New timeout to be set
     */
    void updateRequestTimeout(uint32_t connection_key,
                              uint32_t mobile_correlation_id,
                              uint32_t new_timeout_value);

    /*
     * @brief Retrieves application id associated whith correlation id
     *
     * @param correlation_id Correlation ID of the HMI request
     *
     * @return application id associated whith correlation id
     */
    const uint32_t application_id(const int32_t correlation_id);

    /*
     * @brief Sets application id correlation id
     *
     * @param correlation_id Correlation ID of the HMI request
     * @param app_id Application ID
     */
    void set_application_id(const int32_t correlation_id,
                            const uint32_t app_id);

    /*
     * @brief Change AudioStreamingState for all application according to
     * system audio-mixing capabilities (NOT_AUDIBLE/ATTENUATED) and
     * send notification for this changes
     * @param If changing_state == kVRSessionChanging function is used by
     * on_vr_started_notification, if changing_state == kTTSSessionChanging
     * function is used by on_tts_started_notification
     */
    void Mute(VRTTSSessionChanging changing_state);

    /*
     * @brief Change AudioStreamingState for all application to AUDIBLE and
     * send notification for this changes
     * @param If changing_state == kVRSessionChanging function is used by
     * on_vr_stopped_notification, if changing_state == kTTSSessionChanging
     * function is used by on_tts_stopped_notification
     */
    void Unmute(VRTTSSessionChanging changing_state);

    /*
     * @brief Checks HMI level and returns true if audio streaming is allowed
     */
    bool IsAudioStreamingAllowed(uint32_t connection_key) const;

    /*
     * @brief Checks HMI level and returns true if video streaming is allowed
     */
    bool IsVideoStreamingAllowed(uint32_t connection_key) const;

    /**
      * Getter for resume_controller
      * @return Resume Controller
      */
    ResumeCtrl& resume_controller() {
      return resume_ctrl_;
    }

    uint32_t GenerateGrammarID();
    /*
     * @brief Save binary data to specified directory
     *
     * @param binary data
     * @param path for saving data
     * @param offset for saving data to existing file with offset.
     *        If offset is 0 - create new file ( overrite existing )
     *
     * @return SUCCESS if file was saved, other code otherwise
     */
    mobile_apis::Result::eType SaveBinary(const std::vector<uint8_t>& binary_data,
                                          const std::string& file_path,
                                          const uint32_t offset);

    /*
     * @brief returns true if HMI is cooperating
     */
    bool IsHMICooperating() const;

  private:
    ApplicationManagerImpl();
    bool InitThread(threads::Thread* thread);
    hmi_apis::HMI_API& hmi_so_factory();
    mobile_apis::MOBILE_API& mobile_so_factory();

    void CreateHMIMatrix(HMIMatrix* matrix);
    void CreatePoliciesManager();

    /**
     * \brief Performs check using PoliciesManager of availability
     * of the message for the application. If error occured it is sent
     * as response to initiator of request.
     * \param message Message received for application
     * \param application Application that recieved message to be checked by policies
     * \return bool Indicates whether message is allowed for application
     */
    bool CheckPolicies(smart_objects::SmartObject* message,
                       ApplicationSharedPtr app);

    /**
     * \brief Using HMIMatrix checks which messages sent to HMI are of higher priority
     * and acts accordingly (closes message with lower priority,
     * rejects message in case message with higher priority is operating on HMI).
     * If error occured it is sent as response to initiator of request.
     * \param message Message received for application
     * \return bool Indicates whether message is allowed for application
     */
    bool CheckHMIMatrix(smart_objects::SmartObject* message);

    bool ConvertMessageToSO(const Message& message,
                            smart_objects::SmartObject& output);
    bool ConvertSOtoMessage(const smart_objects::SmartObject& message,
                            Message& output);
    utils::SharedPtr<Message> ConvertRawMsgToMessage(
>>>>>>> 5ff19959
      const protocol_handler::RawMessagePtr& message);

  /*
   * @brief Overriden ProtocolObserver method
   */
  virtual void OnMobileMessageSent(
      const protocol_handler::RawMessagePtr& message);

  void OnMessageReceived(hmi_message_handler::MessageSharedPointer message);
  void OnErrorSending(hmi_message_handler::MessageSharedPointer message);

  void OnDeviceListUpdated(const connection_handler::DeviceList& device_list);
  void RemoveDevice(const connection_handler::DeviceHandle& device_handle);
  bool OnServiceStartedCallback(
      const connection_handler::DeviceHandle& device_handle,
      const int32_t& session_key, const protocol_handler::ServiceType& type);
  void OnServiceEndedCallback(const int32_t& session_key,
                              const protocol_handler::ServiceType& type);

  /**
   * @ Add notification to collection
   *
   * @param ptr Reference to shared pointer that point on hmi notification
   */
  void addNotification(const CommandSharedPtr& ptr);

  /**
   * @ Add notification to collection
   *
   * @param ptr Reference to shared pointer that point on hmi notification
   */
  void removeNotification(const CommandSharedPtr& ptr);

  /**
   * @ Updates request timeout
   *
   * @param connection_key Connection key of application
   * @param mobile_correlation_id Correlation ID of the mobile request
   * @param new_timeout_value New timeout to be set
   */
  void updateRequestTimeout(uint32_t connection_key,
                            uint32_t mobile_correlation_id,
                            uint32_t new_timeout_value);

  /*
   * @brief Retrieves application id associated whith correlation id
   *
   * @param correlation_id Correlation ID of the HMI request
   *
   * @return application id associated whith correlation id
   */
  const uint32_t application_id(const int32_t correlation_id);

  /*
   * @brief Sets application id correlation id
   *
   * @param correlation_id Correlation ID of the HMI request
   * @param app_id Application ID
   */
  void set_application_id(const int32_t correlation_id, const uint32_t app_id);

  /*
   * @brief Change AudioStreamingState for all application according to
   * system audio-mixing capabilities (NOT_AUDIBLE/ATTENUATED) and
   * send notification for this changes
   * @param If changing_state == kVRSessionChanging function is used by
   * on_vr_started_notification, if changing_state == kTTSSessionChanging
   * function is used by on_tts_started_notification
   */
  void Mute(VRTTSSessionChanging changing_state);

  /*
   * @brief Change AudioStreamingState for all application to AUDIBLE and
   * send notification for this changes
   * @param If changing_state == kVRSessionChanging function is used by
   * on_vr_stopped_notification, if changing_state == kTTSSessionChanging
   * function is used by on_tts_stopped_notification
   */
  void Unmute(VRTTSSessionChanging changing_state);

  /*
   * @brief Checks HMI level and returns true if audio streaming is allowed
   */
  bool IsAudioStreamingAllowed(uint32_t connection_key) const;

  /*
   * @brief Checks HMI level and returns true if video streaming is allowed
   */
  bool IsVideoStreamingAllowed(uint32_t connection_key) const;

  /**
   * Getter for resume_controller
   * @return Resume Controller
   */
  ResumeCtrl& resume_controller() {
    return resume_ctrl_;
  }

  /*
   * @brief Save binary data to specified directory
   *
   * @param binary data
   * @param path for saving data
   * @param offset for saving data to existing file with offset.
   *        If offset is 0 - create new file ( overrite existing )
   *
   * @return SUCCESS if file was saved, other code otherwise
   */
  mobile_apis::Result::eType SaveBinary(const std::vector<uint8_t>& binary_data,
                                        const std::string& file_path,
                                        const uint32_t offset);

  /*
   * @brief returns true if HMI is cooperating
   */
  bool IsHMICooperating() const;

 private:
  ApplicationManagerImpl();
  bool InitThread(threads::Thread* thread);
  hmi_apis::HMI_API& hmi_so_factory();
  mobile_apis::MOBILE_API& mobile_so_factory();

  void CreateHMIMatrix(HMIMatrix* matrix);
  void CreatePoliciesManager();

  /**
   * \brief Performs check using PoliciesManager of availability
   * of the message for the application. If error occured it is sent
   * as response to initiator of request.
   * \param message Message received for application
   * \param application Application that recieved message to be checked by policies
   * \return bool Indicates whether message is allowed for application
   */
  bool CheckPolicies(smart_objects::SmartObject* message,
                     ApplicationSharedPtr app);

  /**
   * \brief Using HMIMatrix checks which messages sent to HMI are of higher priority
   * and acts accordingly (closes message with lower priority,
   * rejects message in case message with higher priority is operating on HMI).
   * If error occured it is sent as response to initiator of request.
   * \param message Message received for application
   * \return bool Indicates whether message is allowed for application
   */
  bool CheckHMIMatrix(smart_objects::SmartObject* message);

  bool ConvertMessageToSO(const Message& message,
                          smart_objects::SmartObject& output);
  bool ConvertSOtoMessage(const smart_objects::SmartObject& message,
                          Message& output);
  utils::SharedPtr<Message> ConvertRawMsgToMessage(
      const protocol_handler::RawMessagePtr& message);

  void ProcessMessageFromMobile(const utils::SharedPtr<Message>& message);
  void ProcessMessageFromHMI(const utils::SharedPtr<Message>& message);

  // threads::MessageLoopThread<*>::Handler implementations
  /*
   * @brief Handles for threads pumping different types
   * of messages. Beware, each is called on different thread!
   */
  // CALLED ON messages_from_mobile_ thread!
  virtual void Handle(const impl::MessageFromMobile& message) OVERRIDE;

  // CALLED ON messages_to_mobile_ thread!
  virtual void Handle(const impl::MessageToMobile& message) OVERRIDE;

  // CALLED ON messages_from_hmi_ thread!
  virtual void Handle(const impl::MessageFromHmi& message) OVERRIDE;

  // CALLED ON messages_to_hmi_ thread!
  virtual void Handle(const impl::MessageToHmi& message) OVERRIDE;

 private:

  // members
  ResumeCtrl resume_ctrl_;

  /**
   * @brief Resume controler is responcible for save and load information
   * about persistent application data on disk, and save session ID for resuming
   * application in case INGITION_OFF or MASTER_RESSET
   */

  /**
   * @brief Map of connection keys and associated applications
   */
  std::map<int32_t, ApplicationSharedPtr> applications_;

  /**
   * @brief List of applications
   */
  std::set<ApplicationSharedPtr> application_list_;

  // Lock for applications list
  mutable sync_primitives::Lock applications_list_lock_;

  /**
   * @brief Set of HMI notifications with timeout.
   */
  std::list<CommandSharedPtr> notification_list_;

  /**
   * @brief Map of correlation id  and associated application id.
   */
  std::map<const int32_t, const uint32_t> appID_list_;

  bool audio_pass_thru_active_;
  sync_primitives::Lock audio_pass_thru_lock_;
  bool is_distracting_driver_;
  bool is_vr_session_strated_;
  bool hmi_cooperating_;
  bool is_all_apps_allowed_;
  media_manager::MediaManager* media_manager_;

  hmi_message_handler::HMIMessageHandler* hmi_handler_;
  connection_handler::ConnectionHandler* connection_handler_;
  protocol_handler::ProtocolHandler* protocol_handler_;
  request_controller::RequestController request_ctrl_;
  HMICapabilities hmi_capabilities_;
  policy::PolicyManager* policy_manager_;

  hmi_apis::HMI_API* hmi_so_factory_;
  mobile_apis::MOBILE_API* mobile_so_factory_;

#   ifdef ENABLE_LOG
  static log4cxx::LoggerPtr logger_;
#   endif // ENABLE_LOG
  static uint32_t corelation_id_;
  static const uint32_t max_corelation_id_;

  // The reason of HU shutdown
  mobile_api::AppInterfaceUnregisteredReason::eType unregister_reason_;

  // Construct message threads when everything is already created

  // Thread that pumps messages coming from mobile side.
  impl::FromMobileQueue messages_from_mobile_;
  // Thread that pumps messages being passed to mobile side.
  impl::ToMobileQueue messages_to_mobile_;
  // Thread that pumps messages coming from HMI.
  impl::FromHmiQueue messages_from_hmi_;
  // Thread that pumps messages being passed to HMI.
  impl::ToHmiQueue messages_to_hmi_;

  DISALLOW_COPY_AND_ASSIGN(ApplicationManagerImpl);

<<<<<<< HEAD
  FRIEND_BASE_SINGLETON_CLASS(ApplicationManagerImpl);
=======
    FRIEND_BASE_SINGLETON_CLASS(ApplicationManagerImpl);
#ifdef TESTS_WITH_HMI
    friend class test::ApplicationManagerImplTest;
#endif
>>>>>>> 5ff19959
};

const std::set<ApplicationSharedPtr>& ApplicationManagerImpl::applications() const {
  return application_list_;
}

bool ApplicationManagerImpl::vr_session_started() const {
  return is_vr_session_strated_;
}

bool ApplicationManagerImpl::driver_distraction() const {
  return is_distracting_driver_;
}

inline bool ApplicationManagerImpl::all_apps_allowed() const {
  return is_all_apps_allowed_;
}
}  // namespace application_manager

#endif  // SRC_COMPONENTS_APPLICATION_MANAGER_INCLUDE_APPLICATION_MANAGER_H_<|MERGE_RESOLUTION|>--- conflicted
+++ resolved
@@ -118,7 +118,7 @@
  * TODO(ik): replace these with globally defined message types
  * when we have them.
  */
-struct MessageFromMobile : public utils::SharedPtr<Message> {
+struct MessageFromMobile: public utils::SharedPtr<Message> {
   explicit MessageFromMobile(const utils::SharedPtr<Message>& message)
       : utils::SharedPtr<Message>(message) {
   }
@@ -128,7 +128,7 @@
   }
 };
 
-struct MessageToMobile : public utils::SharedPtr<Message> {
+struct MessageToMobile: public utils::SharedPtr<Message> {
   explicit MessageToMobile(const utils::SharedPtr<Message>& message,
                            bool final_message)
       : utils::SharedPtr<Message>(message),
@@ -142,7 +142,7 @@
   bool is_final;
 };
 
-struct MessageFromHmi : public utils::SharedPtr<Message> {
+struct MessageFromHmi: public utils::SharedPtr<Message> {
   explicit MessageFromHmi(const utils::SharedPtr<Message>& message)
       : utils::SharedPtr<Message>(message) {
   }
@@ -152,7 +152,7 @@
   }
 };
 
-struct MessageToHmi : public utils::SharedPtr<Message> {
+struct MessageToHmi: public utils::SharedPtr<Message> {
   explicit MessageToHmi(const utils::SharedPtr<Message>& message)
       : utils::SharedPtr<Message>(message) {
   }
@@ -170,48 +170,48 @@
 }
 
 class ApplicationManagerImpl : public ApplicationManager,
-    public hmi_message_handler::HMIMessageObserver,
-    public protocol_handler::ProtocolObserver,
-    public connection_handler::ConnectionHandlerObserver,
+  public hmi_message_handler::HMIMessageObserver,
+  public protocol_handler::ProtocolObserver,
+  public connection_handler::ConnectionHandlerObserver,
     public impl::FromMobileQueue::Handler, public impl::ToMobileQueue::Handler,
     public impl::FromHmiQueue::Handler, public impl::ToHmiQueue::Handler,
-    public utils::Singleton<ApplicationManagerImpl> {
-  friend class ResumeCtrl;
- public:
-  ~ApplicationManagerImpl();
-
-  /**
-   * @brief Stop work.
-   *
-   * @return TRUE on success otherwise FALSE.
-   **/
-  virtual bool Stop();
-
-  /////////////////////////////////////////////////////
-
-  ApplicationSharedPtr application(int32_t app_id) const;
-  inline const std::set<ApplicationSharedPtr>& applications() const;
-  ApplicationSharedPtr active_application() const;
-  std::vector<ApplicationSharedPtr> applications_by_button(uint32_t button);
-  std::vector<ApplicationSharedPtr> applications_by_ivi(uint32_t vehicle_info);
-  std::vector<ApplicationSharedPtr> applications_with_navi();
+  public utils::Singleton<ApplicationManagerImpl> {
+    friend class ResumeCtrl;
+  public:
+    ~ApplicationManagerImpl();
+
+    /**
+     * @brief Stop work.
+     *
+     * @return TRUE on success otherwise FALSE.
+     **/
+    virtual bool Stop();
+
+    /////////////////////////////////////////////////////
+
+    ApplicationSharedPtr application(int32_t app_id) const;
+    inline const std::set<ApplicationSharedPtr>& applications() const;
+    ApplicationSharedPtr active_application() const;
+    std::vector<ApplicationSharedPtr> applications_by_button(uint32_t button);
+    std::vector<ApplicationSharedPtr> applications_by_ivi(uint32_t vehicle_info);
+    std::vector<ApplicationSharedPtr> applications_with_navi();
   ApplicationSharedPtr application_by_policy_id(
       const std::string& policy_app_id) const;
-  /**
-   * @brief Notifies all components interested in Vehicle Data update
-   * i.e. new value of odometer etc and returns list of applications
-   * subscribed for event.
-   * @param vehicle_info Enum value of type of vehicle data
-   * @param new value (for integer values currently) of vehicle data
-   */
-  std::vector<utils::SharedPtr<Application>> IviInfoUpdated(
+    /**
+          * @brief Notifies all components interested in Vehicle Data update
+          * i.e. new value of odometer etc and returns list of applications
+          * subscribed for event.
+          * @param vehicle_info Enum value of type of vehicle data
+          * @param new value (for integer values currently) of vehicle data
+          */
+    std::vector<utils::SharedPtr<Application>> IviInfoUpdated(
       VehicleDataType vehicle_info, int value);
 
-  /////////////////////////////////////////////////////
-
-  HMICapabilities& hmi_capabilities();
-
-  ApplicationSharedPtr RegisterApplication(
+    /////////////////////////////////////////////////////
+
+    HMICapabilities& hmi_capabilities();
+
+    ApplicationSharedPtr RegisterApplication(
       const utils::SharedPtr<smart_objects::SmartObject>& request_for_registration);
     /*
      * @brief Closes application by id
@@ -225,192 +225,184 @@
                                mobile_apis::Result::eType reason,
                                bool is_resuming = false);
 
-  /*
-   * @brief Sets unregister reason for closing all registered applications
-   * duringHU switching off
-   *
-   * @param reason Describes the reason for HU switching off
-   */
-  void SetUnregisterAllApplicationsReason(
+    /*
+     * @brief Sets unregister reason for closing all registered applications
+     * duringHU switching off
+     *
+     * @param reason Describes the reason for HU switching off
+     */
+    void SetUnregisterAllApplicationsReason(
       mobile_api::AppInterfaceUnregisteredReason::eType reason);
 
-  /*
-   * @brief Called on Master_reset or Factory_defaults
-   * when User chooses to reset HU.
-   * Resets Policy Table if applicable.
-   */
+    /*
+     * @brief Called on Master_reset or Factory_defaults
+     * when User chooses to reset HU.
+     * Resets Policy Table if applicable.
+     */
   void HeadUnitReset(mobile_api::AppInterfaceUnregisteredReason::eType reason);
 
-  /*
-   * @brief Closes all registered applications
-   */
-  void UnregisterAllApplications();
-
-  bool RemoveAppDataFromHMI(ApplicationSharedPtr app);
-  bool LoadAppDataToHMI(ApplicationSharedPtr app);
-  bool ActivateApplication(ApplicationSharedPtr app);
-  /**
-   * @brief Put application in Limited HMI Level if possible,
-   *        otherwise put applicatuion other HMI level.
-   *        do not send any notifications to mobile
-   * @param app, application, that need to be puted in Limeted
-   * @return seted HMI Level
-   */
-  mobile_api::HMILevel::eType PutApplicationInLimited(ApplicationSharedPtr app);
-
-  /**
-   * @brief Put application in FULL HMI Level if possible,
-   *        otherwise put applicatuion other HMI level.
-   *        do not send any notifications to mobile
-   * @param app, application, that need to be puted in FULL
-   * @return seted HMI Level
-   */
-  mobile_api::HMILevel::eType PutApplicationInFull(ApplicationSharedPtr app);
-
-  void DeactivateApplication(ApplicationSharedPtr app);
-  void ConnectToDevice(uint32_t id);
-  void OnHMIStartedCooperation();
-
-  /*
-   * @brief Returns unique correlation ID for HMI request
-   *
-   * @return Unique correlation ID
-   */
-  uint32_t GetNextHMICorrelationID();
-
-  /* @brief Starts audio passthru process
-   *
-   * @return true on success, false if passthru is already in process
-   */
-  bool begin_audio_pass_thru();
-
-  /*
-   * @brief Finishes already started audio passthru process
-   *
-   * @return true on success, false if passthru is not active
-   */
-  bool end_audio_pass_thru();
-
-  /*
-   * @brief Retrieves driver distraction state
-   *
-   * @return Current state of the distraction state
-   */
-  inline bool driver_distraction() const;
-
-  /*
-   * @brief Sets state for driver distraction
-   *
-   * @param state New state to be set
-   */
-  void set_driver_distraction(bool is_distracting);
-
-  /*
-   * @brief Retrieves if VR session has started
-   *
-   * @return Current VR session state (started, stopped)
-   */
-  inline bool vr_session_started() const;
-
-  /*
-   * @brief Sets VR session state
-   *
-   * @param state Current HMI VR session state
-   */
-  void set_vr_session_started(const bool& state);
-
-  /*
-   * @brief Retrieves SDL access to all mobile apps
-   *
-   * @return Currently active state of the access
-   */
-  inline bool all_apps_allowed() const;
-
-  /*
-   * @brief Sets SDL access to all mobile apps
-   *
-   * @param allowed SDL access to all mobile apps
-   */
-  void set_all_apps_allowed(const bool& allowed);
-
-  /*
-   * @brief Starts audio pass thru thread
-   *
-   * @param session_key     Session key of connection for Mobile side
-   * @param correlation_id  Correlation id for response for Mobile side
-   * @param max_duration    Max duration of audio recording in milliseconds
-   * @param sampling_rate   Value for rate(8, 16, 22, 44 kHz)
-   * @param bits_per_sample The quality the audio is recorded.
-   * @param audio_type      Type of audio data
-   */
-  void StartAudioPassThruThread(int32_t session_key, int32_t correlation_id,
-                                int32_t max_duration, int32_t sampling_rate,
-                                int32_t bits_per_sample, int32_t audio_type);
-
-  /*
-   * @brief Terminates audio pass thru thread
-   * @param application_key Id of application for which
-   * audio pass thru should be stopped
-   */
-  void StopAudioPassThru(int32_t application_key);
-
-  void SendAudioPassThroughNotification(uint32_t session_key,
-                                        std::vector<uint8_t> binaryData);
-
-  std::string GetDeviceName(connection_handler::DeviceHandle handle);
-
-  /////////////////////////////////////////////////////
-
-  void set_hmi_message_handler(hmi_message_handler::HMIMessageHandler* handler);
-  void set_connection_handler(connection_handler::ConnectionHandler* handler);
-  void set_protocol_handler(protocol_handler::ProtocolHandler* handler);
-
-  ///////////////////////////////////////////////////////
-
-  void StartDevicesDiscovery();
-
-  // Put message to the queue to be sent to mobile.
-  // if |final_message| parameter is set connection to mobile will be closed
-  // after processing this message
-  void SendMessageToMobile(
+    /*
+     * @brief Closes all registered applications
+     */
+    void UnregisterAllApplications();
+
+    bool RemoveAppDataFromHMI(ApplicationSharedPtr app);
+    bool LoadAppDataToHMI(ApplicationSharedPtr app);
+    bool ActivateApplication(ApplicationSharedPtr app);
+    /**
+     * @brief Put application in Limited HMI Level if possible,
+     *        otherwise put applicatuion other HMI level.
+     *        do not send any notifications to mobile
+     * @param app, application, that need to be puted in Limeted
+     * @return seted HMI Level
+     */
+    mobile_api::HMILevel::eType PutApplicationInLimited(ApplicationSharedPtr app);
+
+    /**
+     * @brief Put application in FULL HMI Level if possible,
+     *        otherwise put applicatuion other HMI level.
+     *        do not send any notifications to mobile
+     * @param app, application, that need to be puted in FULL
+     * @return seted HMI Level
+     */
+    mobile_api::HMILevel::eType PutApplicationInFull(ApplicationSharedPtr app);
+
+    void DeactivateApplication(ApplicationSharedPtr app);
+    void ConnectToDevice(uint32_t id);
+    void OnHMIStartedCooperation();
+
+    /*
+     * @brief Returns unique correlation ID for HMI request
+     *
+     * @return Unique correlation ID
+     */
+    uint32_t GetNextHMICorrelationID();
+
+    /* @brief Starts audio passthru process
+     *
+     * @return true on success, false if passthru is already in process
+     */
+    bool begin_audio_pass_thru();
+
+    /*
+     * @brief Finishes already started audio passthru process
+     *
+     * @return true on success, false if passthru is not active
+     */
+    bool end_audio_pass_thru();
+
+    /*
+     * @brief Retrieves driver distraction state
+     *
+     * @return Current state of the distraction state
+     */
+    inline bool driver_distraction() const;
+
+    /*
+     * @brief Sets state for driver distraction
+     *
+     * @param state New state to be set
+     */
+    void set_driver_distraction(bool is_distracting);
+
+    /*
+     * @brief Retrieves if VR session has started
+     *
+     * @return Current VR session state (started, stopped)
+     */
+    inline bool vr_session_started() const;
+
+    /*
+     * @brief Sets VR session state
+     *
+     * @param state Current HMI VR session state
+     */
+    void set_vr_session_started(const bool& state);
+
+    /*
+     * @brief Retrieves SDL access to all mobile apps
+     *
+     * @return Currently active state of the access
+     */
+    inline bool all_apps_allowed() const;
+
+    /*
+     * @brief Sets SDL access to all mobile apps
+     *
+     * @param allowed SDL access to all mobile apps
+     */
+    void set_all_apps_allowed(const bool& allowed);
+
+    /*
+     * @brief Starts audio pass thru thread
+     *
+     * @param session_key     Session key of connection for Mobile side
+     * @param correlation_id  Correlation id for response for Mobile side
+     * @param max_duration    Max duration of audio recording in milliseconds
+     * @param sampling_rate   Value for rate(8, 16, 22, 44 kHz)
+     * @param bits_per_sample The quality the audio is recorded.
+     * @param audio_type      Type of audio data
+     */
+    void StartAudioPassThruThread(int32_t session_key, int32_t correlation_id,
+                                  int32_t max_duration, int32_t sampling_rate,
+                                  int32_t bits_per_sample, int32_t audio_type);
+
+    /*
+     * @brief Terminates audio pass thru thread
+     * @param application_key Id of application for which
+     * audio pass thru should be stopped
+     */
+    void StopAudioPassThru(int32_t application_key);
+
+    void SendAudioPassThroughNotification(uint32_t session_key,
+                                          std::vector<uint8_t> binaryData);
+
+    std::string GetDeviceName(connection_handler::DeviceHandle handle);
+
+    /////////////////////////////////////////////////////
+
+    void set_hmi_message_handler(hmi_message_handler::HMIMessageHandler* handler);
+    void set_connection_handler(connection_handler::ConnectionHandler* handler);
+    void set_protocol_handler(protocol_handler::ProtocolHandler* handler);
+
+    ///////////////////////////////////////////////////////
+
+    void StartDevicesDiscovery();
+
+    // Put message to the queue to be sent to mobile.
+    // if |final_message| parameter is set connection to mobile will be closed
+    // after processing this message
+    void SendMessageToMobile(
       const utils::SharedPtr<smart_objects::SmartObject>& message,
       bool final_message = false);
-  bool ManageMobileCommand(
+    bool ManageMobileCommand(
       const utils::SharedPtr<smart_objects::SmartObject>& message);
-  void SendMessageToHMI(
+    void SendMessageToHMI(
       const utils::SharedPtr<smart_objects::SmartObject>& message);
-  bool ManageHMICommand(
+    bool ManageHMICommand(
       const utils::SharedPtr<smart_objects::SmartObject>& message);
 
-<<<<<<< HEAD
-  /////////////////////////////////////////////////////////
-  /*
-   * @brief Overriden ProtocolObserver method
-   */
+    /////////////////////////////////////////////////////////
+    /*
+     * @brief Overriden ProtocolObserver method
+     */
   virtual void OnMessageReceived(
-=======
-    /////////////////////////////////////////////////////////
+      const protocol_handler::RawMessagePtr& message);
+
     /*
      * @brief Overriden ProtocolObserver method
      */
-    virtual void OnMessageReceived(const protocol_handler::
-                                   RawMessagePtr& message);
-
-    /*
-     * @brief Overriden ProtocolObserver method
-     */
-    virtual void OnMobileMessageSent(const protocol_handler::
-                                     RawMessagePtr& message);
-
-    void OnMessageReceived(
-      hmi_message_handler::MessageSharedPointer message);
+  virtual void OnMobileMessageSent(
+      const protocol_handler::RawMessagePtr& message);
+
+  void OnMessageReceived(hmi_message_handler::MessageSharedPointer message);
     void OnErrorSending(hmi_message_handler::MessageSharedPointer message);
 
     void OnDeviceListUpdated(const connection_handler::DeviceList& device_list);
     void RemoveDevice(const connection_handler::DeviceHandle& device_handle);
-    bool OnServiceStartedCallback(const connection_handler::DeviceHandle& device_handle,
-                                  const int32_t& session_key,
-                                  const protocol_handler::ServiceType& type);
+  bool OnServiceStartedCallback(
+      const connection_handler::DeviceHandle& device_handle,
+      const int32_t& session_key, const protocol_handler::ServiceType& type);
     void OnServiceEndedCallback(const int32_t& session_key,
                                 const protocol_handler::ServiceType& type);
 
@@ -454,8 +446,7 @@
      * @param correlation_id Correlation ID of the HMI request
      * @param app_id Application ID
      */
-    void set_application_id(const int32_t correlation_id,
-                            const uint32_t app_id);
+  void set_application_id(const int32_t correlation_id, const uint32_t app_id);
 
     /*
      * @brief Change AudioStreamingState for all application according to
@@ -549,263 +540,106 @@
     bool ConvertSOtoMessage(const smart_objects::SmartObject& message,
                             Message& output);
     utils::SharedPtr<Message> ConvertRawMsgToMessage(
->>>>>>> 5ff19959
       const protocol_handler::RawMessagePtr& message);
 
-  /*
-   * @brief Overriden ProtocolObserver method
-   */
-  virtual void OnMobileMessageSent(
-      const protocol_handler::RawMessagePtr& message);
-
-  void OnMessageReceived(hmi_message_handler::MessageSharedPointer message);
-  void OnErrorSending(hmi_message_handler::MessageSharedPointer message);
-
-  void OnDeviceListUpdated(const connection_handler::DeviceList& device_list);
-  void RemoveDevice(const connection_handler::DeviceHandle& device_handle);
-  bool OnServiceStartedCallback(
-      const connection_handler::DeviceHandle& device_handle,
-      const int32_t& session_key, const protocol_handler::ServiceType& type);
-  void OnServiceEndedCallback(const int32_t& session_key,
-                              const protocol_handler::ServiceType& type);
-
-  /**
-   * @ Add notification to collection
-   *
-   * @param ptr Reference to shared pointer that point on hmi notification
-   */
-  void addNotification(const CommandSharedPtr& ptr);
-
-  /**
-   * @ Add notification to collection
-   *
-   * @param ptr Reference to shared pointer that point on hmi notification
-   */
-  void removeNotification(const CommandSharedPtr& ptr);
-
-  /**
-   * @ Updates request timeout
-   *
-   * @param connection_key Connection key of application
-   * @param mobile_correlation_id Correlation ID of the mobile request
-   * @param new_timeout_value New timeout to be set
-   */
-  void updateRequestTimeout(uint32_t connection_key,
-                            uint32_t mobile_correlation_id,
-                            uint32_t new_timeout_value);
-
-  /*
-   * @brief Retrieves application id associated whith correlation id
-   *
-   * @param correlation_id Correlation ID of the HMI request
-   *
-   * @return application id associated whith correlation id
-   */
-  const uint32_t application_id(const int32_t correlation_id);
-
-  /*
-   * @brief Sets application id correlation id
-   *
-   * @param correlation_id Correlation ID of the HMI request
-   * @param app_id Application ID
-   */
-  void set_application_id(const int32_t correlation_id, const uint32_t app_id);
-
-  /*
-   * @brief Change AudioStreamingState for all application according to
-   * system audio-mixing capabilities (NOT_AUDIBLE/ATTENUATED) and
-   * send notification for this changes
-   * @param If changing_state == kVRSessionChanging function is used by
-   * on_vr_started_notification, if changing_state == kTTSSessionChanging
-   * function is used by on_tts_started_notification
-   */
-  void Mute(VRTTSSessionChanging changing_state);
-
-  /*
-   * @brief Change AudioStreamingState for all application to AUDIBLE and
-   * send notification for this changes
-   * @param If changing_state == kVRSessionChanging function is used by
-   * on_vr_stopped_notification, if changing_state == kTTSSessionChanging
-   * function is used by on_tts_stopped_notification
-   */
-  void Unmute(VRTTSSessionChanging changing_state);
-
-  /*
-   * @brief Checks HMI level and returns true if audio streaming is allowed
-   */
-  bool IsAudioStreamingAllowed(uint32_t connection_key) const;
-
-  /*
-   * @brief Checks HMI level and returns true if video streaming is allowed
-   */
-  bool IsVideoStreamingAllowed(uint32_t connection_key) const;
-
-  /**
-   * Getter for resume_controller
-   * @return Resume Controller
-   */
-  ResumeCtrl& resume_controller() {
-    return resume_ctrl_;
-  }
-
-  /*
-   * @brief Save binary data to specified directory
-   *
-   * @param binary data
-   * @param path for saving data
-   * @param offset for saving data to existing file with offset.
-   *        If offset is 0 - create new file ( overrite existing )
-   *
-   * @return SUCCESS if file was saved, other code otherwise
-   */
-  mobile_apis::Result::eType SaveBinary(const std::vector<uint8_t>& binary_data,
-                                        const std::string& file_path,
-                                        const uint32_t offset);
-
-  /*
-   * @brief returns true if HMI is cooperating
-   */
-  bool IsHMICooperating() const;
-
- private:
-  ApplicationManagerImpl();
-  bool InitThread(threads::Thread* thread);
-  hmi_apis::HMI_API& hmi_so_factory();
-  mobile_apis::MOBILE_API& mobile_so_factory();
-
-  void CreateHMIMatrix(HMIMatrix* matrix);
-  void CreatePoliciesManager();
-
-  /**
-   * \brief Performs check using PoliciesManager of availability
-   * of the message for the application. If error occured it is sent
-   * as response to initiator of request.
-   * \param message Message received for application
-   * \param application Application that recieved message to be checked by policies
-   * \return bool Indicates whether message is allowed for application
-   */
-  bool CheckPolicies(smart_objects::SmartObject* message,
-                     ApplicationSharedPtr app);
-
-  /**
-   * \brief Using HMIMatrix checks which messages sent to HMI are of higher priority
-   * and acts accordingly (closes message with lower priority,
-   * rejects message in case message with higher priority is operating on HMI).
-   * If error occured it is sent as response to initiator of request.
-   * \param message Message received for application
-   * \return bool Indicates whether message is allowed for application
-   */
-  bool CheckHMIMatrix(smart_objects::SmartObject* message);
-
-  bool ConvertMessageToSO(const Message& message,
-                          smart_objects::SmartObject& output);
-  bool ConvertSOtoMessage(const smart_objects::SmartObject& message,
-                          Message& output);
-  utils::SharedPtr<Message> ConvertRawMsgToMessage(
-      const protocol_handler::RawMessagePtr& message);
-
-  void ProcessMessageFromMobile(const utils::SharedPtr<Message>& message);
-  void ProcessMessageFromHMI(const utils::SharedPtr<Message>& message);
-
-  // threads::MessageLoopThread<*>::Handler implementations
-  /*
-   * @brief Handles for threads pumping different types
-   * of messages. Beware, each is called on different thread!
-   */
-  // CALLED ON messages_from_mobile_ thread!
-  virtual void Handle(const impl::MessageFromMobile& message) OVERRIDE;
-
-  // CALLED ON messages_to_mobile_ thread!
-  virtual void Handle(const impl::MessageToMobile& message) OVERRIDE;
-
-  // CALLED ON messages_from_hmi_ thread!
-  virtual void Handle(const impl::MessageFromHmi& message) OVERRIDE;
-
-  // CALLED ON messages_to_hmi_ thread!
-  virtual void Handle(const impl::MessageToHmi& message) OVERRIDE;
-
- private:
-
-  // members
-  ResumeCtrl resume_ctrl_;
-
-  /**
-   * @brief Resume controler is responcible for save and load information
-   * about persistent application data on disk, and save session ID for resuming
-   * application in case INGITION_OFF or MASTER_RESSET
-   */
-
-  /**
-   * @brief Map of connection keys and associated applications
-   */
-  std::map<int32_t, ApplicationSharedPtr> applications_;
-
-  /**
-   * @brief List of applications
-   */
-  std::set<ApplicationSharedPtr> application_list_;
-
-  // Lock for applications list
-  mutable sync_primitives::Lock applications_list_lock_;
-
-  /**
-   * @brief Set of HMI notifications with timeout.
-   */
-  std::list<CommandSharedPtr> notification_list_;
-
-  /**
-   * @brief Map of correlation id  and associated application id.
-   */
-  std::map<const int32_t, const uint32_t> appID_list_;
-
-  bool audio_pass_thru_active_;
-  sync_primitives::Lock audio_pass_thru_lock_;
-  bool is_distracting_driver_;
-  bool is_vr_session_strated_;
-  bool hmi_cooperating_;
-  bool is_all_apps_allowed_;
-  media_manager::MediaManager* media_manager_;
-
-  hmi_message_handler::HMIMessageHandler* hmi_handler_;
-  connection_handler::ConnectionHandler* connection_handler_;
-  protocol_handler::ProtocolHandler* protocol_handler_;
-  request_controller::RequestController request_ctrl_;
-  HMICapabilities hmi_capabilities_;
-  policy::PolicyManager* policy_manager_;
-
-  hmi_apis::HMI_API* hmi_so_factory_;
-  mobile_apis::MOBILE_API* mobile_so_factory_;
+    void ProcessMessageFromMobile(const utils::SharedPtr<Message>& message);
+    void ProcessMessageFromHMI(const utils::SharedPtr<Message>& message);
+
+    // threads::MessageLoopThread<*>::Handler implementations
+    /*
+     * @brief Handles for threads pumping different types
+     * of messages. Beware, each is called on different thread!
+     */
+    // CALLED ON messages_from_mobile_ thread!
+    virtual void Handle(const impl::MessageFromMobile& message) OVERRIDE;
+
+    // CALLED ON messages_to_mobile_ thread!
+    virtual void Handle(const impl::MessageToMobile& message) OVERRIDE;
+
+    // CALLED ON messages_from_hmi_ thread!
+    virtual void Handle(const impl::MessageFromHmi& message) OVERRIDE;
+
+    // CALLED ON messages_to_hmi_ thread!
+    virtual void Handle(const impl::MessageToHmi& message) OVERRIDE;
+
+  private:
+
+    // members
+    ResumeCtrl resume_ctrl_;
+
+    /**
+     * @brief Resume controler is responcible for save and load information
+     * about persistent application data on disk, and save session ID for resuming
+     * application in case INGITION_OFF or MASTER_RESSET
+     */
+
+    /**
+     * @brief Map of connection keys and associated applications
+     */
+    std::map<int32_t, ApplicationSharedPtr> applications_;
+
+    /**
+     * @brief List of applications
+     */
+    std::set<ApplicationSharedPtr> application_list_;
+
+    // Lock for applications list
+    mutable sync_primitives::Lock applications_list_lock_;
+
+    /**
+     * @brief Set of HMI notifications with timeout.
+     */
+    std::list<CommandSharedPtr> notification_list_;
+
+    /**
+     * @brief Map of correlation id  and associated application id.
+     */
+    std::map<const int32_t, const uint32_t> appID_list_;
+
+    bool audio_pass_thru_active_;
+    sync_primitives::Lock audio_pass_thru_lock_;
+    bool is_distracting_driver_;
+    bool is_vr_session_strated_;
+    bool hmi_cooperating_;
+    bool is_all_apps_allowed_;
+    media_manager::MediaManager* media_manager_;
+
+    hmi_message_handler::HMIMessageHandler* hmi_handler_;
+    connection_handler::ConnectionHandler*  connection_handler_;
+    protocol_handler::ProtocolHandler*      protocol_handler_;
+    request_controller::RequestController   request_ctrl_;
+    HMICapabilities                         hmi_capabilities_;
+    policy::PolicyManager*                  policy_manager_;
+
+    hmi_apis::HMI_API*                      hmi_so_factory_;
+    mobile_apis::MOBILE_API*                mobile_so_factory_;
 
 #   ifdef ENABLE_LOG
-  static log4cxx::LoggerPtr logger_;
+    static log4cxx::LoggerPtr logger_;
 #   endif // ENABLE_LOG
-  static uint32_t corelation_id_;
-  static const uint32_t max_corelation_id_;
-
-  // The reason of HU shutdown
-  mobile_api::AppInterfaceUnregisteredReason::eType unregister_reason_;
-
-  // Construct message threads when everything is already created
-
-  // Thread that pumps messages coming from mobile side.
-  impl::FromMobileQueue messages_from_mobile_;
-  // Thread that pumps messages being passed to mobile side.
-  impl::ToMobileQueue messages_to_mobile_;
-  // Thread that pumps messages coming from HMI.
-  impl::FromHmiQueue messages_from_hmi_;
-  // Thread that pumps messages being passed to HMI.
-  impl::ToHmiQueue messages_to_hmi_;
-
-  DISALLOW_COPY_AND_ASSIGN(ApplicationManagerImpl);
-
-<<<<<<< HEAD
-  FRIEND_BASE_SINGLETON_CLASS(ApplicationManagerImpl);
-=======
+    static uint32_t corelation_id_;
+    static const uint32_t max_corelation_id_;
+
+    // The reason of HU shutdown
+    mobile_api::AppInterfaceUnregisteredReason::eType unregister_reason_;
+
+    // Construct message threads when everything is already created
+
+    // Thread that pumps messages coming from mobile side.
+    impl::FromMobileQueue messages_from_mobile_;
+    // Thread that pumps messages being passed to mobile side.
+    impl::ToMobileQueue messages_to_mobile_;
+    // Thread that pumps messages coming from HMI.
+    impl::FromHmiQueue messages_from_hmi_;
+    // Thread that pumps messages being passed to HMI.
+    impl::ToHmiQueue messages_to_hmi_;
+
+    DISALLOW_COPY_AND_ASSIGN(ApplicationManagerImpl);
+
     FRIEND_BASE_SINGLETON_CLASS(ApplicationManagerImpl);
 #ifdef TESTS_WITH_HMI
     friend class test::ApplicationManagerImplTest;
 #endif
->>>>>>> 5ff19959
 };
 
 const std::set<ApplicationSharedPtr>& ApplicationManagerImpl::applications() const {
