--- conflicted
+++ resolved
@@ -593,32 +593,6 @@
     hmi_apis::HMI_API& hmi_so_factory();
     mobile_apis::MOBILE_API& mobile_so_factory();
 
-<<<<<<< HEAD
-    void CreateHMIMatrix(HMIMatrix* matrix);
-
-    /**
-     * \brief Performs check using PoliciesManager of availability
-     * of the message for the application. If error occurred it is sent
-     * as response to initiator of request.
-     * \param message Message received for application
-     * \param application Application that recieved message to be checked by policies
-     * \return bool Indicates whether message is allowed for application
-     */
-    bool CheckPolicies(smart_objects::SmartObject* message,
-                       ApplicationSharedPtr app);
-
-    /**
-     * \brief Using HMIMatrix checks which messages sent to HMI are of higher priority
-     * and acts accordingly (closes message with lower priority,
-     * rejects message in case message with higher priority is operating on HMI).
-     * If error occurred it is sent as response to initiator of request.
-     * \param message Message received for application
-     * \return bool Indicates whether message is allowed for application
-     */
-    bool CheckHMIMatrix(smart_objects::SmartObject* message);
-
-=======
->>>>>>> 3ac9ee17
     bool ConvertMessageToSO(const Message& message,
                             smart_objects::SmartObject& output);
     bool ConvertSOtoMessage(const smart_objects::SmartObject& message,
