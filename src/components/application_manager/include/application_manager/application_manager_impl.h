--- conflicted
+++ resolved
@@ -1253,251 +1253,12 @@
       }
     }
 
-<<<<<<< HEAD
     if (0 == app_count) {
       LOG4CXX_WARN(logger_, "Empty applications list");
     }
   }
-=======
-    void OnApplicationListUpdateTimer();
-
-    /**
-     * @brief CreateApplications creates aplpication adds it to application list
-     * and prepare data for sending AppIcon request.
-     *
-     * @param obj_array applications array.
-     *
-     * @param connection_key connection key of app, which provided app list to
-     * be created
-     */
-    void CreateApplications(smart_objects::SmartArray& obj_array,
-                            const uint32_t connection_key);
-
-    /*
-     * @brief Function is called on IGN_OFF, Master_reset or Factory_defaults
-     * to notify HMI that SDL is shutting down.
-     */
-    void SendOnSDLClose();
-
-    /*
-     * @brief returns true if low voltage state is active
-     */
-    bool IsLowVoltage();
-
-  private:
-    /*
-     * NaviServiceStatusMap shows which navi service (audio/video) is opened
-     * for specified application. Two bool values in std::pair mean:
-     * 1st value - is video service opened or not
-     * 2nd value - is audio service opened or not
-     */
-    typedef std::map<uint32_t, std::pair<bool, bool> > NaviServiceStatusMap;
-
-    typedef SharedPtr<TimerThread<ApplicationManagerImpl> > ApplicationManagerTimerPtr;
-
-    /**
-     * @brief Removes suspended and stopped timers from timer pool
-     */
-    void ClearTimerPool();
-
-    /**
-     * @brief CloseNaviApp allows to unregister application in case the EndServiceEndedAck
-     * didn't come for at least one of services(audio or video)
-     */
-    void CloseNaviApp();
-
-    /**
-     * @brief Suspends streaming ability of application in case application's HMI level
-     * has been changed to not allowed for streaming
-     */
-    void EndNaviStreaming();
-
-    /**
-     * @brief Starts specified navi service for application
-     * @param app_id Application to proceed
-     * @param service_type Type of service to start
-     * @return True on success, false on fail
-     */
-    bool StartNaviService(
-        uint32_t app_id, protocol_handler::ServiceType service_type);
-
-    /**
-     * @brief Stops specified navi service for application
-     * @param app_id Application to proceed
-     * @param service_type Type of service to stop
-     */
-    void StopNaviService(
-        uint32_t app_id, protocol_handler::ServiceType service_type);
-
-    /**
-     * @brief Allows streaming for application if it was disallowed by
-     * DisallowStreaming()
-     * @param app_id Application to proceed
-     */
-    void AllowStreaming(uint32_t app_id);
-
-    /**
-     * @brief Disallows streaming for application, but doesn't close
-     * opened services. Streaming ability could be restored by AllowStreaming();
-     * @param app_id Application to proceed
-     */
-    void DisallowStreaming(uint32_t app_id);
-
-    /**
-     * @brief Function returns supported SDL Protocol Version
-     * @return protocol version depends on parameters from smartDeviceLink.ini.
-     */
-    ProtocolVersion SupportedSDLVersion() const;
-
-    /**
-     * @brief Types of directories used by Application Manager
-     */
-    enum DirectoryType {
-      TYPE_STORAGE,
-      TYPE_SYSTEM,
-      TYPE_ICONS
-    };
-
-    typedef std::map<DirectoryType, std::string> DirectoryTypeMap;
-    DirectoryTypeMap dir_type_to_string_map_;
-
-    /**
-     * @brief Converts directory type to string
-     * @param type Directory type
-     * @return Stringified type
-     */
-    const std::string DirectoryTypeToString(DirectoryType type) const;
-
-    /**
-     * @brief Creates directory path, if necessary
-     * @param path Directory path
-     * @param type Directory type
-     * @return true, if succedeed, otherwise - false
-     */
-    bool InitDirectory(const std::string& path, DirectoryType type) const;
-
-    /**
-     * @brief Checks, whether r/w permissions are present for particular path
-     * @param path Directory path
-     * @param type Directory type
-     * @return true, if allowed, otherwise - false
-     */
-    bool IsReadWriteAllowed(const std::string& path, DirectoryType type) const;
-
-    /**
-     * @brief Removes apps, waiting for registration related to
-     * certain device handle
-     * @param handle, Device handle
-     */
-    void RemoveAppsWaitingForRegistration(
-        const connection_handler::DeviceHandle handle);
-
-    /**
-     * @brief Clears TTS global properties list of apps
-     */
-    void ClearTTSGlobalPropertiesList();
-
-  private:
-    /**
-     * @brief List of applications
-     */
-    ApplictionSet applications_;
-    AppsWaitRegistrationSet apps_to_register_;
-
-    // Lock for applications list
-    mutable sync_primitives::Lock applications_list_lock_;
-    mutable sync_primitives::Lock apps_to_register_list_lock_;
-
-    /**
-     * @brief Map of correlation id  and associated application id.
-     */
-    std::map<const int32_t, const uint32_t> appID_list_;
-
-    /**
-     * @brief Map contains applications which
-     * will send TTS global properties to HMI after timeout
-     */
-    std::map<uint32_t, TimevalStruct> tts_global_properties_app_list_;
-
-    bool audio_pass_thru_active_;
-    sync_primitives::Lock audio_pass_thru_lock_;
-    sync_primitives::Lock tts_global_properties_app_list_lock_;
-    bool is_distracting_driver_;
-    bool is_vr_session_strated_;
-    bool hmi_cooperating_;
-    bool is_all_apps_allowed_;
-    media_manager::MediaManager* media_manager_;
-
-    hmi_message_handler::HMIMessageHandler* hmi_handler_;
-    connection_handler::ConnectionHandler*  connection_handler_;
-    protocol_handler::ProtocolHandler*      protocol_handler_;
-    request_controller::RequestController   request_ctrl_;
-
-    hmi_apis::HMI_API*                      hmi_so_factory_;
-    mobile_apis::MOBILE_API*                mobile_so_factory_;
-
-    static uint32_t corelation_id_;
-    static const uint32_t max_corelation_id_;
-
-
-    // Construct message threads when everything is already created
-
-    // Thread that pumps messages coming from mobile side.
-    impl::FromMobileQueue messages_from_mobile_;
-    // Thread that pumps messages being passed to mobile side.
-    impl::ToMobileQueue messages_to_mobile_;
-    // Thread that pumps messages coming from HMI.
-    impl::FromHmiQueue messages_from_hmi_;
-    // Thread that pumps messages being passed to HMI.
-    impl::ToHmiQueue messages_to_hmi_;
-    // Thread that pumps messages audio pass thru to mobile.
-    impl::AudioPassThruQueue audio_pass_thru_messages_;
-
-
-    HMICapabilities                         hmi_capabilities_;
-    // The reason of HU shutdown
-    mobile_api::AppInterfaceUnregisteredReason::eType unregister_reason_;
-
-    /**
-     * @brief Resume controler is responcible for save and load information
-     * about persistent application data on disk, and save session ID for resuming
-     * application in case INGITION_OFF or MASTER_RESSET
-     */
-    ResumeCtrl resume_ctrl_;
-
-    NaviServiceStatusMap                    navi_service_status_;
-    std::deque<uint32_t>                    navi_app_to_stop_;
-    std::deque<uint32_t>                    navi_app_to_end_stream_;
-    uint32_t                                navi_close_app_timeout_;
-    uint32_t                                navi_end_stream_timeout_;
-
-    std::vector<ApplicationManagerTimerPtr> timer_pool_;
-    sync_primitives::Lock                   timer_pool_lock_;
-    sync_primitives::Lock stopping_flag_lock_;
-
-    StateController state_ctrl_;
-
-#ifdef TIME_TESTER
-    AMMetricObserver* metric_observer_;
-#endif  // TIME_TESTER
-
-    class ApplicationListUpdateTimer : public timer::TimerThread<ApplicationManagerImpl> {
-     public:
-      ApplicationListUpdateTimer(ApplicationManagerImpl* callee) :
-          timer::TimerThread<ApplicationManagerImpl>("AM ListUpdater",
-              callee, &ApplicationManagerImpl::OnApplicationListUpdateTimer) {
-      }
-    };
-    typedef utils::SharedPtr<ApplicationListUpdateTimer> ApplicationListUpdateTimerSptr;
-    ApplicationListUpdateTimerSptr application_list_update_timer_;
-
-    timer::TimerThread<ApplicationManagerImpl>  tts_global_properties_timer_;
-
-    bool is_low_voltage_;
-    volatile bool is_stopping_;
-
-    DISALLOW_COPY_AND_ASSIGN(ApplicationManagerImpl);
->>>>>>> ea2eaa6a
+
+  void ClearTTSGlobalPropertiesList();
 
   void OnApplicationListUpdateTimer();
 
