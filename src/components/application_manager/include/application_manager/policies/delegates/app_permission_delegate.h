﻿/*
 Copyright (c) 2014, Ford Motor Company
 All rights reserved.

 Redistribution and use in source and binary forms, with or without
 modification, are permitted provided that the following conditions are met:

 Redistributions of source code must retain the above copyright notice, this
 list of conditions and the following disclaimer.

 Redistributions in binary form must reproduce the above copyright notice,
 this list of conditions and the following
 disclaimer in the documentation and/or other materials provided with the
 distribution.

 Neither the name of the Ford Motor Company nor the names of its contributors
 may be used to endorse or promote products derived from this software
 without specific prior written permission.

 THIS SOFTWARE IS PROVIDED BY THE COPYRIGHT HOLDERS AND CONTRIBUTORS "AS IS"
 AND ANY EXPRESS OR IMPLIED WARRANTIES, INCLUDING, BUT NOT LIMITED TO, THE
 IMPLIED WARRANTIES OF MERCHANTABILITY AND FITNESS FOR A PARTICULAR PURPOSE
 ARE DISCLAIMED. IN NO EVENT SHALL THE COPYRIGHT HOLDER OR CONTRIBUTORS BE
 LIABLE FOR ANY DIRECT, INDIRECT, INCIDENTAL, SPECIAL, EXEMPLARY, OR
 CONSEQUENTIAL DAMAGES (INCLUDING, BUT NOT LIMITED TO, PROCUREMENT OF
 SUBSTITUTE GOODS OR SERVICES; LOSS OF USE, DATA, OR PROFITS; OR BUSINESS
 INTERRUPTION) HOWEVER CAUSED AND ON ANY THEORY OF LIABILITY, WHETHER IN
 CONTRACT, STRICT LIABILITY, OR TORT (INCLUDING NEGLIGENCE OR OTHERWISE)
 ARISING IN ANY WAY OUT OF THE USE OF THIS SOFTWARE, EVEN IF ADVISED OF THE
 POSSIBILITY OF SUCH DAMAGE.
 */

#ifndef SRC_COMPONENTS_APPLICATION_MANAGER_INCLUDE_APPLICATION_MANAGER_DELEGATES_APP_PERMISSION_DELEGATE_H_
#define SRC_COMPONENTS_APPLICATION_MANAGER_INCLUDE_APPLICATION_MANAGER_DELEGATES_APP_PERMISSION_DELEGATE_H_

#include "utils/threads/thread.h"
#include "utils/threads/thread_delegate.h"
#include "utils/conditional_variable.h"

#include "policy/policy_types.h"
#include "application_manager/policies/policy_handler_interface.h"

namespace policy {
<<<<<<< HEAD
=======

>>>>>>> 64ac11d0
/**
*@brief The AppPermissionDelegate class allows to call OnAppPermissionConsent
*in async way.
*/
class AppPermissionDelegate : public threads::ThreadDelegate {
 public:
  /**
   * @brief AppPermissionDelegate constructor, contains parameters
   * which will be pass to the called function.
   *
   * @param connection_key connection key.
   *
   * @param permissions new permissions
   */
  AppPermissionDelegate(const uint32_t connection_key,
<<<<<<< HEAD
                        const PermissionConsent& permissions,
                        policy::PolicyHandlerInterface& policy_handler);
=======
                        const PermissionConsent& permissions);
>>>>>>> 64ac11d0

  /**
   * @brief threadMain run the needed function.
   */
  virtual void threadMain();

  /**
   * @brief exitThreadMain do some stuff before exit from thread
   *
   * @return true in case when thread has been finished properly
   */
  virtual void exitThreadMain();

 private:
  uint32_t connection_key_;
  PermissionConsent permissions_;
<<<<<<< HEAD
  policy::PolicyHandlerInterface& policy_handler_;
=======
>>>>>>> 64ac11d0
};

}  // namespace policy

#endif  // SRC_COMPONENTS_APPLICATION_MANAGER_INCLUDE_APPLICATION_MANAGER_DELEGATES_APP_PERMISSION_DELEGATE_H_<|MERGE_RESOLUTION|>--- conflicted
+++ resolved
@@ -33,6 +33,7 @@
 #ifndef SRC_COMPONENTS_APPLICATION_MANAGER_INCLUDE_APPLICATION_MANAGER_DELEGATES_APP_PERMISSION_DELEGATE_H_
 #define SRC_COMPONENTS_APPLICATION_MANAGER_INCLUDE_APPLICATION_MANAGER_DELEGATES_APP_PERMISSION_DELEGATE_H_
 
+
 #include "utils/threads/thread.h"
 #include "utils/threads/thread_delegate.h"
 #include "utils/conditional_variable.h"
@@ -41,53 +42,43 @@
 #include "application_manager/policies/policy_handler_interface.h"
 
 namespace policy {
-<<<<<<< HEAD
-=======
 
->>>>>>> 64ac11d0
-/**
-*@brief The AppPermissionDelegate class allows to call OnAppPermissionConsent
-*in async way.
-*/
-class AppPermissionDelegate : public threads::ThreadDelegate {
- public:
   /**
-   * @brief AppPermissionDelegate constructor, contains parameters
-   * which will be pass to the called function.
-   *
-   * @param connection_key connection key.
-   *
-   * @param permissions new permissions
-   */
-  AppPermissionDelegate(const uint32_t connection_key,
-<<<<<<< HEAD
+ * @brief The AppPermissionDelegate class allows to call OnAppPermissionConsent
+ * in async way.
+ */
+class AppPermissionDelegate: public threads::ThreadDelegate {
+  public:
+    /**
+     * @brief AppPermissionDelegate constructor, contains parameters
+     * which will be pass to the called function.
+     *
+     * @param connection_key connection key.
+     *
+     * @param permissions new permissions
+     */
+    AppPermissionDelegate(const uint32_t connection_key,
                         const PermissionConsent& permissions,
                         policy::PolicyHandlerInterface& policy_handler);
-=======
-                        const PermissionConsent& permissions);
->>>>>>> 64ac11d0
 
-  /**
-   * @brief threadMain run the needed function.
-   */
-  virtual void threadMain();
+    /**
+     * @brief threadMain run the needed function.
+     */
+    virtual void threadMain();
 
-  /**
-   * @brief exitThreadMain do some stuff before exit from thread
-   *
-   * @return true in case when thread has been finished properly
-   */
-  virtual void exitThreadMain();
+    /**
+     * @brief exitThreadMain do some stuff before exit from thread
+     *
+     * @return true in case when thread has been finished properly
+     */
+    virtual void exitThreadMain();
 
- private:
-  uint32_t connection_key_;
-  PermissionConsent permissions_;
-<<<<<<< HEAD
+  private:
+    uint32_t connection_key_;
+    PermissionConsent permissions_;
   policy::PolicyHandlerInterface& policy_handler_;
-=======
->>>>>>> 64ac11d0
 };
 
-}  // namespace policy
+} // namespace policy
 
-#endif  // SRC_COMPONENTS_APPLICATION_MANAGER_INCLUDE_APPLICATION_MANAGER_DELEGATES_APP_PERMISSION_DELEGATE_H_+#endif // SRC_COMPONENTS_APPLICATION_MANAGER_INCLUDE_APPLICATION_MANAGER_DELEGATES_APP_PERMISSION_DELEGATE_H_