--- conflicted
+++ resolved
@@ -455,8 +455,6 @@
   virtual void OnUpdateHMIAppType(
       std::map<std::string, StringArray> app_hmi_types) OVERRIDE;
 
-<<<<<<< HEAD
-=======
 #ifdef SDL_REMOTE_CONTROL
   virtual void OnUpdateHMILevel(const std::string& device_id,
                                 const std::string& policy_app_id,
@@ -466,7 +464,6 @@
                       const smart_objects::SmartObject* app_types) OVERRIDE;
 #endif
 
->>>>>>> bf59ae9f
   virtual void OnCertificateUpdated(
       const std::string& certificate_data) OVERRIDE;
 #ifdef EXTERNAL_PROPRIETARY_MODE
