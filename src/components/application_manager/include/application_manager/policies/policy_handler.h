/*
 Copyright (c) 2016, Ford Motor Company
 All rights reserved.

 Redistribution and use in source and binary forms, with or without
 modification, are permitted provided that the following conditions are met:

 Redistributions of source code must retain the above copyright notice, this
 list of conditions and the following disclaimer.

 Redistributions in binary form must reproduce the above copyright notice,
 this list of conditions and the following
 disclaimer in the documentation and/or other materials provided with the
 distribution.

 Neither the name of the Ford Motor Company nor the names of its contributors
 may be used to endorse or promote products derived from this software
 without specific prior written permission.

 THIS SOFTWARE IS PROVIDED BY THE COPYRIGHT HOLDERS AND CONTRIBUTORS "AS IS"
 AND ANY EXPRESS OR IMPLIED WARRANTIES, INCLUDING, BUT NOT LIMITED TO, THE
 IMPLIED WARRANTIES OF MERCHANTABILITY AND FITNESS FOR A PARTICULAR PURPOSE
 ARE DISCLAIMED. IN NO EVENT SHALL THE COPYRIGHT HOLDER OR CONTRIBUTORS BE
 LIABLE FOR ANY DIRECT, INDIRECT, INCIDENTAL, SPECIAL, EXEMPLARY, OR
 CONSEQUENTIAL DAMAGES (INCLUDING, BUT NOT LIMITED TO, PROCUREMENT OF
 SUBSTITUTE GOODS OR SERVICES; LOSS OF USE, DATA, OR PROFITS; OR BUSINESS
 INTERRUPTION) HOWEVER CAUSED AND ON ANY THEORY OF LIABILITY, WHETHER IN
 CONTRACT, STRICT LIABILITY, OR TORT (INCLUDING NEGLIGENCE OR OTHERWISE)
 ARISING IN ANY WAY OUT OF THE USE OF THIS SOFTWARE, EVEN IF ADVISED OF THE
 POSSIBILITY OF SUCH DAMAGE.
 */

#ifndef SRC_COMPONENTS_APPLICATION_MANAGER_INCLUDE_APPLICATION_MANAGER_POLICIES_POLICY_HANDLER_H_
#define SRC_COMPONENTS_APPLICATION_MANAGER_INCLUDE_APPLICATION_MANAGER_POLICIES_POLICY_HANDLER_H_

#include <string>
#include <map>
#include <set>
#include <vector>
#include <list>
#include <stdint.h>

#include "policy/policy_manager.h"
#include "application_manager/application.h"
#include "application_manager/policies/policy_handler_interface.h"
#include "application_manager/policies/policy_event_observer.h"
#include "application_manager/policies/delegates/statistics_delegate.h"
#include "application_manager/policies/policy_handler_observer.h"
#include "utils/logger.h"
#include "utils/threads/thread.h"
#include "utils/threads/thread_delegate.h"
#include "utils/conditional_variable.h"
#include "utils/rwlock.h"
#include "utils/custom_string.h"
#include "policy/usage_statistics/statistics_manager.h"
#include "utils/threads/async_runner.h"
#include "policy/policy_settings.h"

namespace Json {
class Value;
}

namespace application_manager {
class ApplicationManager;
}

namespace policy {

typedef std::vector<uint32_t> AppIds;
typedef std::vector<uint32_t> DeviceHandles;
namespace custom_str = utils::custom_string;

class PolicyHandler : public PolicyHandlerInterface,
                      public PolicyListener,
                      public threads::AsyncRunner {
 public:
  PolicyHandler(const policy::PolicySettings& get_settings,
                application_manager::ApplicationManager& application_manager);
  virtual ~PolicyHandler();
  bool LoadPolicyLibrary() OVERRIDE;
  bool PolicyEnabled() const OVERRIDE;
  bool InitPolicyTable() OVERRIDE;
  bool ResetPolicyTable() OVERRIDE;
  bool ClearUserConsent() OVERRIDE;
  bool SendMessageToSDK(const BinaryMessage& pt_string,
                        const std::string& url) OVERRIDE;
  bool ReceiveMessageFromSDK(const std::string& file,
                             const BinaryMessage& pt_string) OVERRIDE;
  bool UnloadPolicyLibrary() OVERRIDE;
  virtual void OnPermissionsUpdated(const std::string& policy_app_id,
                                    const Permissions& permissions,
                                    const HMILevel& default_hmi) OVERRIDE;

  virtual void OnPermissionsUpdated(const std::string& policy_app_id,
                                    const Permissions& permissions) OVERRIDE;

#ifdef EXTERNAL_PROPRIETARY_MODE
  void OnSnapshotCreated(const BinaryMessage& pt_string,
                         const std::vector<int>& retry_delay_seconds,
                         uint32_t timeout_exchange) OVERRIDE;
#else   // EXTERNAL_PROPRIETARY_MODE
  void OnSnapshotCreated(const BinaryMessage& pt_string) OVERRIDE;
#endif  // EXTERNAL_PROPRIETARY_MODE
  virtual bool GetPriority(const std::string& policy_app_id,
                           std::string* priority) const OVERRIDE;
  virtual void CheckPermissions(
      const application_manager::ApplicationSharedPtr app,
      const PTString& rpc,
      const RPCParams& rpc_params,
      CheckPermissionResult& result) OVERRIDE;

  uint32_t GetNotificationsNumber(const std::string& priority) const OVERRIDE;
  virtual DeviceConsent GetUserConsentForDevice(
      const std::string& device_id) const OVERRIDE;
#ifdef SDL_REMOTE_CONTROL
  /**
   * Checks access to equipment of vehicle for application by RPC
   * @param device_id unique identifier of device
   * @param app_id policy id application
   * @param zone interior zone
   * @param module type
   * @param rpc name of rpc
   * @param params parameters list
   */
  application_manager::TypeAccess CheckAccess(
      const PTString& device_id,
      const PTString& app_id,
      const application_manager::SeatLocation& zone,
      const PTString& module,
      const std::string& rpc,
      const std::vector<PTString>& params);

  /**
   * Checks access to module for application
   * @param app_id policy id application
   * @param module
   * @return true if module is allowed for application
   */
  bool CheckModule(const PTString& app_id, const PTString& module);

  /**
   * Sets access to equipment of vehicle for application by RPC
   * @param device_id unique identifier of device
   * @param app_id policy id application
   * @param zone interior zone
   * @param module type
   * @param allowed true if access is allowed
   */
  void SetAccess(const PTString& device_id,
                 const PTString& app_id,
                 const application_manager::SeatLocation& zone,
                 const PTString& module,
                 bool allowed);

  /**
   * Resets access application to all resources
   * @param device_id unique identifier of device
   * @param app_id policy id application
   */
  void ResetAccess(const PTString& device_id, const PTString& app_id);

  /**
   * Resets access by group name for all applications
   * @param zone interior zone
   * @param module type
   */
  void ResetAccess(const application_manager::SeatLocation& zone,
                   const std::string& module);

  /**
   * Sets device as primary device
   * @param dev_id ID device
   */
  void SetPrimaryDevice(const PTString& dev_id);

  /**
   * Resets driver's device
   */
  void ResetPrimaryDevice();

  /*
   * Return id of primary device
   */
  uint32_t PrimaryDevice() const;

  /**
   * Sets device zone
   * @param device_id unique identifier of device
   * @param zone device zone
   */
  void SetDeviceZone(const std::string& device_id,
                     const application_manager::SeatLocation& zone);

  /**
   * Gets device zone
   * @param dev_id ID device
   * @return device zone is unknown otherwise 0
   */
  const application_manager::SeatLocationPtr GetDeviceZone(
      const std::string& device_id) const;

  /**
   * Sets mode of remote control (on/off)
   * @param enabled true if remote control is turned on
   */
  void SetRemoteControl(bool enabled);

  /*
   * @brief If remote control is enabled
   * by User and by Policy
   */
  bool GetRemoteControl() const;

  /*
   * @brief Notifies passengers' apps about change
   * @param new_consent New value of remote permission
   */
  void OnRemoteAllowedChanged(bool new_consent);

  /*
   * @brief Notifies Remote apps about change in permissions
   * @param device_id Device on which app is running
   * @param application_id ID of app whose permissions are changed
   */
  void OnRemoteAppPermissionsChanged(const std::string& device_id,
                                     const std::string& application_id);

  virtual void OnUpdateHMIStatus(const std::string& device_id,
                                 const std::string& policy_app_id,
                                 const std::string& hmi_level);

  virtual void OnUpdateHMIStatus(const std::string& device_id,
                                 const std::string& policy_app_id,
                                 const std::string& hmi_level,
                                 const std::string& device_rank);

  /**
   * Gets all allowed module types
   * @param app_id unique identifier of application
   * @param list of allowed module types
   * @return true if application has allowed modules
   */
  bool GetModuleTypes(const std::string& policy_app_id,
                      std::vector<std::string>* modules) const;

  /**
   * @brief Update currently used device id in policies manager for given
   * application
   * @param policy_app_id Application id
   * @deprecated see
   */
  std::vector<std::string> GetDevicesIds(const std::string&) OVERRIDE;
  virtual void OnUpdateHMILevel(const std::string& device_id,
                                const std::string& policy_app_id,
                                const std::string& hmi_level) OVERRIDE;

  void AddApplication(const std::string& application_id,
                      const smart_objects::SmartObject* app_types) OVERRIDE;

  /**
     * Checks if application has HMI type
     * @param application_id ID application
     * @param hmi HMI type to check
     * @param app_types additional list of HMI type to search in it
     * @return true if hmi is contained in policy or app_types
     */
  bool CheckHMIType(const std::string& application_id,
                    mobile_apis::AppHMIType::eType hmi,
                    const smart_objects::SmartObject* app_types);
#endif  // SDL_REMOTE_CONTROL

  bool GetDefaultHmi(const std::string& policy_app_id,
                     std::string* default_hmi) const OVERRIDE;
  bool GetInitialAppData(const std::string& application_id,
                         StringArray* nicknames = NULL,
                         StringArray* app_hmi_types = NULL) OVERRIDE;
  void GetUpdateUrls(const std::string& service_type,
                     EndpointUrls& out_end_points) OVERRIDE;
  void GetUpdateUrls(const uint32_t service_type,
                     EndpointUrls& out_end_points) OVERRIDE;
  virtual std::string GetLockScreenIconUrl() const OVERRIDE;
  void ResetRetrySequence() OVERRIDE;
  uint32_t NextRetryTimeout() OVERRIDE;
  uint32_t TimeoutExchangeSec() OVERRIDE;
  uint32_t TimeoutExchangeMSec() OVERRIDE;
  void OnExceededTimeout() OVERRIDE;
  void OnSystemReady() OVERRIDE;
  void PTUpdatedAt(Counters counter, int value) OVERRIDE;
  void add_listener(PolicyHandlerObserver* listener) OVERRIDE;
  void remove_listener(PolicyHandlerObserver* listener) OVERRIDE;

  utils::SharedPtr<usage_statistics::StatisticsManager> GetStatisticManager()
      const OVERRIDE;

  /**
   * @brief CheckSystemAction allows to check whether certain system
   * action is enabled.
   *
   * @param system_action system action to check.
   *
   * @return true if specified system action is enabled, false otherwise.
   */
  bool CheckSystemAction(mobile_apis::SystemAction::eType system_action,
                         const std::string& policy_app_id) const OVERRIDE;

  /**
   * Lets client to notify PolicyHandler that more kilometers expired
   * @param kms New value of odometer
   */
  void KmsChanged(int kms) OVERRIDE;

  /**
   * @brief Gather information for application and sends it to HMI
   * @param connection_key Connection key for application
   */
  void OnActivateApp(uint32_t connection_key, uint32_t correlation_id) OVERRIDE;

  /**
   * @brief Process user consent on mobile data connection access
   * @param is_allowed - user consent from response
   * @param device_mac - mac adress of device
   */
  void OnAllowSDLFunctionalityNotification(
      bool is_allowed, const std::string& device_mac) OVERRIDE;

  /**
   * @brief Increment counter for ignition cycles
   */
  void OnIgnitionCycleOver() OVERRIDE;

  void OnPendingPermissionChange(const std::string& policy_app_id) OVERRIDE;

  /**
   * Initializes PT exchange at user request
   * @param correlation_id correlation id of request
   */
  void PTExchangeAtUserRequest(uint32_t correlation_id) OVERRIDE;

  /**
   * @brief Add's device to policy table
   * @param device_id        Device mac address
   * @param connection_type  Device connection type
   */
  void AddDevice(const std::string& device_id,
                 const std::string& connection_type) OVERRIDE;

  /**
   * @brief Save device info for specific device to policy table
   * @param device_id Device mac address
   * @param device_info Device params
   */
  void SetDeviceInfo(const std::string& device_id,
                     const DeviceInfo& device_info) OVERRIDE;

  /**
   * @brief Store user-changed permissions consent to DB
   * @param connection_key Connection key of application or 0, if permissions
   * should be applied to all applications
   * @param permissions User-changed group permissions consent
   */
  void OnAppPermissionConsent(const uint32_t connection_key,
                              const PermissionConsent& permissions) OVERRIDE;

  /**
   * @brief Get appropriate message parameters and send them with response
   * to HMI
   * @param message_codes RPC message codes
   * @param language Language
   * @param correlation_id correlation id of request
   */
  void OnGetUserFriendlyMessage(const std::vector<std::string>& message_codes,
                                const std::string& language,
                                uint32_t correlation_id) OVERRIDE;

  /**
   * @brief Get list of permissions for application/device binded to
   * connection key from request and send response
   * @param connection_key Connection key for specific application or 0 for all
   * currently registered applications
   * @param correlation_id Correlation id from request
   */
  void OnGetListOfPermissions(const uint32_t connection_key,
                              const uint32_t correlation_id) OVERRIDE;

  /**
   * @brief Get current policy table update state and send response
   * @param correlation_id Correlation id from request
   */
  void OnGetStatusUpdate(const uint32_t correlation_id) OVERRIDE;

  /**
   * @brief Send notification to HMI with changed policy update status
   * @param status Current policy update state
   */
  void OnUpdateStatusChanged(const std::string& status) OVERRIDE;

  std::string OnCurrentDeviceIdUpdateRequired(
      const std::string& policy_app_id) OVERRIDE;

  /**
   * @brief Set parameters from OnSystemInfoChanged to policy table
   * @param language System language
   */
  void OnSystemInfoChanged(const std::string& language) OVERRIDE;

  /**
   * @brief Save data from GetSystemInfo request to policy table
   * @param ccpu_version CCPU version
   * @param wers_country_code WERS country code
   * @param language System language
   */
  void OnGetSystemInfo(const std::string& ccpu_version,
                       const std::string& wers_country_code,
                       const std::string& language) OVERRIDE;

  /**
   * @brief Send request to HMI to get update on system parameters
   */
  virtual void OnSystemInfoUpdateRequired() OVERRIDE;

  /**
   * @brief Sends GetVehicleData request in case when Vechicle info is ready.
   */
  virtual void OnVIIsReady() OVERRIDE;

  /**
   * @brief Allows to update vechicle data info.
   * @param SmartObject which contains all needed information.
   */
  virtual void OnVehicleDataUpdated(
      const smart_objects::SmartObject& message) OVERRIDE;

  /**
   * Removes device
   * @param device_id id of device
   */
  void RemoveDevice(const std::string& device_id) OVERRIDE;

  /**
   * Adds statistics info
   * @param type type of info
   */
  void AddStatisticsInfo(int type) OVERRIDE;

  /**
   * Handles system error
   * @param code code of error
   */
  void OnSystemError(int code) OVERRIDE;

  /**
   * @brief Chooses random application id to be used for snapshot sending
   * considering HMI level
   * @return Application id or 0, if there are no suitable applications
   */
  uint32_t GetAppIdForSending() const OVERRIDE;

  custom_str::CustomString GetAppName(
      const std::string& policy_app_id) OVERRIDE;

  virtual void OnUpdateHMIAppType(
      std::map<std::string, StringArray> app_hmi_types) OVERRIDE;

  virtual void OnCertificateUpdated(
      const std::string& certificate_data) OVERRIDE;
#ifdef EXTERNAL_PROPRIETARY_MODE
  void OnCertificateDecrypted(bool is_succeeded) OVERRIDE;
#endif  // EXTERNAL_PROPRIETARY_MODE
  virtual bool CanUpdate() OVERRIDE;

  virtual void OnDeviceConsentChanged(const std::string& device_id,
                                      const bool is_allowed) OVERRIDE;

  virtual void SendOnAppPermissionsChanged(
      const AppPermissions& permissions,
      const std::string& policy_app_id) const OVERRIDE;

  virtual void OnPTExchangeNeeded() OVERRIDE;

  virtual void GetAvailableApps(std::queue<std::string>& apps) OVERRIDE;

  /**
   * @brief Allows to add new or update existed application during
   * registration process
   * @param device_id unique identifier of device
   * @param application_id The policy aplication id.
<<<<<<< HEAD
   * @param app_types list of hmi types
=======
   ** @return function that will notify update manager about new application
>>>>>>> d9ce54f3
   */
  StatusNotifier AddApplication(const std::string& application_id) OVERRIDE;

  /**
   * Checks whether application is revoked
   * @param app_id id application
   * @return true if application is revoked
   */
  bool IsApplicationRevoked(const std::string& app_id) OVERRIDE;

  /**
   * @brief Notifies policy manager, that PTS was sent out
   */
  void OnUpdateRequestSentToMobile() OVERRIDE;

  /**
   * Returns heart beat timeout
   * @param app_id application id
   * @return if timeout was set then value in milliseconds greater zero
   * otherwise heart beat for specific application isn't set
   */
  uint32_t HeartBeatTimeout(const std::string& app_id) const OVERRIDE;

  /**
   * @brief Returns URL for querying list of remote apps
   */
  const std::string RemoteAppsUrl() const OVERRIDE;

  /**
   * @brief Handler on applications search started
   */
  void OnAppsSearchStarted() OVERRIDE;

  /**
   * @brief Handler on applications search completed
   */
  void OnAppsSearchCompleted() OVERRIDE;

  /**
   * @brief OnAppRegisteredOnMobile allows to handle event when application were
   * succesfully registered on mobile device.
   * It will send OnAppPermissionSend notification and will try to start PTU.
   *
   * @param application_id registered application.
   */
  void OnAppRegisteredOnMobile(const std::string& application_id) OVERRIDE;

  /**
   * @brief Checks if certain request type is allowed for application
   * @param policy_app_id Unique applicaion id
   * @param type Request type
   * @return true, if allowed, otherwise - false
   */
  bool IsRequestTypeAllowed(
      const std::string& policy_app_id,
      mobile_apis::RequestType::eType type) const OVERRIDE;

  /**
   * @brief Gets application request types
   * @param policy_app_id Unique application id
   * @return request types
   */
  const std::vector<std::string> GetAppRequestTypes(
      const std::string& policy_app_id) const OVERRIDE;

  /**
   * @brief Gets vehicle information
   * @return Structure with vehicle information
   */
  const VehicleInfo GetVehicleInfo() const OVERRIDE;

#ifdef EXTERNAL_PROPRIETARY_MODE
  /**
   * @brief Gets meta information
   * @return meta information
   */
  const policy::MetaInfo GetMetaInfo() const OVERRIDE;
#endif  // EXTERNAL_PROPRIETARY_MODE

  // TODO(AKutsan) REMOVE THIS UGLY HOTFIX
  void Increment(usage_statistics::GlobalCounterId type) OVERRIDE;
  void Increment(const std::string& app_id,
                 usage_statistics::AppCounterId type) OVERRIDE;
  void Set(const std::string& app_id,
           usage_statistics::AppInfoId type,
           const std::string& value) OVERRIDE;
  void Add(const std::string& app_id,
           usage_statistics::AppStopwatchId type,
           int32_t timespan_seconds) OVERRIDE;

#ifdef BUILD_TESTS
  void SetPolicyManager(utils::SharedPtr<PolicyManager> pm) {
    policy_manager_ = pm;
  }

  AppIds& last_used_app_ids() {
    return last_used_app_ids_;
  }

#endif  // BUILD_TESTS

#ifdef ENABLE_SECURITY
  std::string RetrieveCertificate() const OVERRIDE;
#endif  // ENABLE_SECURITY

  const PolicySettings& get_settings() const OVERRIDE;

 protected:
  /**
   * Starts next retry exchange policy table
   */
  void StartNextRetry();

 private:
  /**
   * Checks system action of application for permission of keep context
   * @param system_action system action (see mobile api)
   * @param policy_app_id unique application id
   * @return false if system_action is KEEP_CONTEXT and it isn't allowed by
   * policy
   * otherwise true
   */
  bool CheckKeepContext(const std::string& policy_app_id) const;

  /**
   * Checks system action of application for permission of steal focus
   * @param system_action system action (see mobile api)
   * @param policy_app_id unique application id
   * @return false if system_action is STEAL_FOCUS and it isn't allowed by
   * policy
   * otherwise true
   */
  bool CheckStealFocus(const std::string& policy_app_id) const;

  /**
   * @brief OnAppPermissionConsentInternal reacts on permission changing
   *
   * @param connection_key connection key
   *
   * @param permissions new permissions.
   */
  void OnAppPermissionConsentInternal(const uint32_t connection_key,
                                      PermissionConsent& permissions) OVERRIDE;

#ifdef SDL_REMOTE_CONTROL
  void UpdateHMILevel(application_manager::ApplicationSharedPtr app,
                      mobile_apis::HMILevel::eType level);
#endif  // SDL_REMOTE_CONTROL
        /**
         * @brief Sets days after epoch on successful policy update
         */
  void SetDaysAfterEpoch();

  /**
   * @brief Link all currently registered applications
   */
  void LinkAppsToDevice();

  typedef std::vector<application_manager::ApplicationSharedPtr> Applications;

  /**
   * @brief Checks application registration status (SDL4.0) and device consent
   * to find out whether application is suitable
   * @param value Item from applications collection
   * @return true if application is suitable, otherwise - false
   */
  bool IsAppSuitableForPolicyUpdate(const Applications::value_type value) const;

  /**
   * @brief Chooses random application from list using
   * IsAppSuitableForPolicyUpdate
   * @param app_list Application collection
   * @return Application id if suitable is found, otherwise - zero
   */
  uint32_t ChooseRandomAppForPolicyUpdate(Applications& app_list) const;

 private:
  class StatisticManagerImpl : public usage_statistics::StatisticsManager {
   public:
    StatisticManagerImpl(PolicyHandler* policy_handler)
        : policy_handler_(policy_handler) {
      DCHECK(policy_handler_);
    }
    // TODO(AKutsan) REMOVE THIS UGLY HOTFIX
    void Increment(usage_statistics::GlobalCounterId type) OVERRIDE {
      policy_handler_->AsyncRun(new StatisticsDelegate(*policy_handler_, type));
    }

    void Increment(const std::string& app_id,
                   usage_statistics::AppCounterId type) OVERRIDE {
      policy_handler_->AsyncRun(
          new StatisticsDelegate(*policy_handler_, app_id, type));
    }

    void Set(const std::string& app_id,
             usage_statistics::AppInfoId type,
             const std::string& value) OVERRIDE {
      policy_handler_->AsyncRun(
          new StatisticsDelegate(*policy_handler_, app_id, type, value));
    }

    void Add(const std::string& app_id,
             usage_statistics::AppStopwatchId type,
             int32_t timespan_seconds) OVERRIDE {
      policy_handler_->AsyncRun(new StatisticsDelegate(
          *policy_handler_, app_id, type, timespan_seconds));
    }

   private:
    PolicyHandler* policy_handler_;
  };
#ifdef EXTERNAL_PROPRIETARY_MODE
  void OnEmptyCertificateArrived() const;
#endif  // EXTERNAL_PROPRIETARY_MODE
  bool SaveSnapshot(const BinaryMessage& pt_string, std::string& snap_path);
  static const std::string kLibrary;
  mutable sync_primitives::RWLock policy_manager_lock_;
  utils::SharedPtr<PolicyManager> policy_manager_;
  void* dl_handle_;
  AppIds last_used_app_ids_;
  utils::SharedPtr<PolicyEventObserver> event_observer_;
  uint32_t last_activated_app_id_;

  /**
   * @brief Contains device handles, which were sent for user consent to HMI
   */
  DeviceHandles pending_device_handles_;

  inline bool CreateManager();

  typedef std::list<PolicyHandlerObserver*> HandlersCollection;
  HandlersCollection listeners_;
  mutable sync_primitives::Lock listeners_lock_;

  /**
   * @brief Application-to-device map is used for getting/setting user consents
   * for all apps
   */
  std::map<std::string, std::string> app_to_device_link_;

  // Lock for app to device list
  sync_primitives::Lock app_to_device_link_lock_;

  utils::SharedPtr<StatisticManagerImpl> statistic_manager_impl_;
  const PolicySettings& settings_;
  application_manager::ApplicationManager& application_manager_;
  friend class AppPermissionDelegate;

  DISALLOW_COPY_AND_ASSIGN(PolicyHandler);
};

}  //  namespace policy

#endif  // SRC_COMPONENTS_APPLICATION_MANAGER_INCLUDE_APPLICATION_MANAGER_POLICIES_POLICY_HANDLER_H_<|MERGE_RESOLUTION|>--- conflicted
+++ resolved
@@ -484,11 +484,8 @@
    * registration process
    * @param device_id unique identifier of device
    * @param application_id The policy aplication id.
-<<<<<<< HEAD
    * @param app_types list of hmi types
-=======
-   ** @return function that will notify update manager about new application
->>>>>>> d9ce54f3
+   * @return function that will notify update manager about new application
    */
   StatusNotifier AddApplication(const std::string& application_id) OVERRIDE;
 
