--- conflicted
+++ resolved
@@ -50,11 +50,7 @@
   // we'll have to drop messages
   // while deleting logger thread
   logger_status = DeletingLoggerThread;
-<<<<<<< HEAD
   LogMessageLoopThreadTemplate::Shutdown();
-  delete handler_;
-=======
->>>>>>> 7d913871
 }
 
 }  // namespace logger