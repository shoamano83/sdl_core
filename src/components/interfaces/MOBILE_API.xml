<?xml version="1.0" standalone="no"?>
<?xml-stylesheet type="text/xml" href="protocol2html.xsl"?>

<interface name="SmartDeviceLink RAPI" version="5.1.0" minVersion="1.0" date="2018-10-03">
    <enum name="Result" internal_scope="base" since="1.0">
        <element name="SUCCESS">
            <description>The request succeeded</description>
        </element>
        <element name="UNSUPPORTED_REQUEST">
            <description>The request is not supported by the headunit</description>
        </element>
        <element name="UNSUPPORTED_RESOURCE">
            <description>
                A button that was requested for subscription is not supported under the current system.
            </description>
        </element>
        <element name="DISALLOWED">
            <description>RPC is not authorized in local policy table.</description>
        </element>
        <element name="REJECTED">
            <description>
                The requested command was rejected, e.g. because mobile app is in background and cannot perform any HMI commands.
                Or an HMI command (e.g. Speak) is rejected because a higher priority HMI command (e.g. Alert) is playing.
            </description>
        </element>
        <element name="ABORTED">
            <description>
                A command was aborted, for example due to user interaction (e.g. user pressed button).
                Or an HMI command (e.g. Speak) is aborted because a higher priority HMI command (e.g. Alert) was requested.
            </description>
        </element>
        <element name="IGNORED">
            <description>
                A command was ignored, because the intended result is already in effect.
                For example, SetMediaClockTimer was used to pause the media clock although the clock is paused already.
                NOTE: potentially replaces SUBSCRIBED_ALREADY
            </description>
        </element>
        <element name="RETRY">
            <description>The user interrupted the RPC (e.g. PerformAudioPassThru) and indicated to start over.  Note, the app must issue the new RPC.</description>
        </element>
        <element name="IN_USE">
            <description>
                The data may not be changed, because it is currently in use.
                For example when trying to delete a command set that is currently involved in an interaction.
            </description>
        </element>
        <element name="VEHICLE_DATA_NOT_AVAILABLE" since="2.0">
            <description>The requested vehicle data is not available on this vehicle or is not published.</description>
        </element>
        <element name="TIMED_OUT">
            <description>Overlay reached the maximum timeout and closed.</description>
        </element>
        <element name="INVALID_DATA">
            <description>
                The data sent is invalid. For example:
                Invalid Json syntax
                Parameters out of bounds (number or enum range)
                Mandatory parameters not provided
                Parameter provided with wrong type
                Invalid characters
                Empty string
            </description>
        </element>
        <element name="CHAR_LIMIT_EXCEEDED"></element>
        <element name="INVALID_ID">
            <description>
                One of the provided IDs is not valid. For example
                This applies to CorrelationID, SubscriptionID, CommandID, MenuID, etc.
            </description>
        </element>
        <element name="DUPLICATE_NAME">
            <description>There was a conflict with an registered name (application or menu item) or vr command</description>
        </element>
        <element name="APPLICATION_NOT_REGISTERED">
            <description>An command can not be executed because no application has been registered with RegisterApplication.</description>
        </element>
        <element name="WRONG_LANGUAGE">
            <description>
                The requested language is currently not supported.
                Might be because of a mismatch of the currently active language on the headunit and the requested language
            </description>
        </element>
        <element name="OUT_OF_MEMORY">
            <description>The system could not process the request because the necessary memory couldn't be allocated</description>
        </element>
        <element name="TOO_MANY_PENDING_REQUESTS">
            <description>There are too many requests pending (means, that the response has not been delivered, yet).There may be a maximum of 1000 pending requests at a time.</description>
        </element>
        <element name="TOO_MANY_APPLICATIONS">
            <description>There are already too many registered applications</description>
        </element>
        <element name="APPLICATION_REGISTERED_ALREADY">
            <description>RegisterApplication has been called again, after a RegisterApplication was successful before.</description>
        </element>
        <element name="WARNINGS">
            <description>The RPC (e.g. SubscribeVehicleData) executed successfully but one or more items have a warning or failure.</description>
        </element>
        <element name="GENERIC_ERROR">
            <description>Provided data is valid but something went wrong in the lower layers.</description>
        </element>
        <element name="USER_DISALLOWED" since="2.0">
            <description>RPC is included in a functional group explicitly blocked by the user.</description>
        </element>
        <element name="TRUNCATED_DATA">
            <description>The RPC (e.g. ReadDID) executed successfully but the data exceeded the platform maximum threshold and thus, only part of the data is available.</description>
        </element>
        <element name="UNSUPPORTED_VERSION" since="2.0">
            <description>Sync doesn't support the protocol that is requested by the mobile application</description>
        </element>
        <element name="VEHICLE_DATA_NOT_ALLOWED" since="2.0">
            <description>The user has turned off access to vehicle data, and it is globally unavailable to mobile applications.</description>
        </element>
        <element name="FILE_NOT_FOUND" since="3.0">
            <description>A specified file could not be found on the headunit.</description>
        </element>
        <element name="CANCEL_ROUTE">
            <description>User selected to Cancel Route.</description>
        </element>
        <element name="SAVED" since="2.0">
            <description>The RPC (e.g. Slider) executed successfully and the user elected to save the current position / value.</description>
        </element>
        <element name="INVALID_CERT" since="3.0">
            <description>The certificate provided during authentication is invalid.</description>
        </element>
        <element name="EXPIRED_CERT" since="3.0">
            <description>The certificate provided during authentication is expired.</description>
        </element>
        <element name="RESUME_FAILED" since="3.0">
            <description>The provided hash ID does not match the hash of the current set of registered data or the core could not resume the previous data.</description>
        </element>
        <element name="DATA_NOT_AVAILABLE" since="4.5">
            <description>The requested information is currently not available. This is different than UNSUPPORTED_RESOURCE because it implies the data is at some point available. </description>
        </element>
        <element name="READ_ONLY" since="4.5">
            <description>The value being set is read only</description>
        </element>
        <element name="CORRUPTED_DATA" since="5.0">
            <description>The data sent failed to pass CRC check in receiver end</description>
        </element>
    </enum>
    
    <enum name="ButtonPressMode" since="1.0">
        <element name="LONG">
            <description>
                A button was released, after it was pressed for a long time
                Actual timing is defined by the headunit and may vary
            </description>
        </element>
        <element name="SHORT">
            <description>
                A button was released, after it was pressed for a short time
                Actual timing is defined by the headunit and may vary
            </description>
        </element>
    </enum>
    
    <enum name="ButtonEventMode" since="1.0">
        <element name="BUTTONUP">
            <description>A button has been released up</description>
        </element>
        <element name="BUTTONDOWN">
            <description>A button has been pressed down</description>
        </element>
    </enum>
    
    <enum name="Language" since="1.0">
        <element name="EN-US" internal_name="EN_US">
            <description>English - US</description>
        </element>
        <element name="ES-MX" internal_name="ES_MX">
            <description>Spanish - Mexico</description>
        </element>
        <element name="FR-CA" internal_name="FR_CA">
            <description>French - Canada</description>
        </element>
        <element name="DE-DE" internal_name="DE_DE" since="2.0">
            <description>German - Germany</description>
        </element>
        <element name="ES-ES" internal_name="ES_ES" since="2.0">
            <description>Spanish - Spain</description>
        </element>
        <element name="EN-GB" internal_name="EN_GB" since="2.0">
            <description>English - GB</description>
        </element>
        <element name="RU-RU" internal_name="RU_RU" since="2.0">
            <description>Russian - Russia</description>
        </element>
        <element name="TR-TR" internal_name="TR_TR" since="2.0">
            <description>Turkish - Turkey</description>
        </element>
        <element name="PL-PL" internal_name="PL_PL" since="2.0">
            <description>Polish - Poland</description>
        </element>
        <element name="FR-FR" internal_name="FR_FR" since="2.0">
            <description>French - France</description>
        </element>
        <element name="IT-IT" internal_name="IT_IT" since="2.0">
            <description>Italian - Italy</description>
        </element>
        <element name="SV-SE" internal_name="SV_SE" since="2.0">
            <description>Swedish - Sweden</description>
        </element>
        <element name="PT-PT" internal_name="PT_PT" since="2.0">
            <description>Portuguese - Portugal</description>
        </element>
        <element name="NL-NL" internal_name="NL_NL" since="2.0">
            <description>Dutch (Standard) - Netherlands</description>
        </element>
        <element name="EN-AU" internal_name="EN_AU" since="2.0">
            <description>English - Australia</description>
        </element>
        <element name="ZH-CN" internal_name="ZH_CN" since="2.0">
            <description>Mandarin - China</description>
        </element>
        <element name="ZH-TW" internal_name="ZH_TW" since="2.0">
            <description>Mandarin - Taiwan</description>
        </element>
        <element name="JA-JP" internal_name="JA_JP" since="2.0">
            <description>Japanese - Japan</description>
        </element>
        <element name="AR-SA" internal_name="AR_SA" since="2.0">
            <description>Arabic - Saudi Arabia</description>
        </element>
        <element name="KO-KR" internal_name="KO_KR" since="2.0">
            <description>Korean - South Korea</description>
        </element>
        <element name="PT-BR" internal_name="PT_BR" since="2.0">
            <description>Portuguese - Brazil</description>
        </element>
        <element name="CS-CZ" internal_name="CS_CZ" since="2.0">
            <description>Czech - Czech Republic</description>
        </element>
        <element name="DA-DK" internal_name="DA_DK" since="2.0">
            <description>Danish - Denmark</description>
        </element>
        <element name="NO-NO" internal_name="NO_NO" since="2.0">
            <description>Norwegian - Norway</description>
        </element>
        <element name="NL-BE" internal_name="NL_BE" since="2.0">
            <description>Dutch (Flemish) - Belgium</description>
        </element>
        <element name="EL-GR" internal_name="EL_GR" since="2.0">
            <description>Greek - Greece</description>
        </element>
        <element name="HU-HU" internal_name="HU_HU" since="2.0">
            <description>Hungarian - Hungary</description>
        </element>
        <element name="FI-FI" internal_name="FI_FI" since="2.0">
            <description>Finnish - Finland</description>
        </element>
        <element name="SK-SK" internal_name="SK_SK" since="2.0">
            <description>Slovak - Slovakia</description>
        </element>
        <element name="EN-IN" internal_name="EN_IN" since="4.5">
            <description>English - India</description>
        </element>
        <element name="TH-TH" internal_name="TH_TH" since="4.5">
            <description>Thai - Thailand</description>
        </element>
        <element name="EN-SA" internal_name="EN_SA" since="4.5">
            <description>English - Middle East</description>
        </element>
        <element name="HE-IL" internal_name="HE_IL" since="4.5">
            <description>Hebrew - Israel</description>
        </element>
        <element name="RO-RO" internal_name="RO_RO" since="4.5">
            <description>Romanian - Romania</description>
        </element>
        <element name="UK-UA" internal_name="UK_UA" since="4.5">
            <description>Ukrainian - Ukraine</description>
        </element>
        <element name="ID-ID" internal_name="ID_ID" since="4.5">
            <description>Indonesian - Indonesia</description>
        </element>
        <element name="VI-VN" internal_name="VI_VN" since="4.5">
            <description>Vietnamese - Vietnam</description>
        </element>
        <element name="MS-MY" internal_name="MS_MY" since="4.5">
            <description>Malay - Malaysia</description>
        </element>
        <element name="HI-IN" internal_name="HI_IN" since="4.5">
            <description>Hindi - India</description>
        </element>
    </enum>
    
    <enum name="UpdateMode" since="1.0">
        <description>Describes how the media clock timer should behave on the platform</description>
        <element name="COUNTUP" >
            <description>Starts the media clock timer counting upwards, as in time elapsed.</description>
        </element>
        <element name="COUNTDOWN" >
            <description>Starts the media clock timer counting downwards, as in time remaining.</description>
        </element>
        <element name="PAUSE" >
            <description>Pauses the media clock timer</description>
        </element>
        <element name="RESUME" >
            <description>Resume the media clock timer</description>
        </element>
        <element name="CLEAR" >
            <description>Clears the media clock timer (previously done through Show->mediaClock)</description>
        </element>
    </enum>
    
    <enum name="TimerMode" since="1.0">
        <element name="UP" >
            <description>Causes the media clock timer to update from 0:00 to a specified time</description>
        </element>
        <element name="DOWN" >
            <description>Causes the media clock timer to update from a specified time to 0:00</description>
        </element>
        <element name="NONE" >
            <description>Indicates to not use the media clock timer</description>
        </element>
    </enum>
    
    <enum name="InteractionMode" since="1.0">
        <description>For application-requested interactions, this mode indicates the method in which the user is notified and uses the interaction.</description>
        <element name="MANUAL_ONLY" >
            <description>This mode causes the interaction to only occur on the display, meaning the choices are provided only via the display. No Voice Interaction.</description>
        </element>
        <element name="VR_ONLY" >
            <description>This mode causes the interaction to only occur using the headunits VR system. Selections are made by saying the command.</description>
        </element>
        <element name="BOTH" >
            <description>This mode causes both a VR and display selection option for an interaction. The user will first be asked via Voice Interaction (if available). If this is unsuccessful, the system will switch to manual input.</description>
        </element>
    </enum>
    
    <enum name="LayoutMode" since="3.0">
        <description>For touchscreen interactions, the mode of how the choices are presented.</description>
        <element name="ICON_ONLY" >
            <description>This mode causes the interaction to display the previous set of choices as icons.</description>
        </element>
        <element name="ICON_WITH_SEARCH" >
            <description>This mode causes the interaction to display the previous set of choices as icons along with a search field in the HMI.</description>
        </element>
        <element name="LIST_ONLY" >
            <description>This mode causes the interaction to display the previous set of choices as a list.</description>
        </element>
        <element name="LIST_WITH_SEARCH" >
            <description>This mode causes the interaction to display the previous set of choices as a list along with a search field in the HMI.</description>
        </element>
        <element name="KEYBOARD" >
            <description>This mode causes the interaction to immediately display a keyboard entry through the HMI.</description>
        </element>
    </enum>
    
    <enum name="HMILevel" since="1.0">
        <description>Enumeration that describes current levels of HMI.</description>
        <element name="FULL" internal_name="HMI_FULL" />
        <element name="LIMITED" internal_name="HMI_LIMITED" />
        <element name="BACKGROUND" internal_name="HMI_BACKGROUND" />
        <element name="NONE" internal_name="HMI_NONE" />
    </enum>
    
    <enum name="AudioStreamingState" since="1.0">
        <description>Enumeration that describes possible states of audio streaming.</description>
        <element name="AUDIBLE" />
        <element name="ATTENUATED" />
        <element name="NOT_AUDIBLE" />
    </enum>
    
    <enum name="SystemAction" since="1.0">
        <description>Enumeration that describes system actions that can be triggered.</description>
        <element name="DEFAULT_ACTION">
            <description>Default action occurs.  Standard behavior (e.g. SoftButton clears overlay).</description>
        </element>
        <element name="STEAL_FOCUS">
            <description>App is brought into HMI_FULL.</description>
        </element>
        <element name="KEEP_CONTEXT">
            <description>Current system context is maintained.  An overlay is persisted even though a SoftButton has been pressed and the notification sent.</description>
        </element>
    </enum>
    
    <enum name="SystemContext" since="1.0">
        <description>Enumeration that describes possible contexts an app's HMI might be in. Communicated to whichever app is in HMI FULL, except Alert.</description>
        <element name="MAIN" internal_name="SYSCTXT_MAIN">
            <description>The app's persistent display (whether media/non-media/navigation) is fully visible onscreen.</description>
        </element>
        <element name="VRSESSION" internal_name="SYSCTXT_VRSESSION">
            <description>The system is currently in a VR session (with whatever dedicated VR screen being overlaid onscreen).</description>
        </element>
        <element name="MENU" internal_name="SYSCTXT_MENU">
            <description>The system is currently displaying an in-App menu onscreen.</description>
        </element>
        <element name="HMI_OBSCURED" internal_name="SYSCTXT_HMI_OBSCURED">
            <description>The app's display HMI is currently being obscured by either a system or other app's overlay.</description>
        </element>
        <element name="ALERT" internal_name="SYSCTXT_ALERT">
            <description>Broadcast only to whichever app has an alert currently being displayed.</description>
        </element>
    </enum>

    <enum name="VideoStreamingState" since="5.0">
        <description>Enumeration that describes possible states of video streaming. </description>
        <element name="STREAMABLE" />
        <element name="NOT_STREAMABLE" />
    </enum>
    
    <enum name="SoftButtonType" since="2.0">
        <description>Contains information about the SoftButton capabilities.</description>
        <element name="TEXT" internal_name="SBT_TEXT"/>
        <element name="IMAGE" internal_name="SBT_IMAGE"/>
        <element name="BOTH" internal_name="SBT_BOTH"/>
    </enum>
    
    <enum name="AppInterfaceUnregisteredReason" since="1.0">
        <description>Error code, which comes from the module side.</description>
        <!-- Deprecate
         <element name="USER_EXIT" />
         -->
        <element name="IGNITION_OFF" />
        <element name="BLUETOOTH_OFF" />
        <element name="USB_DISCONNECTED" />
        <element name="REQUEST_WHILE_IN_NONE_HMI_LEVEL" />
        <element name="TOO_MANY_REQUESTS" />
        <element name="DRIVER_DISTRACTION_VIOLATION" />
        <element name="LANGUAGE_CHANGE" />
        <element name="MASTER_RESET" />
        <element name="FACTORY_DEFAULTS" />
        <element name="APP_UNAUTHORIZED" since="2.0" />
        <element name="PROTOCOL_VIOLATION" since="4.0" />
        <element name="UNSUPPORTED_HMI_RESOURCE" since="4.1" />
    </enum>
    
    <enum name="TriggerSource" since="1.0">
        <description>Indicates the source from where the command was triggered.</description>
        <element name="MENU" internal_name="TS_MENU" />
        <element name="VR" internal_name="TS_VR" />
        <element name="KEYBOARD" internal_name="TS_KEYBOARD" since="3.0" />
    </enum>
    
    <enum name="HmiZoneCapabilities" since="1.0">
        <description>Contains information about the HMI zone capabilities.</description>
        <description>For future use.</description>
        <element name="FRONT" />
        <element name="BACK" />
    </enum>
    
    <enum name="SpeechCapabilities" since="1.0">
        <description>Contains information about the TTS capabilities.</description>
        <element name="TEXT" internal_name="SC_TEXT"/>
        <element name="SAPI_PHONEMES" />
        <element name="LHPLUS_PHONEMES" />
        <element name="PRE_RECORDED" />
        <element name="SILENCE" />
        <element name="FILE" since="5.0" />
    </enum>
    
    <enum name="VrCapabilities" since="1.0">
        <description>Contains information about the VR capabilities.</description>
        <element name="TEXT" internal_name="VR_TEXT"/>
    </enum>
    
    <enum name="PrerecordedSpeech" since="1.0">
        <description>Contains a list of prerecorded speech items present on the platform.</description>
        <element name="HELP_JINGLE" />
        <element name="INITIAL_JINGLE" />
        <element name="LISTEN_JINGLE" />
        <element name="POSITIVE_JINGLE" />
        <element name="NEGATIVE_JINGLE" />
    </enum>
    
    <enum name="SamplingRate" since="2.0">
        <description>Describes different sampling options for PerformAudioPassThru.</description>
        <element name="8KHZ" internal_name="SamplingRate_8KHZ">
            <description>Sampling rate of 8000 Hz.</description>
        </element>
        <element name="16KHZ" internal_name="SamplingRate_16KHZ">
            <description>Sampling rate of 16000 Hz.</description>
        </element>
        <element name="22KHZ" internal_name="SamplingRate_22KHZ">
            <description>Sampling rate of 22050 Hz.</description>
        </element>
        <element name="44KHZ" internal_name="SamplingRate_44KHZ">
            <description>Sampling rate of 44100 Hz.</description>
        </element>
    </enum>
    
    <enum name="BitsPerSample" since="2.0">
        <description>Describes different quality options for PerformAudioPassThru.</description>
        <element name="8_BIT" internal_name="BitsPerSample_8_BIT">
            <description>Audio sample is 8 bits wide, unsigned.</description>
        </element>
        <element name="16_BIT" internal_name="BitsPerSample_16_BIT">
            <description>Audio sample is 16 bits wide, signed, and in little endian.</description>
        </element>
    </enum>
    
    <enum name="AudioType" since="2.0">
        <description>Describes different audio type options for PerformAudioPassThru.</description>
        <element name="PCM">
            <description>Linear PCM.</description>
        </element>
    </enum>
    
    <struct name="AudioPassThruCapabilities" since="2.0">
        <description>
            Describes different audio type configurations for PerformAudioPassThru.
            e.g. {8kHz,8-bit,PCM}
            The audio is recorded in monaural.
        </description>
        <param name="samplingRate" type="SamplingRate" mandatory="true"/>
        <param name="bitsPerSample" type="BitsPerSample" mandatory="true"/>
        <param name="audioType" type="AudioType" mandatory="true"/>
    </struct>
    
    <enum name="VehicleDataType" since="2.0">
        <description>Defines the data types that can be published and subscribed to.</description>
        <element name="VEHICLEDATA_GPS">
            <description>Notifies GPSData may be subscribed</description>
        </element>
        <element name="VEHICLEDATA_SPEED" />
        <element name="VEHICLEDATA_RPM" />
        <element name="VEHICLEDATA_FUELLEVEL" />
        <element name="VEHICLEDATA_FUELLEVEL_STATE" />
        <element name="VEHICLEDATA_FUELCONSUMPTION" />
        <element name="VEHICLEDATA_EXTERNTEMP" />
        <element name="VEHICLEDATA_VIN" />
        <element name="VEHICLEDATA_PRNDL" />
        <element name="VEHICLEDATA_TIREPRESSURE" />
        <element name="VEHICLEDATA_ODOMETER" />
        <element name="VEHICLEDATA_BELTSTATUS" />
        <element name="VEHICLEDATA_BODYINFO" />
        <element name="VEHICLEDATA_DEVICESTATUS" />
        <element name="VEHICLEDATA_ECALLINFO" />
        <element name="VEHICLEDATA_AIRBAGSTATUS" />
        <element name="VEHICLEDATA_EMERGENCYEVENT" />
        <element name="VEHICLEDATA_CLUSTERMODESTATUS" />
        <element name="VEHICLEDATA_MYKEY" />
        <element name="VEHICLEDATA_BRAKING" />
        <element name="VEHICLEDATA_WIPERSTATUS" />
        <element name="VEHICLEDATA_HEADLAMPSTATUS" />
        <element name="VEHICLEDATA_BATTVOLTAGE" />
        <element name="VEHICLEDATA_ENGINETORQUE" />
        <element name="VEHICLEDATA_ACCPEDAL" />
        <element name="VEHICLEDATA_STEERINGWHEEL" />
        <element name="VEHICLEDATA_TURNSIGNAL" since="5.0" />
        <element name="VEHICLEDATA_FUELRANGE" since="5.0" />
        <element name="VEHICLEDATA_ENGINEOILLIFE" since="5.0" />
        <element name="VEHICLEDATA_ELECTRONICPARKBRAKESTATUS" since="5.0" />
        <element name="VEHICLEDATA_CLOUDAPPVEHICLEID" since="5.1"/>
    </enum>
    
    <enum name="HybridAppPreference" since="5.1">
        <description>Enumeration for the user's preference of which app type to use when both are available</description>
<<<<<<< HEAD
        <element name = "MOBILE" />
        <element name = "CLOUD" />
        <element name = "BOTH" />
=======
        <element name="MOBILE" />
        <element name="CLOUD" />
        <element name="BOTH" />
>>>>>>> 8c761e3f
    </enum>

    <enum name="ButtonName" since="1.0">
        <description>Defines the hard (physical) and soft (touchscreen) buttons available from the module</description>
        <element name="OK" />
        <element name="PLAY_PAUSE" since="5.0">
            <description>
              The button name for the physical Play/Pause
              toggle that can be used by media apps.
            </description>
            <warning>
              Please use the physical OK button in order to
              use a Play/Pause toggle for versions &lt; 4.5.0.
            </warning>
        </element>
        <element name="SEEKLEFT" />
        <element name="SEEKRIGHT" />
        <element name="TUNEUP" />
        <element name="TUNEDOWN" />
        <element name="PRESET_0" />
        <element name="PRESET_1" />
        <element name="PRESET_2" />
        <element name="PRESET_3" />
        <element name="PRESET_4" />
        <element name="PRESET_5" />
        <element name="PRESET_6" />
        <element name="PRESET_7" />
        <element name="PRESET_8" />
        <element name="PRESET_9" />
        <element name="CUSTOM_BUTTON" />
        <element name="SEARCH" />
        <!-- Climate Buttons -->
        <element name="AC_MAX" since="4.5" />
        <element name="AC" since="4.5" />
        <element name="RECIRCULATE" since="4.5" />
        <element name="FAN_UP" since="4.5" />
        <element name="FAN_DOWN" since="4.5" />
        <element name="TEMP_UP" since="4.5" />
        <element name="TEMP_DOWN" since="4.5" />
        <element name="DEFROST_MAX" since="4.5" />
        <element name="DEFROST" since="4.5" />
        <element name="DEFROST_REAR" since="4.5" />
        <element name="UPPER_VENT" since="4.5" />
        <element name="LOWER_VENT" since="4.5" />
        <!-- Radio Buttons -->
        <element name="VOLUME_UP" since="4.5" />
        <element name="VOLUME_DOWN" since="4.5" />
        <element name="EJECT" since="4.5" />
        <element name="SOURCE" since="4.5" />
        <element name="SHUFFLE" since="4.5" />
        <element name="REPEAT" since="4.5" />
    </enum>
    
    <enum name="MediaClockFormat" since="1.0">
        <element name="CLOCK1">
            <description>
                minutesFieldWidth = 2;minutesFieldMax = 19;secondsFieldWidth = 2;secondsFieldMax = 99;maxHours = 19;maxMinutes = 59;maxSeconds = 59;
                used for Type II and CID headunits
            </description>
        </element>
        <element name="CLOCK2">
            <description>
                minutesFieldWidth = 3;minutesFieldMax = 199;secondsFieldWidth = 2;secondsFieldMax = 99;maxHours = 59;maxMinutes = 59;maxSeconds = 59;
                used for Type V headunit
            </description>
        </element>
        <element name="CLOCK3" since="2.0">
            <description>
                minutesFieldWidth = 2;minutesFieldMax = 59;secondsFieldWidth = 2;secondsFieldMax = 59;maxHours = 9;maxMinutes = 59;maxSeconds = 59;
                used for GEN1.1 MFD3/4/5 headunits
            </description>
        </element>
        <element name="CLOCKTEXT1">
            <description>
                5 characters possible
                Format:      1|sp   c   :|sp   c   c
                1|sp : digit "1" or space
                c    : character out of following character set: sp|0-9|[letters, see TypeII column in XLS. See [@TODO: create file ref]]
                :|sp : colon or space
                used for Type II headunit
            </description>
        </element>
        <element name="CLOCKTEXT2">
            <description>
                5 chars possible
                Format:      1|sp   c   :|sp   c   c
                1|sp : digit "1" or space
                c    : character out of following character set: sp|0-9|[letters, see CID column in XLS. See [@TODO: create file ref]]
                :|sp : colon or space
                used for CID headunit
                NOTE: difference between CLOCKTEXT1 and CLOCKTEXT2 is the supported character set
            </description>
        </element>
        <element name="CLOCKTEXT3">
            <description>
                6 chars possible
                Format:      1|sp   c   c   :|sp   c   c
                1|sp : digit "1" or space
                c    : character out of following character set: sp|0-9|[letters, see Type 5 column in XLS]. See [@TODO: create file ref]
                :|sp : colon or space
                used for Type V headunit
            </description>
        </element>
        <element name="CLOCKTEXT4" since="2.0">
            <description>
                6 chars possible
                Format:      c   :|sp   c   c   :   c   c
                :|sp : colon or space
                c    : character out of following character set: sp|0-9|[letters].
                used for GEN1.1 MFD3/4/5 headunits
            </description>
        </element>
    </enum>
    
    <enum name="DisplayType" deprecated="true" since="5.0">
        <description>See DAES for further infos regarding the displays</description>
        <element name="CID"/>
        <element name="TYPE2" />
        <element name="TYPE5" />
        <element name="NGN" />
        <element name="GEN2_8_DMA" since="3.0" />
        <element name="GEN2_6_DMA" since="3.0" />
        <element name="MFD3" since="2.0" />
        <element name="MFD4" since="2.0" />
        <element name="MFD5" since="2.0" />
        <element name="GEN3_8-INCH" internal_name="GEN3_8_INCH" since="3.0" />
        <element name="SDL_GENERIC" since="4.0" />
        <history>
            <enum name="DisplayType" since="1.0" until="5.0"/>
        </history>
    </enum>
    
    <enum name="TextFieldName" since="1.0">
        <element name="mainField1">
            <description>The first line of first set of main fields of the persistent display; applies to "Show"</description>
        </element>
        
        <element name="mainField2">
            <description>The second line of first set of main fields of the persistent display; applies to "Show"</description>
        </element>
        
        <element name="mainField3">
            <description>The first line of second set of main fields of persistent display; applies to "Show"</description>
        </element>
        
        <element name="mainField4">
            <description>The second line of second set of main fields of the persistent display; applies to "Show"</description>
        </element>
        
        <element name="statusBar">
            <description>The status bar on NGN; applies to "Show"</description>
        </element>
        
        <element name="mediaClock">
            <description>Text value for MediaClock field; applies to "Show"</description>
        </element>
        
        <element name="mediaTrack">
            <description>The track field of NGN and GEN1.1 MFD displays. This field is only available for media applications; applies to "Show"</description>
        </element>
        
        <element name="alertText1">
            <description>The first line of the alert text field; applies to "Alert"</description>
        </element>
        
        <element name="alertText2" since="2.0">
            <description>The second line of the alert text field; applies to "Alert"</description>
        </element>
        
        <element name="alertText3" since="2.0">
            <description>The third line of the alert text field; applies to "Alert"</description>
        </element>
        
        <element name="scrollableMessageBody" since="2.0">
            <description>Long form body of text that can include newlines and tabs; applies to "ScrollableMessage"</description>
        </element>
        
        <element name="initialInteractionText" since="2.0">
            <description> First line suggestion for a user response (in the case of VR enabled interaction)</description>
        </element>
        
        <element name="navigationText1" since="2.0">
            <description> First line of navigation text</description>
        </element>
        
        <element name="navigationText2" since="2.0">
            <description> Second line of navigation text</description>
        </element>
        
        <element name="ETA" since="2.0">
            <description> Estimated Time of Arrival time for navigation</description>
        </element>
        
        <element name="totalDistance" since="2.0">
            <description> Total distance to destination for navigation</description>
        </element>
        
        <element name="audioPassThruDisplayText1" since="2.0">
            <description> First line of text for audio pass thru</description>
        </element>
        
        <element name="audioPassThruDisplayText2" since="2.0">
            <description> Second line of text for audio pass thru</description>
        </element>
        
        <element name="sliderHeader" since="2.0">
            <description> Header text for slider</description>
        </element>
        
        <element name="sliderFooter" since="2.0">
            <description> Footer text for slider</description>
        </element>
        
        <element name="menuName">
            <description> Primary text for Choice</description>
        </element>
        
        <element name="secondaryText">
            <description> Secondary text for Choice</description>
        </element>
        
        <element name="tertiaryText">
            <description> Tertiary text for Choice</description>
        </element>
        
        <element name="menuTitle">
            <description> Optional text to label an app menu button (for certain touchscreen platforms).</description>
        </element>
        
        <element name="locationName" since="4.0">
            <description> Optional name / title of intended location for SendLocation.</description>
        </element>
        
        <element name="locationDescription" since="4.0">
            <description> Optional description of intended location / establishment (if applicable) for SendLocation.</description>
        </element>
        
        <element name="addressLines" since="4.0">
            <description> Optional location address (if applicable) for SendLocation.</description>
        </element>
        
        <element name="phoneNumber" since="4.0">
            <description> Optional hone number of intended location / establishment (if applicable) for SendLocation.</description>
        </element>
        
    </enum>
    
    <enum name="ImageFieldName" since="3.0">
        <element name="softButtonImage">
            <description>The image field for SoftButton</description>
        </element>
        
        <element name="choiceImage">
            <description>The first image field for Choice</description>
        </element>
        
        <element name="choiceSecondaryImage">
            <description>The secondary image field for Choice</description>
        </element>
        
        <element name="vrHelpItem">
            <description>The image field for vrHelpItem</description>
        </element>
        
        <element name="turnIcon">
            <description>The image field for Turn</description>
        </element>
        
        <element name="menuIcon">
            <description>The image field for the menu icon in SetGlobalProperties</description>
        </element>
        
        <element name="cmdIcon">
            <description>The image field for AddCommand</description>
        </element>
        
        <element name="appIcon">
            <description>The image field for the app icon (set by setAppIcon)</description>
        </element>
        
        <element name="graphic">
            <description>The primary image field for Show</description>
        </element>
        
        <element name="secondaryGraphic" since="5.0">
            <description>The secondary image field for Show</description>
        </element>
        
        <element name="showConstantTBTIcon">
            <description>The primary image field for ShowConstantTBT</description>
        </element>
        
        <element name="showConstantTBTNextTurnIcon">
            <description>The secondary image field for ShowConstantTBT</description>
        </element>
        
        <element name="locationImage" since="4.0">
            <description>The optional image of a destination / location</description>
        </element>
        
    </enum>
    
    <enum name="CharacterSet" since="1.0">
        <description>The list of potential character sets</description>
        <element name="TYPE2SET">
            <description>See [@TODO: create file ref]</description>
        </element>
        <element name="TYPE5SET">
            <description>See [@TODO: create file ref]</description>
        </element>
        <element name="CID1SET">
            <description>See [@TODO: create file ref]</description>
        </element>
        <element name="CID2SET">
            <description>See [@TODO: create file ref]</description>
        </element>
    </enum>
    
    <enum name="TextAlignment" since="1.0">
        <description>The list of possible alignments, left, right, or centered</description>
        <element name="LEFT_ALIGNED" />
        <element name="RIGHT_ALIGNED" />
        <element name="CENTERED" />
    </enum>
    
    <enum name="TBTState" since="2.0">
        <description>Enumeration that describes possible states of turn-by-turn client or AppLink app.</description>
        <element name="ROUTE_UPDATE_REQUEST" />
        <element name="ROUTE_ACCEPTED" />
        <element name="ROUTE_REFUSED" />
        <element name="ROUTE_CANCELLED" />
        <element name="ETA_REQUEST" />
        <element name="NEXT_TURN_REQUEST" />
        <element name="ROUTE_STATUS_REQUEST" />
        <element name="ROUTE_SUMMARY_REQUEST" />
        <element name="TRIP_STATUS_REQUEST" />
        <element name="ROUTE_UPDATE_REQUEST_TIMEOUT" />
    </enum>
    
    <enum name="DriverDistractionState" since="2.0">
        <description>Enumeration that describes possible states of driver distraction.</description>
        <element name="DD_ON" />
        <element name="DD_OFF" />
    </enum>
    
    <enum name="ImageType" since="2.0">
        <description>Contains information about the type of image.</description>
        <element name="STATIC" />
        <element name="DYNAMIC" />
    </enum>
    
    <enum name="DeliveryMode" since="4.1">
        <description>The mode in which the SendLocation request is sent</description>
        <element name="PROMPT" />
        <element name="DESTINATION" />
        <element name="QUEUE" />
    </enum>
    
    <enum name="VideoStreamingProtocol" since="4.5">
        <description>Enum for each type of video streaming protocol type.</description>
        <element name="RAW">
            <description>Raw stream bytes that contains no timestamp data and is the lowest supported video streaming</description>
        </element>
        <element name="RTP">
            <description>RTP facilitates the transfer of real-time data. Information provided by this protocol include timestamps (for synchronization), sequence numbers (for packet loss and reordering detection) and the payload format which indicates the encoded format of the data.</description>
        </element>
        <element name="RTSP">
            <description>The transmission of streaming data itself is not a task of RTSP. Most RTSP servers use the Real-time Transport Protocol (RTP) in conjunction with Real-time Control Protocol (RTCP) for media stream delivery. However, some vendors implement proprietary transport protocols. </description>
        </element>
        <element name="RTMP">
            <description> Real-Time Messaging Protocol (RTMP) was initially a proprietary protocol developed by Macromedia for streaming audio, video and data over the Internet, between a Flash player and a server. Macromedia is now owned by Adobe, which has released an incomplete version of the specification of the protocol for public use.</description>
        </element>
        <element name="WEBM">
            <description>The WebM container is based on a profile of Matroska. WebM initially supported VP8 video and Vorbis audio streams. In 2013 it was updated to accommodate VP9 video and Opus audio.</description>
        </element>
    </enum>
    
    <enum name="VideoStreamingCodec" since="4.5">
        <description>Enum for each type of video streaming codec.</description>
        <element name="H264">
            <description>A block-oriented motion-compensation-based video compression standard. As of 2014 it is one of the most commonly used formats for the recording, compression, and distribution of video content.</description>
        </element>
        <element name="H265">
            <description>High Efficiency Video Coding (HEVC), also known as H.265 and MPEG-H Part 2, is a video compression standard, one of several potential successors to the widely used AVC (H.264 or MPEG-4 Part 10). In comparison to AVC, HEVC offers about double the data compression ratio at the same level of video quality, or substantially improved video quality at the same bit rate. It supports resolutions up to 8192x4320, including 8K UHD.</description>
        </element>
        <element name="Theora">
            <description>Theora is derived from the formerly proprietary VP3 codec, released into the public domain by On2 Technologies. It is broadly comparable in design and bitrate efficiency to MPEG-4 Part 2, early versions of Windows Media Video, and RealVideo while lacking some of the features present in some of these other codecs. It is comparable in open standards philosophy to the BBC's Dirac codec.</description>
        </element>
        <element name="VP8">
            <description>VP8 can be multiplexed into the Matroska-based container format WebM along with Vorbis and Opus audio. The image format WebP is based on VP8's intra-frame coding. VP8's direct successor, VP9, and the emerging royalty-free internet video format AV1 from the Alliance for Open Media (AOMedia) are based on VP8.</description>
        </element>
        <element name="VP9">
            <description>Similar to VP8, but VP9 is customized for video resolutions beyond high-definition video (UHD) and also enables lossless compression.</description>
        </element>
    </enum>
	
    <enum name="AudioStreamingIndicator" since="5.0">
        <element name="PLAY_PAUSE">
            <description>
                Default playback indicator.
                By default the playback indicator should be PLAY_PAUSE when:
                    - the media app is newly registered on the head unit (after RegisterAppInterface)
                    - the media app was closed by the user (App enters HMI_NONE)
                    - the app sends SetMediaClockTimer with audioStreamingIndicator not set to any value
            </description>
        </element>
        <element name="PLAY">
            <description>Indicates that a button press of the Play/Pause button starts the audio playback.</description>
        </element>
        <element name="PAUSE">
            <description>Indicates that a button press of the Play/Pause button pauses the current audio playback.</description>
        </element>
        <element name="STOP">
            <description>Indicates that a button press of the Play/Pause button stops the current audio playback.</description>
        </element>
    </enum> 
    
    <struct name="Image" since="2.0">
        <param name="value" minlength="0" maxlength="65535" type="String" mandatory="true">
            <description>Either the static hex icon value or the binary image file name identifier (sent by PutFile).</description>
        </param>
        <param name="imageType" type="ImageType" mandatory="true">
            <description>Describes, whether it is a static or dynamic image.</description>
        </param>
        <param name="isTemplate" type="Boolean" mandatory="false" since="5.0">
            <description>If true, the image is a template image and can be recolored by the HMI</description>
        </param>
    </struct>
    
    <struct name="SoftButton" since="2.0">
        <param name="type" type="SoftButtonType" mandatory="true">
            <description>Describes, whether it is text, highlighted text, icon, or dynamic image. See softButtonType</description>
        </param>
        <param name="text" minlength="0" maxlength="500" type="String" mandatory="false">
            <description>Optional text to display (if defined as TEXT or BOTH)</description>
        </param>
        <param name="image" type="Image" mandatory="false">
            <description>Optional image struct for SoftButton (if defined as IMAGE or BOTH)</description>
        </param>
        <param name="isHighlighted" type="Boolean" defvalue="false" mandatory="false">
            <description>
                True, if highlighted
                False, if not highlighted
            </description>
        </param>
        <param name="softButtonID" type="Integer" minvalue="0" maxvalue="65535" mandatory="true">
            <description>Value which is returned via OnButtonPress / OnButtonEvent</description>
        </param>
        <param name="systemAction" type="SystemAction" defvalue="DEFAULT_ACTION" mandatory="false">
            <description>Parameter indicating whether selecting a SoftButton shall call a specific system action.  This is intended to allow Notifications to bring the callee into full / focus; or in the case of persistent overlays, the overlay can persist when a SoftButton is pressed.</description>
        </param>
    </struct>
    
    <struct name="Choice" since="1.0">
        <description>A choice is an option given to the user, which can be selected either by menu, or through voice recognition system.</description>
        <param name="choiceID" type="Integer" minvalue="0" maxvalue="65535"  mandatory="true"/>
        <param name="menuName" type="String" maxlength="500"  mandatory="true"/>
        <param name="vrCommands" type="String" minsize="1" maxsize="100" maxlength="99" array="true" mandatory="false" since="5.0">
            <history>
                <param name="vrCommands" type="String" minsize="1" maxsize="100" maxlength="99" array="true" mandatory="true" since="1.0" until="5.0"/>
            </history>
        </param>
        <param name="image" type="Image" mandatory="false" since="2.0" />
        <param name="secondaryText" maxlength="500" type="String" mandatory="false" since="3.0">
            <description>Optional secondary text to display; e.g. address of POI in a search result entry</description>
        </param>
        <param name="tertiaryText" maxlength="500" type="String" mandatory="false" since="3.0">
            <description>Optional tertiary text to display; e.g. distance to POI for a search result entry</description>
        </param>
        <param name="secondaryImage" type="Image" mandatory="false" since="3.0">
            <description>Optional secondary image struct for choice</description>
        </param>
    </struct>
    
    <struct name="VrHelpItem" since="2.0">
        <param name="text" maxlength="500" type="String" mandatory="true">
            <description>Text to display for VR Help item</description>
        </param>
        <param name="image" type="Image" mandatory="false">
            <description>Image struct for VR Help item</description>
        </param>
        <param name="position" type="Integer" minvalue="1" maxvalue="100" mandatory="true">
            <description>Position to display item in VR Help list</description>
        </param>
    </struct>
    
    <struct name="SyncMsgVersion" since="1.0">
        <description>Specifies the version number of the SmartDeviceLink protocol that is supported by the mobile application</description>
        
        <param name="majorVersion" type="Integer" minvalue="1" maxvalue="10" mandatory="true">
            <description>The major version indicates versions that is not-compatible to previous versions.</description>
        </param>
        <param name="minorVersion" type="Integer" minvalue="0" maxvalue="1000" mandatory="true">
            <description>The minor version indicates a change to a previous version that should still allow to be run on an older version (with limited functionality)</description>
        </param>
        <param name="patchVersion" type="Integer" minvalue="0" maxvalue="1000" mandatory="false" since="4.3">
            <description>The patch version indicates a fix to existing functionality in a previous version that should still be able to be run on an older version </description>
        </param>
    </struct>
    
    <enum name="GlobalProperty" since="1.0">
        <description>The different global properties.</description>
        <element name="HELPPROMPT" since="1.0">
            <description>The property helpPrompt of setGlobalProperties</description>
        </element>
        <element name="TIMEOUTPROMPT" since="1.0">
            <description>The property timeoutPrompt of setGlobalProperties</description>
        </element>
        <element name="VRHELPTITLE" since="2.0">
            <description>The property vrHelpTitle of setGlobalProperties</description>
        </element>
        <element name="VRHELPITEMS" since="2.0">
            <description>The property array of vrHelp of setGlobalProperties</description>
        </element>
        <element name="MENUNAME" since="3.0">
            <description>The property in-app menu name of setGlobalProperties</description>
        </element>
        <element name="MENUICON" since="3.0">
            <description>The property in-app menu icon of setGlobalProperties</description>
        </element>
        <element name="KEYBOARDPROPERTIES" since="3.0">
            <description>The on-screen keyboard configuration of setGlobalProperties</description>
        </element>
    </enum>
    
    <enum name="CompassDirection" since="2.0">
        <description>The list of potential compass directions</description>
        <element name="NORTH">
        </element>
        <element name="NORTHWEST">
        </element>
        <element name="WEST">
        </element>
        <element name="SOUTHWEST">
        </element>
        <element name="SOUTH">
        </element>
        <element name="SOUTHEAST">
        </element>
        <element name="EAST">
        </element>
        <element name="NORTHEAST">
        </element>
    </enum>
    
    <enum name="Dimension" since="2.0">
        <description>The supported dimensions of the GPS</description>
        <element name="NO_FIX" internal_name="Dimension_NO_FIX">
            <description>No GPS at all</description>
        </element>
        <element name="2D" internal_name="Dimension_2D">
            <description>Longitude and latitude</description>
        </element>
        <element name="3D" internal_name="Dimension_3D">
            <description>Longitude and latitude and altitude</description>
        </element>
    </enum>
    
    <enum name="PRNDL" since="2.0">
        <description>The selected gear.</description>
        <element name="PARK">
            <description>Parking</description>
        </element>
        <element name="REVERSE">
            <description>Reverse gear</description>
        </element>
        <element name="NEUTRAL">
            <description>No gear</description>
        </element>
        <element name="DRIVE">
        </element>
        <element name="SPORT">
            <description>Drive Sport mode</description>
        </element>
        <element name="LOWGEAR">
            <description>1st gear hold</description>
        </element>
        <element name="FIRST">
        </element>
        <element name="SECOND">
        </element>
        <element name="THIRD">
        </element>
        <element name="FOURTH">
        </element>
        <element name="FIFTH">
        </element>
        <element name="SIXTH">
        </element>
        <element name="SEVENTH">
        </element>
        <element name="EIGHTH">
        </element>
        <element name="UNKNOWN">
        </element>
        <element name="FAULT">
        </element>
    </enum>
    
    <enum name="ComponentVolumeStatus" since="2.0">
        <description>The volume status of a vehicle component.</description>
        <element name="UNKNOWN" internal_name="CVS_UNKNOWN">
        </element>
        <element name="NORMAL" internal_name="CVS_NORMAL">
        </element>
        <element name="LOW" internal_name="CVS_LOW">
        </element>
        <element name="FAULT" internal_name="CVS_FAULT">
        </element>
        <element name="ALERT"  internal_name="CVS_ALERT">
        </element>
        <element name="NOT_SUPPORTED" internal_name="CVS_NOT_SUPPORTED">
        </element>
    </enum>

    <enum name="TPMS" since="5.0">
        <element name="UNKNOWN">
            <description>If set the status of the tire is not known.</description>
        </element>
        <element name="SYSTEM_FAULT">
            <description>TPMS does not function.</description>
        </element>
        <element name="SENSOR_FAULT">
            <description>The sensor of the tire does not function.</description>
        </element>
        <element name="LOW">
            <description>TPMS is reporting a low tire pressure for the tire.</description>
        </element>
        <element name="SYSTEM_ACTIVE">
            <description>TPMS is active and the tire pressure is monitored.</description>
        </element>
        <element name="TRAIN">
            <description>TPMS is reporting that the tire must be trained.</description>
        </element>
        <element name="TRAINING_COMPLETE">
            <description>TPMS reports the training for the tire is completed.</description>
        </element>
        <element name="NOT_TRAINED">
            <description>TPMS reports the tire is not trained.</description>
        </element>
    </enum>

    <enum name="FuelType" since="5.0">
        <element name="GASOLINE" />
        <element name="DIESEL" />
        <element name="CNG">
            <description>
                For vehicles using compressed natural gas.
            </description>
        </element>
        <element name="LPG">
            <description>
                For vehicles using liquefied petroleum gas.
            </description>
        </element>
        <element name="HYDROGEN">
            <description>For FCEV (fuel cell electric vehicle).</description>
        </element>
        <element name="BATTERY">
            <description>For BEV (Battery Electric Vehicle), PHEV (Plug-in Hybrid Electric Vehicle), solar vehicles and other vehicles which run on a battery.</description>
        </element>
    </enum>

    <struct name="FuelRange" since="5.0">
        <param name="type" type="FuelType" mandatory="false"/>
        <param name="range" type="Float" minvalue="0" maxvalue="10000" mandatory="false">
            <description>
                The estimate range in KM the vehicle can travel based on fuel level and consumption.
            </description>
        </param>
    </struct>

    <enum name="ElectronicParkBrakeStatus" since="5.0">
      <element name="CLOSED">
        <description>
          Park brake actuators have been fully applied.
        </description>
        </element>
      <element name="TRANSITION">
        <description>
          Park brake actuators are transitioning to either Apply/Closed or Release/Open state.
        </description>
      </element>
      <element name="OPEN">
        <description>
          Park brake actuators are released.
        </description>
      </element>
      <element name="DRIVE_ACTIVE">
        <description>
          When driver pulls the Electronic Park Brake switch while driving "at speed".
        </description>
      </element>
     <element name="FAULT">
        <description>
          When system has a fault or is under maintenance.
        </description>
     </element>
    </enum>
    
    <struct name="SingleTireStatus" since="2.0">
        <param name="status" type="ComponentVolumeStatus" mandatory="true">
            <description>See ComponentVolumeStatus.</description>
        </param>
        <param name="tpms" type="TPMS" mandatory="false" since="5.0">
            <description>
                The status of TPMS according to the particular tire.
            </description>
        </param>
        <param name="pressure" type="Float" mandatory="false" minvalue="0" maxvalue="2000" since="5.0">
            <description>The pressure value of the particular tire in kilo pascal.</description>
        </param>
    </struct>
    
    <enum name="WarningLightStatus" since="2.0">
        <description>Reflects the status of a cluster instrument warning light.</description>
        <element name="OFF" internal_name="WLS_OFF">
        </element>
        <element name="ON" internal_name="WLS_ON">
        </element>
        <element name="FLASH" internal_name="WLS_FLASH">
        </element>
        <element name="NOT_USED" internal_name="WLS_NOT_USED">
        </element>
    </enum>
    
    <enum name="VehicleDataNotificationStatus" since="2.0">
        <description>Reflects the status of a vehicle data notification.</description>
        <element name="NOT_SUPPORTED" internal_name="VDNS_NOT_SUPPORTED">
        </element>
        <element name="NORMAL" internal_name="VDNS_NORMAL">
        </element>
        <element name="ACTIVE" internal_name="VDNS_ACTIVE">
        </element>
        <element name="NOT_USED" internal_name="VDNS_NOT_USED">
        </element>
    </enum>
    
    <enum name="IgnitionStableStatus" since="2.0">
        <description>Reflects the ignition switch stability.</description>
        <element name="IGNITION_SWITCH_NOT_STABLE">
        </element>
        <element name="IGNITION_SWITCH_STABLE">
        </element>
        <element name="MISSING_FROM_TRANSMITTER">
        </element>
    </enum>
    
    <enum name="IgnitionStatus" since="2.0">
        <description>Reflects the status of ignition.</description>
        <element name="UNKNOWN" internal_name="IS_UNKNOWN">
        </element>
        <element name="OFF" internal_name="IS_OFF">
        </element>
        <element name="ACCESSORY" internal_name="IS_ACCESSORY">
        </element>
        <element name="RUN" internal_name="IS_RUN">
        </element>
        <element name="START" internal_name="IS_START">
        </element>
        <element name="INVALID" internal_name="IS_INVALID">
        </element>
    </enum>
    
    <enum name="VehicleDataEventStatus" since="2.0">
        <description>Reflects the status of a vehicle data event; e.g. a seat belt event status.</description>
        <element name="NO_EVENT" internal_name="VDES_NO_EVENT">
        </element>
        <element name="NO" internal_name="VDES_NO">
        </element>
        <element name="YES" internal_name="VDES_YES">
        </element>
        <element name="NOT_SUPPORTED" internal_name="VDES_NOT_SUPPORTED">
        </element>
        <element name="FAULT" internal_name="VDES_FAULT">
        </element>
    </enum>
    
    <enum name="DeviceLevelStatus" since="2.0">
        <description>Reflects the reported battery status of the connected device, if reported.</description>
        <element name="ZERO_LEVEL_BARS">
        </element>
        <element name="ONE_LEVEL_BARS">
        </element>
        <element name="TWO_LEVEL_BARS">
        </element>
        <element name="THREE_LEVEL_BARS">
        </element>
        <element name="FOUR_LEVEL_BARS">
        </element>
        <element name="NOT_PROVIDED">
        </element>
    </enum>
    
    <enum name="PrimaryAudioSource" since="2.0">
        <description>Reflects the current primary audio source (if selected).</description>
        <element name="NO_SOURCE_SELECTED">
        </element>
        <element name="CD" since="5.0">
        </element>
        <element name="USB">
        </element>
        <element name="USB2">
        </element>
        <element name="BLUETOOTH_STEREO_BTST">
        </element>
        <element name="LINE_IN">
        </element>
        <element name="IPOD">
        </element>
        <element name="MOBILE_APP">
        </element>
        <element name="AM" since="5.0">
        </element>
        <element name="FM" since="5.0">
        </element>
        <element name="XM" since="5.0">
        </element>
        <element name="DAB" since="5.0">
        </element>
    </enum>
    
    <enum name="WiperStatus" since="2.0">
        <description>Reflects the status of the wipers.</description>
        <element name="OFF" />
        <element name="AUTO_OFF" />
        <element name="OFF_MOVING" />
        <element name="MAN_INT_OFF" />
        <element name="MAN_INT_ON" />
        <element name="MAN_LOW" />
        <element name="MAN_HIGH" />
        <element name="MAN_FLICK" />
        <element name="WASH" />
        <element name="AUTO_LOW" />
        <element name="AUTO_HIGH" />
        <element name="COURTESYWIPE" />
        <element name="AUTO_ADJUST" />
        <element name="STALLED" />
        <element name="NO_DATA_EXISTS" />
    </enum>
    
    <enum name="VehicleDataStatus" since="2.0">
        <description>Reflects the status of a binary vehicle data item.</description>
        <element name="NO_DATA_EXISTS" internal_name="VDS_NO_DATA_EXISTS">
        </element>
        <element name="OFF" internal_name="VDS_OFF">
        </element>
        <element name="ON" internal_name="VDS_ON">
        </element>
    </enum>
    
    <enum name="MaintenanceModeStatus" since="2.0">
        <description>Reflects the status of a vehicle maintenance mode.</description>
        <element name="NORMAL" internal_name="MMS_NORMAL">
        </element>
        <element name="NEAR" internal_name="MMS_NEAR">
        </element>
        <element name="ACTIVE" internal_name="MMS_ACTIVE">
        </element>
        <element name="FEATURE_NOT_PRESENT" internal_name="MMS_FEATURE_NOT_PRESENT">
        </element>
    </enum>
    
    <enum name="VehicleDataActiveStatus" since="2.0">
        <description>Reflects the status of given vehicle component.</description>
        <element name="INACTIVE_NOT_CONFIRMED" internal_name="VDAS_INACTIVE_NOT_CONFIRMED">
        </element>
        <element name="INACTIVE_CONFIRMED" internal_name="VDAS_INACTIVE_CONFIRMED">
        </element>
        <element name="ACTIVE_NOT_CONFIRMED" internal_name="VDAS_ACTIVE_NOT_CONFIRMED">
        </element>
        <element name="ACTIVE_CONFIRMED" internal_name="VDAS_ACTIVE_CONFIRMED">
        </element>
        <element name="FAULT" internal_name="VDAS_FAULT">
        </element>
    </enum>
    
    <enum name="AmbientLightStatus" since="2.0">
        <description>Reflects the status of the ambient light sensor.</description>
        <element name="NIGHT" />
        <element name="TWILIGHT_1" />
        <element name="TWILIGHT_2" />
        <element name="TWILIGHT_3" />
        <element name="TWILIGHT_4" />
        <element name="DAY" />
        <element name="UNKNOWN" internal_name="ALS_UNKNOWN" />
        <element name="INVALID" />
    </enum>
    
    <enum name="ModuleType" since="4.5">
        <element name="CLIMATE"/>
        <element name="RADIO"/>
        <element name="SEAT" since="5.0"/>
        <element name="AUDIO" since="5.0"/>
        <element name="LIGHT" since="5.0"/>
        <element name="HMI_SETTINGS" since="5.0"/>
    </enum>
    
    <enum name="DefrostZone" since="4.5">
        <element name="FRONT"/>
        <element name="REAR"/>
        <element name="ALL"/>
        <element name="NONE"/>
    </enum>
    
    <enum name="VentilationMode" since="4.5">
        <element name="UPPER"/>
        <element name="LOWER"/>
        <element name="BOTH"/>
        <element name="NONE"/>
    </enum>
    
    <enum name="RadioBand" since="4.5">
        <element name="AM"/>
        <element name="FM"/>
        <element name="XM"/>
    </enum>
    
    <enum name="RadioState" since="4.5">
        <element name="ACQUIRING"/>
        <element name="ACQUIRED"/>
        <element name="MULTICAST"/>
        <element name="NOT_FOUND"/>
    </enum>
    
    <enum name="TemperatureUnit" since="4.5">
        <element name="FAHRENHEIT"/>
        <element name="CELSIUS"/>
    </enum>

    <struct name="BeltStatus" since="2.0">
        <param name="driverBeltDeployed" type="VehicleDataEventStatus" mandatory="true">
            <description>References signal "VedsDrvBelt_D_Ltchd". See VehicleDataEventStatus.</description>
        </param>
        <param name="passengerBeltDeployed" type="VehicleDataEventStatus" mandatory="true">
            <description>References signal "VedsPasBelt_D_Ltchd". See VehicleDataEventStatus.</description>
        </param>
        <param name="passengerBuckleBelted" type="VehicleDataEventStatus" mandatory="true">
            <description>References signal "VedsRw1PasBckl_D_Ltchd". See VehicleDataEventStatus.</description>
        </param>
        <param name="driverBuckleBelted" type="VehicleDataEventStatus" mandatory="true">
            <description>References signal "VedsRw1DrvBckl_D_Ltchd". See VehicleDataEventStatus.</description>
        </param>
        <param name="leftRow2BuckleBelted" type="VehicleDataEventStatus" mandatory="true">
            <description>References signal "VedsRw2lBckl_D_Ltchd". See VehicleDataEventStatus.</description>
        </param>
        <param name="passengerChildDetected" type="VehicleDataEventStatus" mandatory="true">
            <description>References signal "VedsRw1PasChld_D_Ltchd". See VehicleDataEventStatus.</description>
        </param>
        <param name="rightRow2BuckleBelted" type="VehicleDataEventStatus" mandatory="true">
            <description>References signal "VedsRw2rBckl_D_Ltchd". See VehicleDataEventStatus.</description>
        </param>
        <param name="middleRow2BuckleBelted" type="VehicleDataEventStatus" mandatory="true">
            <description>References signal "VedsRw2mBckl_D_Ltchd". See VehicleDataEventStatus.</description>
        </param>
        <param name="middleRow3BuckleBelted" type="VehicleDataEventStatus" mandatory="true">
            <description>References signal "VedsRw3mBckl_D_Ltchd". See VehicleDataEventStatus.</description>
        </param>
        <param name="leftRow3BuckleBelted" type="VehicleDataEventStatus" mandatory="true">
            <description>References signal "VedsRw3lBckl_D_Ltchd". See VehicleDataEventStatus.</description>
        </param>
        <param name="rightRow3BuckleBelted" type="VehicleDataEventStatus" mandatory="true">
            <description>References signal "VedsRw3rBckl_D_Ltchd". See VehicleDataEventStatus.</description>
        </param>
        <param name="leftRearInflatableBelted" type="VehicleDataEventStatus" mandatory="true">
            <description>References signal "VedsRw2lRib_D_Ltchd". See VehicleDataEventStatus.</description>
        </param>
        <param name="rightRearInflatableBelted" type="VehicleDataEventStatus" mandatory="true">
            <description>References signal "VedsRw2rRib_D_Ltchd". See VehicleDataEventStatus.</description>
        </param>
        <param name="middleRow1BeltDeployed" type="VehicleDataEventStatus" mandatory="true">
            <description>References signal "VedsRw1mBelt_D_Ltchd". See VehicleDataEventStatus.</description>
        </param>
        <param name="middleRow1BuckleBelted" type="VehicleDataEventStatus" mandatory="true">
            <description>References signal "VedsRw1mBckl_D_Ltchd". See VehicleDataEventStatus.</description>
        </param>
    </struct>
    
    <struct name="BodyInformation" since="2.0">
        <param name="parkBrakeActive" type="Boolean" mandatory="true">
            <description>References signal "PrkBrkActv_B_Actl".</description>
        </param>
        <param name="ignitionStableStatus" type="IgnitionStableStatus" mandatory="true">
            <description>References signal "Ignition_Switch_Stable". See IgnitionStableStatus.</description>
        </param>
        <param name="ignitionStatus" type="IgnitionStatus" mandatory="true">
            <description>References signal "Ignition_status". See IgnitionStatus.</description>
        </param>
        <param name="driverDoorAjar" type="Boolean" mandatory="false">
            <description>References signal "DrStatDrv_B_Actl".</description>
        </param>
        <param name="passengerDoorAjar" type="Boolean" mandatory="false">
            <description>References signal "DrStatPsngr_B_Actl".</description>
        </param>
        <param name="rearLeftDoorAjar" type="Boolean" mandatory="false">
            <description>References signal "DrStatRl_B_Actl".</description>
        </param>
        <param name="rearRightDoorAjar" type="Boolean" mandatory="false">
            <description>References signal "DrStatRr_B_Actl".</description>
        </param>
    </struct>
    
    <struct name="DeviceStatus" since="2.0">
        <param name="voiceRecOn" type="Boolean" mandatory="true">
            <description>References signal "CPM_VoiceRec_STAT".</description>
        </param>
        <param name="btIconOn" type="Boolean" mandatory="true">
            <description>References signal "BT_ICON".</description>
        </param>
        <param name="callActive" type="Boolean" mandatory="true">
            <description>References signal "CPM_Call_Active_STAT".</description>
        </param>
        <param name="phoneRoaming" type="Boolean" mandatory="true">
            <description>References signal "CPM_Phone_Roaming_STAT".</description>
        </param>
        <param name="textMsgAvailable" type="Boolean" mandatory="true">
            <description>References signal "CPM_TextMsg_AVAL".</description>
        </param>
        <param name="battLevelStatus" type="DeviceLevelStatus" mandatory="true">
            <description>Device battery level status.  References signal "CPM_Batt_Level_STAT". See DeviceLevelStatus.</description>
        </param>
        <param name="stereoAudioOutputMuted" type="Boolean" mandatory="true">
            <description>References signal "CPM_Stereo_Audio_Output".</description>
        </param>
        <param name="monoAudioOutputMuted" type="Boolean" mandatory="true">
            <description>References signal "CPM_Mono_Audio_Output".</description>
        </param>
        <param name="signalLevelStatus" type="DeviceLevelStatus" mandatory="true">
            <description>Device signal level status.  References signal "CPM_Signal_Strength_STAT". See DeviceLevelStatus.</description>
        </param>
        <param name="primaryAudioSource" type="PrimaryAudioSource" mandatory="true">
            <description>References signal "CPM_Stereo_PAS_Source". See PrimaryAudioSource.</description>
        </param>
        <param name="eCallEventActive" type="Boolean" mandatory="true">
            <description>References signal "eCall_Event".</description>
        </param>
    </struct>
    
    <struct name="HeadLampStatus" since="2.0">
        <param name="lowBeamsOn" type="Boolean" mandatory="true">
            <description>Status of the low beam lamps.  References signal "HeadLampLoActv_B_Stat".</description>
        </param>
        <param name="highBeamsOn" type="Boolean" mandatory="true">
            <description>Status of the high beam lamps.  References signal "HeadLghtHiOn_B_Stat".</description>
        </param>
        <param name="ambientLightSensorStatus" type="AmbientLightStatus" mandatory="false">
            <description>Status of the ambient light sensor.</description>
        </param>
    </struct>
    
    <struct name="AppInfo" since="4.2">
        <description>Contains detailed information about the registered application.</description>
        
        <param name="appDisplayName" type="String" maxlength="100" mandatory="true">
            <description>The name displayed for the mobile application on the mobile device (can differ from the app name set in the initial RAI request).</description>
        </param>
        
        <param name="appBundleID" type="String" maxlength="256" mandatory="true">
            <description>The AppBundleID of an iOS application or package name of the Android application. This supports App Launch strategies for each platform.</description>
        </param>
        
        <param name="appVersion" type="String" maxlength="256" mandatory="true">
            <description>Represents the build version number of this particular mobile app.</description>
        </param>
        
        <param name="appIcon" type="String" maxlength="500" mandatory="false">
            <description>A file reference to the icon utilized by this app (simplifies the process of setting an app icon during app registration).</description>
        </param>
    </struct>
    
    <!-- ~~~~~~~~~~~~~~~~~~~~~~~~ -->
    <!-- Ford Specific Data Items -->
    <!-- ~~~~~~~~~~~~~~~~~~~~~~~~ -->
    <enum name="FileType" since="2.0">
        <description>Enumeration listing possible file types.</description>
        <element name="GRAPHIC_BMP" />
        <element name="GRAPHIC_JPEG" />
        <element name="GRAPHIC_PNG" />
        <element name="AUDIO_WAVE" />
        <element name="AUDIO_MP3" />
        <element name="AUDIO_AAC" />
        <element name="BINARY" />
        <element name="JSON" />
    </enum>
    
    <enum name="FuelCutoffStatus" since="2.0">
        <description>Reflects the status of the RCM fuel cutoff.</description>
        <element name="TERMINATE_FUEL" internal_name="FCS_TERMINATE_FUEL">
        </element>
        <element name="NORMAL_OPERATION" internal_name="FCS_NORMAL_OPERATION">
        </element>
        <element name="FAULT" internal_name="FCS_FAULT">
        </element>
    </enum>
    
    <enum name="EmergencyEventType" since="2.0">
        <description>Reflects the emergency event status of the vehicle.</description>
        <element name="NO_EVENT" internal_name="EET_NO_EVENT">
        </element>
        <element name="FRONTAL" internal_name="EET_FRONTAL">
        </element>
        <element name="SIDE" internal_name="EET_SIDE">
        </element>
        <element name="REAR" internal_name="EET_REAR">
        </element>
        <element name="ROLLOVER" internal_name="EET_ROLLOVER">
        </element>
        <element name="NOT_SUPPORTED" internal_name="EET_NOT_SUPPORTED">
        </element>
        <element name="FAULT" internal_name="EET_FAULT">
        </element>
    </enum>
    
    <enum name="ECallConfirmationStatus" since="2.0">
        <description>Reflects the status of the eCall Notification.</description>
        <element name="NORMAL" internal_name="ECCS_NORMAL">
        </element>
        <element name="CALL_IN_PROGRESS" internal_name="ECCS_CALL_IN_PROGRESS">
        </element>
        <element name="CALL_CANCELLED" internal_name="ECCS_CALL_CANCELLED">
        </element>
        <element name="CALL_COMPLETED">
        </element>
        <element name="CALL_UNSUCCESSFUL" internal_name="ECCS_CALL_UNSUCCESSFUL">
        </element>
        <element name="ECALL_CONFIGURED_OFF" internal_name="ECCS_ECALL_CONFIGURED_OFF">
        </element>
        <element name="CALL_COMPLETE_DTMF_TIMEOUT" internal_name="ECCS_CALL_COMPLETE_DTMF_TIMEOUT">
        </element>
    </enum>
    
    <enum name="PowerModeQualificationStatus" since="2.0">
        <description>Reflects the status of the current power mode qualification.</description>
        <element name="POWER_MODE_UNDEFINED">
        </element>
        <element name="POWER_MODE_EVALUATION_IN_PROGRESS">
        </element>
        <element name="NOT_DEFINED">
        </element>
        <element name="POWER_MODE_OK">
        </element>
    </enum>
    
    <enum name="PowerModeStatus" since="2.0">
        <description>Reflects the status of the current power mode.</description>
        <element name="KEY_OUT">
        </element>
        <element name="KEY_RECENTLY_OUT">
        </element>
        <element name="KEY_APPROVED_0">
        </element>
        <element name="POST_ACCESORY_0">
        </element>
        <element name="ACCESORY_1">
        </element>
        <element name="POST_IGNITION_1">
        </element>
        <element name="IGNITION_ON_2">
        </element>
        <element name="RUNNING_2">
        </element>
        <element name="CRANK_3">
        </element>
    </enum>
    
    <enum name="CarModeStatus" since="2.0">
        <description>Reflects the status of the current car mode.</description>
        <element name="NORMAL" internal_name="CMS_NORMAL">
        </element>
        <element name="FACTORY" internal_name="CMS_FACTORY">
        </element>
        <element name="TRANSPORT" internal_name="CMS_TRANSPORT">
        </element>
        <element name="CRASH" internal_name="CMS_CRASH">
        </element>
    </enum>
    
    <struct name="ECallInfo" since="2.0">
        <param name="eCallNotificationStatus" type="VehicleDataNotificationStatus" mandatory="true">
            <description>References signal "eCallNotification_4A". See VehicleDataNotificationStatus.</description>
        </param>
        <param name="auxECallNotificationStatus" type="VehicleDataNotificationStatus" mandatory="true">
            <description>References signal "eCallNotification". See VehicleDataNotificationStatus.</description>
        </param>
        <param name="eCallConfirmationStatus" type="ECallConfirmationStatus" mandatory="true">
            <description>References signal "eCallConfirmation". See ECallConfirmationStatus.</description>
        </param>
    </struct>
    
    <struct name="AirbagStatus" since="2.0">
        <param name="driverAirbagDeployed" type="VehicleDataEventStatus" mandatory="true">
            <description>References signal "VedsDrvBag_D_Ltchd". See VehicleDataEventStatus.</description>
        </param>
        <param name="driverSideAirbagDeployed" type="VehicleDataEventStatus" mandatory="true">
            <description>References signal "VedsDrvSideBag_D_Ltchd". See VehicleDataEventStatus.</description>
        </param>
        <param name="driverCurtainAirbagDeployed" type="VehicleDataEventStatus" mandatory="true">
            <description>References signal "VedsDrvCrtnBag_D_Ltchd". See VehicleDataEventStatus.</description>
        </param>
        <param name="passengerAirbagDeployed" type="VehicleDataEventStatus" mandatory="true">
            <description>References signal "VedsPasBag_D_Ltchd". See VehicleDataEventStatus.</description>
        </param>
        <param name="passengerCurtainAirbagDeployed" type="VehicleDataEventStatus" mandatory="true">
            <description>References signal "VedsPasCrtnBag_D_Ltchd". See VehicleDataEventStatus.</description>
        </param>
        <param name="driverKneeAirbagDeployed" type="VehicleDataEventStatus" mandatory="true">
            <description>References signal "VedsKneeDrvBag_D_Ltchd". See VehicleDataEventStatus.</description>
        </param>
        <param name="passengerSideAirbagDeployed" type="VehicleDataEventStatus" mandatory="true">
            <description>References signal "VedsPasSideBag_D_Ltchd". See VehicleDataEventStatus.</description>
        </param>
        <param name="passengerKneeAirbagDeployed" type="VehicleDataEventStatus" mandatory="true">
            <description>References signal "VedsKneePasBag_D_Ltchd". See VehicleDataEventStatus.</description>
        </param>
    </struct>
    
    <struct name="EmergencyEvent" since="2.0">
        <param name="emergencyEventType" type="EmergencyEventType" mandatory="true">
            <description>References signal "VedsEvntType_D_Ltchd". See EmergencyEventType.</description>
        </param>
        <param name="fuelCutoffStatus" type="FuelCutoffStatus" mandatory="true">
            <description>References signal "RCM_FuelCutoff". See FuelCutoffStatus.</description>
        </param>
        <param name="rolloverEvent" type="VehicleDataEventStatus" mandatory="true">
            <description>References signal "VedsEvntRoll_D_Ltchd". See VehicleDataEventStatus.</description>
        </param>
        
        <param name="maximumChangeVelocity" type="Integer" minvalue="0" maxvalue="255" mandatory="true">
            <description>References signal "VedsMaxDeltaV_D_Ltchd". Change in velocity in KPH.  Additional reserved values:
                0x00 No event
                0xFE Not supported
                0xFF Fault
            </description>
        </param>
        <param name="multipleEvents" type="VehicleDataEventStatus" mandatory="true">
            <description>References signal "VedsMultiEvnt_D_Ltchd". See VehicleDataEventStatus.</description>
        </param>
    </struct>
    
    <struct name="ClusterModeStatus" since="2.0">
        <param name="powerModeActive" type="Boolean" mandatory="true">
            <description>References signal "PowerMode_UB".</description>
        </param>
        <param name="powerModeQualificationStatus" type="PowerModeQualificationStatus" mandatory="true">
            <description>References signal "PowerModeQF". See PowerModeQualificationStatus.</description>
        </param>
        <param name="carModeStatus" type="CarModeStatus" mandatory="true">
            <description>References signal "CarMode". See CarMode.</description>
        </param>
        <param name="powerModeStatus" type="PowerModeStatus" mandatory="true">
            <description>References signal "PowerMode". See PowerMode.</description>
        </param>
    </struct>
    
    <struct name="MyKey" since="2.0">
        <param name="e911Override" type="VehicleDataStatus" mandatory="true">
            <description>Indicates whether e911 override is on.  References signal "MyKey_e911Override_St". See VehicleDataStatus.</description>
        </param>
    </struct>
    
    <!-- ~~~~~~~~~~~~~~~~~~~~~~~~~~ -->
    <!-- / Ford Specific Data Items -->
    <!-- ~~~~~~~~~~~~~~~~~~~~~~~~~~ -->
    
    <enum name="VehicleDataResultCode" since="2.0">
        <description>Enumeration that describes possible result codes of a vehicle data entry request.</description>
        <element name="SUCCESS" internal_name="VDRC_SUCCESS">
            <description>Individual vehicle data item / DTC / DID request or subscription successful</description>
        </element>
        <element name="TRUNCATED_DATA" internal_name="VDRC_TRUNCATED_DATA">
            <description>DTC / DID request successful, however, not all active DTCs or full contents of DID location available</description>
        </element>
        <element name="DISALLOWED" internal_name="VDRC_DISALLOWED">
            <description>This vehicle data item is not allowed for this app by Ford.</description>
        </element>
        <element name="USER_DISALLOWED" internal_name="VDRC_USER_DISALLOWED">
            <description>The user has not granted access to this type of vehicle data item at this time.</description>
        </element>
        <element name="INVALID_ID" internal_name="VDRC_INVALID_ID">
            <description>The ECU ID referenced is not a valid ID on the bus / system.</description>
        </element>
        <element name="VEHICLE_DATA_NOT_AVAILABLE" internal_name="VDRC_DATA_NOT_AVAILABLE">
            <description>The requested vehicle data item / DTC / DID is not currently available or responding on the bus / system.</description>
        </element>
        <element name="DATA_ALREADY_SUBSCRIBED" internal_name="VDRC_DATA_ALREADY_SUBSCRIBED">
            <description>The vehicle data item is already subscribed.</description>
        </element>
        <element name="DATA_NOT_SUBSCRIBED" internal_name="VDRC_DATA_NOT_SUBSCRIBED">
            <description>The vehicle data item cannot be unsubscribed because it is not currently subscribed.</description>
        </element>
        <element name="IGNORED" internal_name="VDRC_IGNORED">
            <description>The request for this item is ignored because it is already in progress.</description>
        </element>
    </enum>
    
    <struct name="TireStatus" since="2.0">
        <description>The status and pressure of the tires.</description>
        
        <param name="pressureTelltale" type="WarningLightStatus" mandatory="true">
            <description>Status of the Tire Pressure Telltale. See WarningLightStatus.</description>
        </param>
        <param name="leftFront" type="SingleTireStatus" mandatory="true">
            <description>The status of the left front tire.</description>
        </param>
        <param name="rightFront" type="SingleTireStatus" mandatory="true">
            <description>The status of the right front tire.</description>
        </param>
        <param name="leftRear" type="SingleTireStatus" mandatory="true">
            <description>The status of the left rear tire.</description>
        </param>
        <param name="rightRear" type="SingleTireStatus" mandatory="true">
            <description>The status of the right rear tire.</description>
        </param>
        <param name="innerLeftRear" type="SingleTireStatus" mandatory="true">
            <description>The status of the inner left rear.</description>
        </param>
        <param name="innerRightRear" type="SingleTireStatus" mandatory="true">
            <description>The status of the inner right rear.</description>
        </param>
    </struct>
    
    <enum name="TurnSignal" since="5.0">
        <description>Enumeration that describes the status of the turn light indicator.</description>
        <element name="OFF">
            <description>Turn signal is OFF</description>
        </element>
        <element name="LEFT">
            <description>Left turn signal is on</description>
        </element>
        <element name="RIGHT">
            <description>Right turn signal is on</description>
        </element>
        <element name="BOTH">
            <description>Both signals (left and right) are on.</description>
        </element>
    </enum>

    <struct name="GPSData" since="2.0">
        <description>Struct with the GPS data.</description>
        <param name="longitudeDegrees" type="Float" minvalue="-180" maxvalue="180" mandatory="true">
        </param>
        <param name="latitudeDegrees" type="Float" minvalue="-90" maxvalue="90" mandatory="true">
        </param>
        <param name="utcYear" type="Integer" minvalue="2010" maxvalue="2100" mandatory="false" since="5.0">
            <description>The current UTC year.</description>
            <history>
                <param name="utcYear" type="Integer" minvalue="2010" maxvalue="2100" mandatory="true" since="2.0" until="5.0"/>
            </history>
        </param>
        <param name="utcMonth" type="Integer" minvalue="1" maxvalue="12" mandatory="false" since="5.0">
            <description>The current UTC month.</description>
            <history>
                <param name="utcMonth" type="Integer" minvalue="1" maxvalue="12" mandatory="true" since="2.0" until="5.0"/>
            </history>
        </param>
        <param name="utcDay" type="Integer" minvalue="1" maxvalue="31" mandatory="false" since="5.0">
            <description>The current UTC day.</description>
            <history>
                <param name="utcDay" type="Integer" minvalue="1" maxvalue="31" mandatory="true" since="2.0" until="5.0"/>
            </history>
        </param>
        <param name="utcHours" type="Integer" minvalue="0" maxvalue="23" mandatory="false" since="5.0">
            <description>The current UTC hour.</description>
            <history>
                <param name="utcHours" type="Integer" minvalue="0" maxvalue="23" mandatory="true" since="2.0" until="5.0"/>
            </history>
        </param>
        <param name="utcMinutes" type="Integer" minvalue="0" maxvalue="59" mandatory="false" since="5.0">
            <description>The current UTC minute.</description>
            <history>
                <param name="utcMinutes" type="Integer" minvalue="0" maxvalue="59" mandatory="true" since="2.0" until="5.0"/>
            </history>
        </param>
        <param name="utcSeconds" type="Integer" minvalue="0" maxvalue="59" mandatory="false" since="5.0">
            <description>The current UTC second.</description>
            <history>
                <param name="utcSeconds" type="Integer" minvalue="0" maxvalue="59" mandatory="true" since="2.0" until="5.0"/>
            </history>
        </param>
        <param name="compassDirection" type="CompassDirection" mandatory="false" since="5.0">
            <description>See CompassDirection.</description>
            <history>
                <param name="compassDirection" type="CompassDirection" mandatory="true" since="2.0" until="5.0"/>
            </history>
        </param>
        <param name="pdop" type="Float" minvalue="0" maxvalue="1000" defvalue="0" mandatory="false" since="5.0">
            <description>PDOP.  If undefined or unavailable, then value shall be set to 0.</description>
            <history>
                <param name="pdop" type="Float" minvalue="0" maxvalue="10" defvalue="0" mandatory="true" since="2.0" until="5.0"/>
            </history>
        </param>
        <param name="hdop" type="Float" minvalue="0" maxvalue="1000" defvalue="0" mandatory="false" since="5.0">
            <description>HDOP.  If value is unknown, value shall be set to 0.</description>
            <history>
                <param name="hdop" type="Float" minvalue="0" maxvalue="10" defvalue="0" mandatory="true" since="2.0" until="5.0"/>
            </history>
        </param>
        <param name="vdop" type="Float" minvalue="0" maxvalue="1000" defvalue="0" mandatory="false" since="5.0">
            <description>VDOP.  If value is unknown, value shall be set to 0.</description>
            <history>
                <param name="vdop" type="Float" minvalue="0" maxvalue="10" defvalue="0" mandatory="true" since="2.0" until="5.0"/>
            </history>
        </param>
        <param name="actual" type="Boolean" mandatory="false" since="5.0">
            <description>
                True, if actual.
                False, if inferred.
            </description>
            <history>
                <param name="actual" type="Boolean" mandatory="true" since="2.0" until="5.0"/>
            </history>
        </param>
        <param name="satellites" type="Integer" minvalue="0" maxvalue="31" mandatory="false" since="5.0">
            <description>Number of satellites in view</description>
            <history>
                <param name="satellites" type="Integer" minvalue="0" maxvalue="31" mandatory="true" since="2.0" until="5.0"/>
            </history>
        </param>
        <param name="dimension" type="Dimension" mandatory="false" since="5.0">
            <description>See Dimension</description>
            <history>
                <param name="dimension" type="Dimension" mandatory="true" since="2.0" until="5.0"/>
            </history>
        </param>
        <param name="altitude" type="Float" minvalue="-10000" maxvalue="10000" mandatory="false" since="5.0">
            <description>Altitude in meters</description>
            <history>
                <param name="altitude" type="Float" minvalue="-10000" maxvalue="10000" mandatory="true" since="2.0" until="5.0"/>
            </history>
        </param>
        <param name="heading" type="Float" minvalue="0" maxvalue="359.99" mandatory="false" since="5.0">
            <description>The heading. North is 0. Resolution is 0.01</description>
            <history>
                <param name="heading" type="Float" minvalue="0" maxvalue="359.99" mandatory="true" since="2.0" until="5.0"/>
            </history>
        </param>
        <param name="speed" type="Float" minvalue="0" maxvalue="500" mandatory="false" since="5.0">
            <description>The speed in KPH</description>
            <history>
                <param name="speed" type="Float" minvalue="0" maxvalue="500" mandatory="true" since="2.0" until="5.0"/>
            </history>
        </param>
    </struct>
    
    <struct name="VehicleDataResult" since="2.0">
        <description>Individual published data request result</description>
        <param name="dataType" type="VehicleDataType" mandatory="true">
            <description>Defined published data element type.</description>
        </param>
        <param name="resultCode" type="VehicleDataResultCode" mandatory="true">
            <description>Published data result code.</description>
        </param>
    </struct>
    
    <struct name="DIDResult" since="2.0">
        <description>Individual requested DID result and data</description>
        <param name="resultCode" type="VehicleDataResultCode" mandatory="true">
            <description>Individual DID result code.</description>
        </param>
        <param name="didLocation" type="Integer" minvalue="0" maxvalue="65535" mandatory="true">
            <description>Location of raw data from vehicle data DID</description>
        </param>
        <param name="data" type="String" maxlength="5000" mandatory="false">
            <description>Raw DID-based data returned for requested element.</description>
        </param>
    </struct>
    
    <struct name="StartTime" since="1.0">
        <param name="hours" type="Integer" minvalue="0" maxvalue="59" mandatory="true">
            <description>
                The hour of the media clock.
                Some radios only support a max of 19 hours. If out of range, it will be rejected.
            </description>
        </param>
        <param name="minutes" type="Integer" minvalue="0" maxvalue="59"  mandatory="true"/>
        <param name="seconds" type="Integer" minvalue="0" maxvalue="59"  mandatory="true"/>
    </struct>
    
    <struct name="TextField" since="1.0">
        <param name="name" type="TextFieldName" mandatory="true">
            <description>The name that identifies the field. See TextFieldName.</description>
        </param>
        <param name="characterSet" type="CharacterSet" mandatory="true">
            <description>The character set that is supported in this field. See CharacterSet.</description>
        </param>
        <param name="width" type="Integer" minvalue="1" maxvalue="500" mandatory="true">
            <description>The number of characters in one row of this field.</description>
        </param>
        <param name="rows" type="Integer" minvalue="1" maxvalue="8" mandatory="true">
            <description>The number of rows of this field.</description>
        </param>
    </struct>
    
    <struct name="ImageResolution" since="3.0">
        <param name="resolutionWidth" type="Integer" minvalue="1" maxvalue="10000" mandatory="true">
            <description>The image resolution width.</description>
        </param>
        <param name="resolutionHeight" type="Integer" minvalue="1" maxvalue="10000" mandatory="true">
            <description>The image resolution height.</description>
        </param>
    </struct>
    
    <struct name="ImageField" since="3.0">
        <param name="name" type="ImageFieldName" mandatory="true">
            <description>The name that identifies the field. See ImageFieldName.</description>
        </param>
        <param name="imageTypeSupported" type="FileType" minsize="1" maxsize="100" array="true" mandatory="true">
            <description>The image types that are supported in this field. See FileType.</description>
        </param>
        <param name="imageResolution" type="ImageResolution" mandatory="false">
            <description>The image resolution of this field.</description>
        </param>
    </struct>
    
    <struct name="TouchCoord" since="3.0">
        <param name="x" type="Integer" mandatory="true" minvalue="0" maxvalue="10000">
            <description>The x coordinate of the touch.</description>
        </param>
        <param name="y" type="Integer" mandatory="true" minvalue="0" maxvalue="10000">
            <description>The y coordinate of the touch.</description>
        </param>
    </struct>
    
    <enum name="TouchType" since="3.0">
        <element name="BEGIN"/>
        <element name="MOVE"/>
        <element name="END"/>
        <element name="CANCEL" since="4.5"/>
    </enum>
    
    <struct name="TouchEvent" since="3.0">
        <param name="id" type="Integer" mandatory="true" minvalue="0" maxvalue="9">
            <description>
                A touch's unique identifier.  The application can track the current touch events by id.
                If a touch event has type begin, the id should be added to the set of touches.
                If a touch event has type end, the id should be removed from the set of touches.
            </description>
        </param>
        <param name="ts" type="Integer" mandatory="true" array="true" minvalue="0" maxvalue="2000000000" minsize="1" maxsize="1000">
            <description>
                The time that the touch was recorded.  This number can the time since the beginning of the session or something else as long as the units are in milliseconds.
                The timestamp is used to determined the rate of change of position of a touch.
                The application also uses the time to verify whether two touches, with different ids, are part of a single action by the user.
                If there is only a single timestamp in this array, it is the same for every coordinate in the coordinates array.
            </description>
        </param>
        <param name="c" type="TouchCoord" mandatory="true" array="true" minsize="1" maxsize="1000">
        </param>
    </struct>
    
    <struct name="TouchEventCapabilities" since="3.0">
        <param name="pressAvailable" type="Boolean" mandatory="true">
        </param>
        <param name="multiTouchAvailable" type="Boolean" mandatory="true">
        </param>
        <param name="doublePressAvailable" type="Boolean" mandatory="true">
        </param>
    </struct>
    
    <struct name="ScreenParams" since="3.0">
        <param name="resolution" type="ImageResolution" mandatory="true">
            <description>The resolution of the prescribed screen area.</description>
        </param>
        <param name="touchEventAvailable" type="TouchEventCapabilities" mandatory="false">
            <description>Types of screen touch events available in screen area.</description>
        </param>
    </struct>
    
    <enum name="PermissionStatus" since="2.0">
        <description>Enumeration that describes possible permission states of a policy table entry.</description>
        <element name="ALLOWED" internal_name="PS_ALLOWED"/>
        <element name="DISALLOWED" internal_name="PS_DISALLOWED"/>
        <element name="USER_DISALLOWED" internal_name="PS_USER_DISALLOWED"/>
        <element name="USER_CONSENT_PENDING" internal_name="PS_USER_CONSENT_PENDING"/>
    </enum>
    
    <struct name="HMIPermissions" since="2.0">
        <param name="allowed" type="HMILevel" minsize="0" maxsize="100" array="true" mandatory="true">
            <description>A set of all HMI levels that are permitted for this given RPC.</description>
        </param>
        <param name="userDisallowed" type="HMILevel" minsize="0" maxsize="100" array="true" mandatory="true">
            <description>A set of all HMI levels that are prohibited for this given RPC.</description>
        </param>
    </struct>
    
    <struct name="ParameterPermissions" since="2.0">
        <param name="allowed" type="String" minsize="0" maxsize="100" maxlength = "100" array="true" mandatory="true">
            <description>A set of all parameters that are permitted for this given RPC.</description>
        </param>
        <param name="userDisallowed" type="String" minsize="0" maxsize="100" maxlength = "100" array="true" mandatory="true">
            <description>A set of all parameters that are prohibited for this given RPC.</description>
        </param>
    </struct>
    
    <struct name="PermissionItem" since="2.0">
        <param name="rpcName" type="String" maxlength="100" mandatory="true">
            <description>Name of the individual RPC in the policy table.</description>
        </param>
        <param name="hmiPermissions" type="HMIPermissions"  mandatory="true"/>
        <param name="parameterPermissions" type="ParameterPermissions"  mandatory="true"/>
    </struct>
    
    <struct name="DisplayCapabilities" since="1.0">
        <description>Contains information about the display capabilities.</description>
        <param name="displayType" type="DisplayType" mandatory="true" deprecated="true" since="5.0">
            <description>The type of the display. See DisplayType</description>
            <history>
                <param name="displayType" type="DisplayType" mandatory="true" since="1.0" until="5.0"/>
            </history>
        </param>
        <param name="displayName" type="String" mandatory="false" since="5.0">
            <description>The name of the display the app is connected to.</description>
        </param>
        <param name="textFields" type="TextField" minsize="1" maxsize="100" array="true" mandatory="true">
            <description>A set of all fields that support text data. See TextField</description>
        </param>
        <param name="imageFields" type="ImageField" minsize="1" maxsize="100" array="true" mandatory="false">
            <description>A set of all fields that support images. See ImageField</description>
        </param>
        <param name="mediaClockFormats" type="MediaClockFormat" minsize="0" maxsize="100" array="true" mandatory="true">
            <description>A set of all supported formats of the media clock. See MediaClockFormat</description>
        </param>
        <param name="graphicSupported" type="Boolean" mandatory="true" since="2.0">
            <description>The display's persistent screen supports referencing a static or dynamic image.</description>
        </param>
        <param name="templatesAvailable" type="String" minsize="0" maxsize="100" maxlength="100" array="true" mandatory="false" since="3.0">
            <description>A set of all predefined persistent display templates available on headunit.  To be referenced in SetDisplayLayout.</description>
        </param>
        <param name="screenParams" type="ScreenParams" mandatory="false" since="3.0">
            <description>A set of all parameters related to a prescribed screen area (e.g. for video / touch input).</description>
        </param>
        <param name="numCustomPresetsAvailable" type="Integer" minvalue="1" maxvalue="100" mandatory="false" since="3.0">
            <description>The number of on-screen custom presets available (if any); otherwise omitted.</description>
        </param>
        
        <!-- TODO:  Add pixel density? -->
    </struct>

    <struct name="ButtonCapabilities" since="1.0">
        <description>Contains information about a button's capabilities.</description>
        <param name="name" type="ButtonName" mandatory="true">
            <description>The name of the button. See ButtonName.</description>
        </param>
        <param name="shortPressAvailable" type="Boolean" mandatory="true">
            <description>
                The button supports a short press.
                Whenever the button is pressed short, onButtonPressed( SHORT) will be invoked.
            </description>
        </param>
        <param name="longPressAvailable" type="Boolean" mandatory="true">
            <description>
                The button supports a LONG press.
                Whenever the button is pressed long, onButtonPressed( LONG) will be invoked.
            </description>
        </param>
        <param name="upDownAvailable" type="Boolean" mandatory="true">
            <description>
                The button supports "button down" and "button up".
                Whenever the button is pressed, onButtonEvent( DOWN) will be invoked.
                Whenever the button is released, onButtonEvent( UP) will be invoked.
            </description>
        </param>
    </struct>         

    <struct name="SoftButtonCapabilities" since="2.0">
        <description>Contains information about a SoftButton's capabilities.</description>
        <param name="shortPressAvailable" type="Boolean" mandatory="true">
            <description>
                The button supports a short press.
                Whenever the button is pressed short, onButtonPressed( SHORT) will be invoked.
            </description>
        </param>
        <param name="longPressAvailable" type="Boolean" mandatory="true">
            <description>
                The button supports a LONG press.
                Whenever the button is pressed long, onButtonPressed( LONG) will be invoked.
            </description>
        </param>
        <param name="upDownAvailable" type="Boolean" mandatory="true">
            <description>
                The button supports "button down" and "button up".
                Whenever the button is pressed, onButtonEvent( DOWN) will be invoked.
                Whenever the button is released, onButtonEvent( UP) will be invoked.
            </description>
        </param>
        <param name="imageSupported" type="Boolean" mandatory="true">
            <description>The button supports referencing a static or dynamic image.</description>
        </param>
    </struct>         

    <struct name="PresetBankCapabilities" since="2.0">
        <description>Contains information about on-screen preset capabilities.</description>
        <param name="onScreenPresetsAvailable" type="Boolean" mandatory="true">
            <description>Onscreen custom presets are available.</description>
        </param>
    </struct>         

    <struct name="HMICapabilities" since="3.0">
        <param name="navigation" type="Boolean" mandatory="false">
            <description>Availability of build in Nav. True: Available, False: Not Available</description>
        </param>
        <param name="phoneCall" type="Boolean" mandatory="false">
            <description>Availability of build in phone. True: Available, False: Not Available </description>
        </param>
        <param name="videoStreaming" type="Boolean" mandatory="false" since="4.5">
            <description>Availability of video streaming. </description>
        </param>
        <param name="remoteControl" type="Boolean" mandatory="false" since="4.5">
            <description>Availability of remote control feature. True: Available, False: Not Available</description>
        </param>
    </struct>

    <struct name="MenuParams" since="1.0">
        <param name="parentID" type="Integer" minvalue="0" maxvalue="2000000000" defvalue="0" mandatory="false">
            <description>
                unique ID of the sub menu, the command will be added to.
                If not provided, it will be provided to the top level of the in application menu.
            </description>
        </param>         
        <param name="position" type="Integer" minvalue="0" maxvalue="1000" mandatory="false">
            <description>
                Position within the items that are are at top level of the in application menu.
                0 will insert at the front.
                1 will insert at the second position.
                if position is greater or equal than the number of items on top level, the sub menu will be appended to the end.
                If this param was omitted the entry will be added at the end.
            </description>
        </param>         
        <param name="menuName" type="String" maxlength="500" mandatory="true">
            <description>Text to show in the menu for this sub menu.</description>
        </param>
    </struct>
    
    <struct name="TTSChunk" since="1.0">
        <description>A TTS chunk, that consists of text/phonemes to speak or the name of a file to play, and a TTS type (like text or SAPI)</description>
        <param name="text" minlength="0" maxlength="500" type="String" mandatory="true">
            <description>
                The text or phonemes to speak, or the name of the audio file to play.
                May not be empty.
            </description>
        </param>

        <param name="type" type="SpeechCapabilities" mandatory="true">
            <description>Describes whether the TTS chunk is plain text, a specific phoneme set, or an audio file. See SpeechCapabilities</description>
        </param>
    </struct>         

    <struct name="Turn" since="2.0">
        <param name="navigationText" type="String" maxlength="500" mandatory="false">
            <description>Individual turn text.  Must provide at least text or icon for a given turn.</description>
        </param>
        <param name="turnIcon" type="Image" mandatory="false">
            <description>Individual turn icon.  Must provide at least text or icon for a given turn.</description>
        </param>
    </struct>         

    <struct name="VehicleType" since="2.0">
        <param name="make" type="String" maxlength="500" mandatory="false">
            <description>Make of the vehicle, e.g. Ford</description>
        </param>
        <param name="model" type="String" maxlength="500" mandatory="false">
            <description>Model of the vehicle, e.g. Fiesta</description>
        </param>
        <param name="modelYear" type="String" maxlength="500" mandatory="false">
            <description>Model Year of the vehicle, e.g. 2013</description>
        </param>
        <param name="trim" type="String" maxlength="500" mandatory="false">
            <description>Trim of the vehicle, e.g. SE</description>
        </param>
    </struct>   
    
    <enum name="KeyboardLayout" since="3.0">
        <description>Enumeration listing possible keyboard layouts.</description>
        <element name="QWERTY" />
        <element name="QWERTZ" />
        <element name="AZERTY" />
    </enum>         
    
    <enum name="KeyboardEvent" since="3.0">
        <description>Enumeration listing possible keyboard events.</description>
        <element name="KEYPRESS" />
        <element name="ENTRY_SUBMITTED" />
        <element name="ENTRY_VOICE" />
        <element name="ENTRY_CANCELLED" />
        <element name="ENTRY_ABORTED" />
    </enum>         

    <enum name="KeypressMode" since="3.0">
        <description>Enumeration listing possible keyboard events.</description>
        <element name="SINGLE_KEYPRESS">
            <description>Each keypress is individually sent as the user presses the keyboard keys.</description>
        </element>
        <element name="QUEUE_KEYPRESSES">
            <description>The keypresses are queued and a string is eventually sent once the user chooses to submit their entry.</description>
        </element>
        <element name="RESEND_CURRENT_ENTRY">
            <description>The keypresses are queue and a string is sent each time the user presses a keyboard key; the string contains the entire current entry.</description>
        </element>
    </enum>         

    <struct name="KeyboardProperties" since="3.0">
        <description>Configuration of on-screen keyboard (if available).</description>         
        <param name="language" type="Language" mandatory="false">
            <description>The keyboard language.</description>
        </param>         
        <param name="keyboardLayout" type="KeyboardLayout" mandatory="false" >
            <description>Desired keyboard layout.</description>
        </param>         
        <param name="keypressMode" type="KeypressMode" mandatory="false" >
            <description>
                Desired keypress mode.
                If omitted, this value will be set to RESEND_CURRENT_ENTRY.
            </description>
        </param>         
        <param name="limitedCharacterList" type="String" maxlength="1" minsize="1" maxsize="100" array="true" mandatory="false">
            <description>Array of keyboard characters to enable.</description>
            <description>All omitted characters will be greyed out (disabled) on the keyboard.</description>
            <description>If omitted, the entire keyboard will be enabled.</description>
        </param>         
        <param name="autoCompleteText" type="String" maxlength="1000" mandatory="false">
            <description>Allows an app to prepopulate the text field with a suggested or completed entry as the user types</description>
        </param>         
    </struct>         

    <struct name="DeviceInfo" since="3.0">
        <description>Various information about connecting device.</description>         
        <param name="hardware" type="String"  minlength="0" maxlength="500" mandatory="false">
            <description>Device model</description>
        </param>
        <param name="firmwareRev" type="String" minlength="0" maxlength="500" mandatory="false">
            <description>Device firmware revision</description>
        </param>
        <param name="os" type="String" minlength="0" maxlength="500" mandatory="false">
            <description>Device OS</description>
        </param>
        <param name="osVersion" type="String" minlength="0" maxlength="500" mandatory="false">
            <description>Device OS version</description>
        </param>
        <param name="carrier" type="String" minlength="0" maxlength="500" mandatory="false">
            <description>Device mobile carrier (if applicable)</description>
        </param>
        <param name="maxNumberRFCOMMPorts" type="Integer" minvalue="0" maxvalue="100" mandatory="false">
            <description>Omitted if connected not via BT.</description>
        </param>         
    </struct>         

    <enum name="RequestType" since="3.0">
        <description>Enumeration listing possible asynchronous requests.</description>
        <element name="HTTP" />
        <element name="FILE_RESUME" />
        <element name="AUTH_REQUEST" />
        <element name="AUTH_CHALLENGE" />
        <element name="AUTH_ACK" />
        <element name="PROPRIETARY" />
        <element name="QUERY_APPS" />
        <element name="LAUNCH_APP" />
        <element name="LOCK_SCREEN_ICON_URL" />
        <element name="TRAFFIC_MESSAGE_CHANNEL" />
        <element name="DRIVER_PROFILE" />
        <element name="VOICE_SEARCH" />
        <element name="NAVIGATION" />
        <element name="PHONE" />
        <element name="CLIMATE" />
        <element name="SETTINGS" />
        <element name="VEHICLE_DIAGNOSTICS" />
        <element name="EMERGENCY" />
        <element name="MEDIA" />
        <element name="FOTA" />
        <element name="OEM_SPECIFIC" since="5.0" />
    </enum>         
 
    <enum name="AppHMIType" since="2.0">
        <description>Enumeration listing possible app types.</description>
        <element name="DEFAULT" />
        <element name="COMMUNICATION" />
        <element name="MEDIA" />
        <element name="MESSAGING" />
        <element name="NAVIGATION" />
        <element name="INFORMATION" />
        <element name="SOCIAL" />
        <element name="BACKGROUND_PROCESS" />
        <element name="TESTING" />
        <element name="SYSTEM" />
        <element name="PROJECTION" since="4.5" />
        <element name="REMOTE_CONTROL" since="4.5" />
    </enum>         

    <enum name="PredefinedLayout" platform="documentation" since="3.0">
        <description>Predefined screen layout.</description>         
        <element name="DEFAULT" rootscreen="true">
            <description>
                Default media / non-media screen.
                Can be set as a root screen.
            </description>
        </element>
        <element name="MEDIA" rootscreen="true">
            <description>
                Default Media screen.
                Can be set as a root screen.
            </description>
        </element>
        <element name="NON-MEDIA" internal_name="NON_MEDIA" rootscreen="true">
            <description>
                Default Non-media screen.
                Can be set as a root screen.
            </description>
        </element>
        <element name="ONSCREEN_PRESETS" rootscreen="true">
            <description>
                Custom root media screen containing app-defined onscreen presets.
                Can be set as a root screen.
            </description>
        </element>
        <element name="NAV_FULLSCREEN_MAP" rootscreen="true" >
            <description>
                Custom root template screen containing full screen map with navigation controls.
                Can be set as a root screen.
            </description>
        </element>
        <element name="NAV_LIST" rootscreen="true" >
            <description>
                Custom root template screen containing video represented list.
                Can be set as a root screen.
            </description>
        </element>
        <element name="NAV_KEYBOARD" rootscreen="true" >
            <description>
                Custom root template screen containing video represented keyboard.
                Can be set as a root screen.
            </description>
        </element>
        <element name="GRAPHIC_WITH_TEXT" rootscreen="true">
            <description>
                Custom root template screen containing half-screen graphic with lines of text.
                Can be set as a root screen.
            </description>
        </element>
        <element name="TEXT_WITH_GRAPHIC" rootscreen="true">
            <description>
                Custom root template screen containing lines of text with half-screen graphic.
                Can be set as a root screen.
            </description>
        </element>
        <element name="TILES_ONLY" rootscreen="true">
            <description>
                Custom root template screen containing only tiled SoftButtons.
                Can be set as a root screen.
            </description>
        </element>
        <element name="TEXTBUTTONS_ONLY" rootscreen="true">
            <description>
                Custom root template screen containing only text SoftButtons.
                Can be set as a root screen.
            </description>
        </element>
        <element name="GRAPHIC_WITH_TILES" rootscreen="true">
            <description>
                Custom root template screen containing half-screen graphic with tiled SoftButtons.
                Can be set as a root screen.
            </description>
        </element>
        <element name="TILES_WITH_GRAPHIC" rootscreen="true">
            <description>
                Custom root template screen containing tiled SoftButtons with half-screen graphic.
                Can be set as a root screen.
            </description>
        </element>
        <element name="GRAPHIC_WITH_TEXT_AND_SOFTBUTTONS" rootscreen="true">
            <description>
                Custom root template screen containing half-screen graphic with text and SoftButtons.
                Can be set as a root screen.
            </description>
        </element>
        <element name="TEXT_AND_SOFTBUTTONS_WITH_GRAPHIC" rootscreen="true">
            <description>
                Custom root template screen containing text and SoftButtons with half-screen graphic.
                Can be set as a root screen.
            </description>
        </element>
        <element name="GRAPHIC_WITH_TEXTBUTTONS" rootscreen="true">
            <description>
                Custom root template screen containing half-screen graphic with text only SoftButtons.
                Can be set as a root screen.
            </description>
        </element>
        <element name="TEXTBUTTONS_WITH_GRAPHIC" rootscreen="true">
            <description>
                Custom root template screen containing text only SoftButtons with half-screen graphic.
                Can be set as a root screen.
            </description>
        </element>
        <element name="LARGE_GRAPHIC_WITH_SOFTBUTTONS" rootscreen="true">
            <description>
                Custom root template screen containing a large graphic and SoftButtons.
                Can be set as a root screen.
            </description>
        </element>
        <element name="DOUBLE_GRAPHIC_WITH_SOFTBUTTONS" rootscreen="true">
            <description>
                Custom root template screen containing two graphics and SoftButtons.
                Can be set as a root screen.
            </description>
        </element>
        <element name="LARGE_GRAPHIC_ONLY" rootscreen="true">
            <description>
                Custom root template screen containing only a large graphic.
                Can be set as a root screen.
            </description>
        </element>
    </enum>         
   
    <enum name="FunctionID" internal_scope="base" since="1.0">
        <description>Enumeration linking function names with function IDs in AppLink protocol. Assumes enumeration starts at value 0.</description>
        <element name="RESERVED" value="0" since="1.0" />
         <!--
         Base Request / Response RPCs
         Range = 0x 0000 0001 - 0x 0000 7FFF
         -->
        <element name="RegisterAppInterfaceID" value="1" hexvalue="1" since="1.0" />
        <element name="UnregisterAppInterfaceID" value="2" hexvalue="2" since="1.0" />
        <element name="SetGlobalPropertiesID" value="3" hexvalue="3" since="1.0" />
        <element name="ResetGlobalPropertiesID" value="4" hexvalue="4" since="1.0" />
        <element name="AddCommandID" value="5" hexvalue="5" since="1.0" />
        <element name="DeleteCommandID" value="6" hexvalue="6" since="1.0" />
        <element name="AddSubMenuID" value="7" hexvalue="7" since="1.0" />
        <element name="DeleteSubMenuID" value="8" hexvalue="8" since="1.0" />
        <element name="CreateInteractionChoiceSetID" value="9" hexvalue="9" since="1.0" />
        <element name="PerformInteractionID" value="10" hexvalue="A" since="1.0" />
        <element name="DeleteInteractionChoiceSetID" value="11" hexvalue="B" since="1.0" />
        <element name="AlertID" value="12" hexvalue="C" since="1.0" />
        <element name="ShowID" value="13" hexvalue="D" since="1.0" />
        <element name="SpeakID" value="14" hexvalue="E" since="1.0" />
        <element name="SetMediaClockTimerID" value="15" hexvalue="F" since="1.0" />
        <element name="PerformAudioPassThruID" value="16" hexvalue="10" since="2.0" />
        <element name="EndAudioPassThruID" value="17" hexvalue="11" since="2.0" />
        <element name="SubscribeButtonID" value="18" hexvalue="12" since="1.0" />
        <element name="UnsubscribeButtonID" value="19" hexvalue="13" since="1.0" />
        <element name="SubscribeVehicleDataID" value="20" hexvalue="14" since="2.0" />
        <element name="UnsubscribeVehicleDataID" value="21" hexvalue="15" since="2.0" />
        <element name="GetVehicleDataID" value="22" hexvalue="16" since="2.0" />
        <element name="ReadDIDID" value="23" hexvalue="17" since="2.0" />
        <element name="GetDTCsID" value="24" hexvalue="18" since="2.0" />
        <element name="ScrollableMessageID" value="25" hexvalue="19" since="2.0" />
        <element name="SliderID" value="26" hexvalue="1A" since="2.0" />
        <element name="ShowConstantTBTID" value="27" hexvalue="1B" since="2.0" />
        <element name="AlertManeuverID" value="28" hexvalue="1C" since="2.0" />
        <element name="UpdateTurnListID" value="29" hexvalue="1D" since="2.0" />
        <element name="ChangeRegistrationID" value="30" hexvalue="1E" since="2.0" />
        <element name="GenericResponseID" value="31" hexvalue="1F" since="1.0" />
        <element name="PutFileID" value="32" hexvalue="20" since="3.0" />
        <element name="DeleteFileID" value="33" hexvalue="21" since="3.0" />
        <element name="ListFilesID" value="34" hexvalue="22" since="3.0" />
        <element name="SetAppIconID" value="35" hexvalue="23" since="3.0" />
        <element name="SetDisplayLayoutID" value="36" hexvalue="24" since="3.0" />
        <element name="DiagnosticMessageID" value="37" hexvalue="25" since="3.0" />
        <element name="SystemRequestID" value="38" hexvalue="26" since="3.0" />
        <element name="SendLocationID" value="39" hexvalue="27" since="3.0" />
        <element name="DialNumberID" value="40" hexvalue="28" since="3.0" />
        <element name="ButtonPressID" value="41" hexvalue="29" since="4.5" />
        <element name="GetInteriorVehicleDataID" value="43" hexvalue="2B" since="4.5" />
        <element name="SetInteriorVehicleDataID" value="44" hexvalue="2C" since="4.5" />
        <element name="GetWayPointsID" value="45" hexvalue="2D" since="4.1" />
        <element name="SubscribeWayPointsID" value="46" hexvalue="2E" since="4.1" />
        <element name="UnsubscribeWayPointsID" value="47" hexvalue="2F" since="4.1" />
        <element name="GetSystemCapabilityID" value="48" hexvalue="30" since="4.5" />
        <element name="SendHapticDataID" value="49" hexvalue="31" since="4.5" />
        <element name="SetCloudAppPropertiesID" value="50" hexvalue="32" since="5.1" />
        
        <!--
         Base Notifications
         Range = 0x 0000 8000 - 0x 0000 FFFF
         -->
        
        <element name="OnHMIStatusID" value="32768" hexvalue="8000" since="1.0" />
        <element name="OnAppInterfaceUnregisteredID" value="32769" hexvalue="8001" since="1.0" />
        <element name="OnButtonEventID" value="32770" hexvalue="8002" since="1.0" />
        <element name="OnButtonPressID" value="32771" hexvalue="8003" since="1.0" />
        <element name="OnVehicleDataID" value="32772" hexvalue="8004" since="2.0" />
        <element name="OnCommandID" value="32773" hexvalue="8005" since="1.0" />
        <element name="OnTBTClientStateID" value="32774" hexvalue="8006" since="1.0" />
        <element name="OnDriverDistractionID" value="32775" hexvalue="8007" since="1.0" />
        <element name="OnPermissionsChangeID" value="32776" hexvalue="8008" since="2.0" />
        <element name="OnAudioPassThruID" value="32777" hexvalue="8009" since="2.0" />
        <element name="OnLanguageChangeID" value="32778" hexvalue="800A" since="2.0" />
        <element name="OnKeyboardInputID" value="32779" hexvalue="800B" since="3.0" />
        <element name="OnTouchEventID" value="32780" hexvalue="800C" since="3.0" />
        <element name="OnSystemRequestID" value="32781" hexvalue="800D" since="3.0" />
        <element name="OnHashChangeID" value="32782" hexvalue="800E" since="3.0" />
        <element name="OnInteriorVehicleDataID" value="32783" hexvalue="800F" since="4.5" />
        <element name="OnWayPointChangeID" value="32784" hexvalue="8010" since="4.1" />
        <element name="OnRCStatusID" value="32785" hexvalue="8011" since="5.0" />

        <!--
         Ford Specific Request / Response RPCs
         Range = 0x 0001 0000 - 0x 0001 7FFF
         -->
        
        <element name="EncodedSyncPDataID" value="65536" hexvalue="10000" since="1.0" />
        <element name="SyncPDataID" value="65537" hexvalue="10001" since="1.0" />
        
        <!--
         Ford Specific Notifications
         Range = 0x 0001 8000 - 0x 0001 FFFF
         -->
        
        <element name="OnEncodedSyncPDataID" value="98304" hexvalue="18000" since="1.0" />
        <element name="OnSyncPDataID" value="98305" hexvalue="18001" since="1.0" />
    </enum>
    
    <enum name="messageType" since="1.0">
        <description>
            Enumeration linking message types with function types in WiPro protocol.
            Assumes enumeration starts at value 0.
        </description>
        <element name="request" value="0" />
        <element name="response" value="1" />
        <element name="notification" value="2" />
    </enum>
    
    <struct name="DateTime" since="4.1">
        <param name="millisecond" type="Integer" minvalue="0" maxvalue="999" mandatory="false" since="4.2.2">
            <description>Milliseconds </description>
        </param>
        <param name="second" type="Integer" minvalue="0" maxvalue="60" mandatory="false" since="4.2.2">
            <description>Seconds part of time</description>
            <history>
                <param name="second" type="Integer" minvalue="0" maxvalue="60" mandatory="true" since="4.1" until="4.2.1" />
            </history>
        </param>
        <param name="minute" type="Integer" minvalue="0" maxvalue="59" mandatory="false" since="4.2.2">
            <description>Minutes part of time</description>
            <history>
                <param name="minute" type="Integer" minvalue="0" maxvalue="59" mandatory="true" since="4.1" until="4.2.1" />
            </history>
        </param>
        <param name="hour" type="Integer" minvalue="0" maxvalue="23" mandatory="false" since="4.2.2">
            <description>Hours part of time. Note that this structure accepts time only in 24 Hr format</description>
            <history>
                <param name="hour" type="Integer" minvalue="0" maxvalue="23" mandatory="true" since="4.1" until="4.2.1" />
            </history>
        </param>
        <param name="day" type="Integer" minvalue="1" maxvalue="31" mandatory="false" since="4.2.2">
            <description>Day of the month</description>
            <history>
                <param name="day" type="Integer" minvalue="1" maxvalue="31" mandatory="true" since="4.1" until="4.2.1" />
            </history>
        </param>
        <param name="month" type="Integer" minvalue="1" maxvalue="12" mandatory="false" since="4.2.2">
            <description>Month of the year</description>
            <history>
                <param name="month" type="Integer" minvalue="1" maxvalue="12" mandatory="true" since="4.1" until="4.2.1" />
            </history>
        </param>
        <param name="year" type="Integer" maxvalue="4095" mandatory="false" since="4.2.2">
            <description>The year in YYYY format</description>
            <history>
                <param name="year" type="Integer" maxvalue="4095" mandatory="true" since="4.1" until="4.2.1" />
            </history>
        </param>
        <param name="tz_hour" type="Integer" minvalue="-12" maxvalue="14" defvalue="0" mandatory="false" since="4.2.2">
            <description>Time zone offset in Hours wrt UTC.</description>
            <history>
                <param name="tz_hour" type="Integer" minvalue="-12" maxvalue="14" defvalue="0" mandatory="true" since="4.1" until="4.2.1" />
            </history>
        </param>
        <param name="tz_minute" type="Integer" minvalue="0" maxvalue="59" defvalue="0" mandatory="false" since="4.2.2">
            <description>Time zone offset in Min wrt UTC.</description>
            <history>
                <param name="tz_minute" type="Integer" minvalue="0" maxvalue="59" defvalue="0" mandatory="true" since="4.1" until="4.2.1" />
            </history>
        </param>
    </struct>
    
    <enum name="WayPointType" since="4.1">
        <description>Describes what kind of waypoint is requested/provided.</description>
        <element name="ALL" />
        <element name="DESTINATION" />
    </enum>
    
    <struct name="Coordinate" since="4.1">
        <param name="latitudeDegrees" minvalue="-90" maxvalue="90" type="Float" mandatory="true">
            <description>Latitude of the location.</description>
        </param>
        <param name="longitudeDegrees" minvalue="-180" maxvalue="180" type="Float" mandatory="true">
            <description>Longitude of the location.</description>
        </param>
    </struct>
    
    <struct name="OASISAddress" since="4.1">
        <param name="countryName" minlength="0" maxlength="200" type="String" mandatory="false">
            <description>Name of the country (localized)</description>
        </param>
        <param name="countryCode" minlength="0" maxlength="50" type="String" mandatory="false">
            <description>Name of country (ISO 3166-2)</description>
        </param>
        <param name="postalCode" minlength="0" maxlength="16" type="String" mandatory="false">
            <description>(PLZ, ZIP, PIN, CAP etc.)</description>
        </param>
        <param name="administrativeArea" minlength="0" maxlength="200" type="String" mandatory="false">
            <description>Portion of country (e.g. state)</description>
        </param>
        <param name="subAdministrativeArea" minlength="0" maxlength="200" type="String" mandatory="false">
            <description>Portion of e.g. state (e.g. county)</description>
        </param>
        <param name="locality" minlength="0" maxlength="200" type="String" mandatory="false">
            <description>Hypernym for e.g. city/village</description>
        </param>
        <param name="subLocality" minlength="0" maxlength="200" type="String" mandatory="false">
            <description>Hypernym for e.g. district</description>
        </param>
        <param name="thoroughfare" minlength="0" maxlength="200" type="String" mandatory="false">
            <description>Hypernym for street, road etc.</description>
        </param>
        <param name="subThoroughfare" minlength="0" maxlength="200" type="String" mandatory="false">
            <description>Portion of thoroughfare e.g. house number</description>
        </param>
    </struct>
    
    <struct name="LocationDetails" since="4.1">
        <param name="coordinate" type="Coordinate" mandatory="false">
            <description>Latitude/Longitude of the location.</description>
        </param>
        <param name="locationName" type="String" maxlength="500" mandatory="false">
            <description>Name of location.</description>
        </param>
        <param name="addressLines" type="String" maxlength="500" minsize="0" maxsize="4" array="true" mandatory="false">
            <description>Location address for display purposes only</description>
        </param>
        <param name="locationDescription" type="String" maxlength="500" mandatory="false">
            <description>Description intended location / establishment (if applicable)</description>
        </param>
        <param name="phoneNumber" type="String" maxlength="500" mandatory="false">
            <description>Phone number of location / establishment.</description>
        </param>
        <param name="locationImage" type="Image" mandatory="false">
            <description>Image / icon of intended location.</description>
        </param>
        <param name="searchAddress" type="OASISAddress" mandatory="false">
            <description>Address to be used by navigation engines for search</description>
        </param>
    </struct>
    
    <enum name="SystemCapabilityType" since="4.5">
        <description>Enumerations of all available system capability types</description>
        <element name="NAVIGATION"/>
        <element name="PHONE_CALL"/>
        <element name="VIDEO_STREAMING"/>
        <element name="REMOTE_CONTROL"/>
    </enum>
    
    <struct name="NavigationCapability" since="4.5">
        <description>Extended capabilities for an onboard navigation system</description>
        <param name="sendLocationEnabled" type="Boolean" mandatory="false">
            <description>If the module has the ability to add locations to the onboard nav</description>
        </param>
        <param name="getWayPointsEnabled" type="Boolean" mandatory="false">
            <description>If the module has the ability to return way points from onboard nav</description>
        </param>
    </struct>
    
    <struct name="PhoneCapability" since="4.5">
        <description>Extended capabilities of the module's phone feature</description>
        <param name="dialNumberEnabled" type="Boolean" mandatory="false">
            <description>If the module has the ability to perform dial number</description>
        </param>
    </struct>
    
    <struct name="VideoStreamingFormat" since="4.5">
        <description>Video streaming formats and their specifications.</description>
        <param name="protocol" type="VideoStreamingProtocol" mandatory="true">
            <description>Protocol type, see VideoStreamingProtocol</description>
        </param>
        <param name="codec" type="VideoStreamingCodec" mandatory="true">
            <description>Codec type, see VideoStreamingCodec</description>
        </param>
    </struct>

    <struct name="VideoStreamingCapability" since="4.5">
        <description>Contains information about this system's video streaming capabilities.</description>
        <param name="preferredResolution" type="ImageResolution" mandatory="false">
            <description>The preferred resolution of a video stream for decoding and rendering on HMI.</description>
        </param>
        <param name="maxBitrate" type="Integer" minvalue="0" maxvalue="2147483647" mandatory="false">
            <description>The maximum bitrate of video stream that is supported, in kbps.</description>
        </param>
        <param name="supportedFormats" type="VideoStreamingFormat" array="true" mandatory="false">
            <description>Detailed information on each format supported by this system, in its preferred order (i.e. the first element in the array is most preferable to the system). Each object will contain a VideoStreamingFormat that describes what can be expected.</description>
        </param>
        <param name="hapticSpatialDataSupported" type="Boolean" mandatory="false">
            <description>True if the system can utilize the haptic spatial data from the source being streamed. If not included, it can be assumed the module doesn't support haptic spatial data'. </description>
        </param>
    </struct>

    <struct name="RGBColor" since="5.0">
        <param name="red" type="Integer" minvalue="0" maxvalue="255" mandatory="true" />
        <param name="green" type="Integer" minvalue="0" maxvalue="255" mandatory="true" />
        <param name="blue" type="Integer" minvalue="0" maxvalue="255" mandatory="true" />
    </struct>

    <struct name="TemplateColorScheme" since="5.0">
        <description>
            A color scheme for all display layout templates.
        </description>
        <param name="primaryColor" type="RGBColor" mandatory="false">
            <description>The primary "accent" color</description>
        </param>
        <param name="secondaryColor" type="RGBColor" mandatory="false">
            <description>The secondary "accent" color</description>
        </param>
        <param name="backgroundColor" type="RGBColor" mandatory="false">
            <description>The color of the background</description>
        </param>
    </struct>
    
    <!---Remote control  -->

    <enum name="MassageZone" since="5.0">
        <description>List possible zones of a multi-contour massage seat.</description>
        <element name="LUMBAR">
            <description>The back of a multi-contour massage seat. or SEAT_BACK</description>
        </element>
        <element name="SEAT_CUSHION">
            <description>The bottom a multi-contour massage seat. or SEAT_BOTTOM </description>
        </element>
    </enum>

    <enum name="MassageMode" since="5.0">
        <description>List possible modes of a massage zone.</description>
        <element name="OFF"/>
        <element name="LOW"/>
        <element name="HIGH"/>
    </enum>

    <struct name="MassageModeData" since="5.0">
        <description>Specify the mode of a massage zone.</description>
        <param name="massageZone" type="MassageZone" mandatory="true"></param>
        <param name="massageMode" type="MassageMode" mandatory="true"></param>
    </struct>

    <enum name="MassageCushion" since="5.0">
        <description>List possible cushions of a multi-contour massage seat.</description>
        <element name="TOP_LUMBAR"/>
        <element name="MIDDLE_LUMBAR"/>
        <element name="BOTTOM_LUMBAR"/>
        <element name="BACK_BOLSTERS"/>
        <element name="SEAT_BOLSTERS"/>
    </enum>

    <struct name="MassageCushionFirmness" since="5.0">
        <description>The intensity or firmness of a cushion.</description>
        <param name="cushion" type="MassageCushion" mandatory="true"></param>
        <param name="firmness" type="Integer" minvalue="0" maxvalue="100" mandatory="true"></param>
    </struct>

    <enum name="SeatMemoryActionType" since="5.0">
        <element name="SAVE">
            <description>Save current seat postions and settings to seat memory.</description>
        </element>
        <element name="RESTORE">
            <description>Restore / apply the seat memory settings to the current seat. </description>
        </element>
        <element name="NONE">
            <description>No action to be performed.</description>
        </element>
    </enum>

    <struct name="SeatMemoryAction" since="5.0">
        <param name="id" type="Integer" minvalue="1" maxvalue="10" mandatory="true"/>
        <param name="label" type="String" maxlength="100" mandatory="false"/>
        <param name="action" type="SeatMemoryActionType" mandatory="true"/>
    </struct>

    <enum name="SupportedSeat" since="5.0">
        <description>List possible seats that is a remote controllable seat.</description>
        <element name="DRIVER"/>
        <element name="FRONT_PASSENGER"/>
    </enum>

    <struct name="SeatControlData" since="5.0">
        <description>Seat control data corresponds to "SEAT" ModuleType. </description>
        <param name="id" type="SupportedSeat" mandatory="true"></param>
        
        <param name="heatingEnabled" type="Boolean" mandatory="false"></param>
        <param name="coolingEnabled" type="Boolean" mandatory="false"></param>
        <param name="heatingLevel" type="Integer" minvalue="0" maxvalue="100" mandatory="false"></param>
        <param name="coolingLevel" type="Integer" minvalue="0" maxvalue="100" mandatory="false"></param>

        <param name="horizontalPosition" type="Integer" minvalue="0" maxvalue="100" mandatory="false"></param>
        <param name="verticalPosition" type="Integer" minvalue="0" maxvalue="100" mandatory="false"></param>
        <param name="frontVerticalPosition" type="Integer" minvalue="0" maxvalue="100" mandatory="false"></param>
        <param name="backVerticalPosition" type="Integer" minvalue="0" maxvalue="100" mandatory="false"></param>
        <param name="backTiltAngle" type="Integer" minvalue="0" maxvalue="100" mandatory="false"></param>
        
        <param name="headSupportHorizontalPosition" type="Integer" minvalue="0" maxvalue="100" mandatory="false"></param>
        <param name="headSupportVerticalPosition" type="Integer" minvalue="0" maxvalue="100" mandatory="false"></param>
        
        <param name="massageEnabled" type="Boolean" mandatory="false"></param>
        <param name="massageMode" type="MassageModeData" minsize="1" maxsize="2" array="true" mandatory="false"></param>
        <param name="massageCushionFirmness" type="MassageCushionFirmness" minsize="1" maxsize="5" array="true" mandatory="false"></param>
        
        <param name="memory" type="SeatMemoryAction" mandatory="false"></param>
    </struct>

    <struct name="SeatControlCapabilities" since="5.0">
        <param name="moduleName" type="String" maxlength="100"  mandatory="true">
            <description>
            The short friendly name of the light control module.
            It should not be used to identify a module by mobile application.
            </description>
        </param>
        <param name="heatingEnabledAvailable" type="Boolean" mandatory="false">
        </param>
        <param name="coolingEnabledAvailable" type="Boolean" mandatory="false">
        </param>
        <param name="heatingLevelAvailable" type="Boolean" mandatory="false">
        </param>
        <param name="coolingLevelAvailable" type="Boolean" mandatory="false">
        </param>
        <param name="horizontalPositionAvailable" type="Boolean" mandatory="false">
        </param> 
        <param name="verticalPositionAvailable" type="Boolean" mandatory="false">
        </param> 
        <param name="frontVerticalPositionAvailable" type="Boolean" mandatory="false">
        </param> 
        <param name="backVerticalPositionAvailable" type="Boolean" mandatory="false">
        </param> 
        <param name="backTiltAngleAvailable" type="Boolean" mandatory="false">
        </param>
        <param name="headSupportHorizontalPositionAvailable" type="Boolean" mandatory="false">
        </param> 
        <param name="headSupportVerticalPositionAvailable" type="Boolean" mandatory="false">
        </param> 
        <param name="massageEnabledAvailable" type="Boolean" mandatory="false">
        </param> 
        <param name="massageModeAvailable" type="Boolean" mandatory="false">
        </param> 
        <param name="massageCushionFirmnessAvailable" type="Boolean" mandatory="false">
        </param>
        <param name="memoryAvailable" type="Boolean" mandatory="false">
        </param> 
    </struct> 
    
    <struct name="Temperature" since="4.5">
        <param name="unit" type="TemperatureUnit" mandatory="true">
            <description>Temperature Unit</description>
        </param>
        <param name="value" type="Float" mandatory="true">
            <description>Temperature Value in TemperatureUnit specified unit. Range depends on OEM and is not checked by SDL.</description>
        </param>
    </struct>
    
    <struct name="RdsData" since="4.5">
        <param name="PS" type="String" minlength="0" maxlength="8" mandatory="false">
            <description>Program Service Name</description>
        </param>
        <param name="RT" type="String" minlength="0" maxlength="64" mandatory="false">
            <description>Radio Text</description>
        </param>
        <param name="CT" type="String" minlength="24" maxlength="24" mandatory="false">
            <description>The clock text in UTC format as YYYY-MM-DDThh:mm:ss.sTZD</description>
        </param>
        <param name="PI" type="String" minlength="0" maxlength="6" mandatory="false">
            <description>Program Identification - the call sign for the radio station</description>
        </param>
        <param name="PTY" type="Integer" minvalue="0" maxvalue="31" mandatory="false">
            <description>The program type - The region should be used to differentiate between EU and North America program types</description>
        </param>
        <param name="TP" type="Boolean" mandatory="false">
            <description>Traffic Program Identification - Identifies a station that offers traffic</description>
        </param>
        <param name="TA" type="Boolean" mandatory="false">
            <description>Traffic Announcement Identification - Indicates an ongoing traffic announcement</description>
        </param>
        <param name="REG" type="String" mandatory="false">
            <description>Region</description>
        </param>
    </struct>

    <struct name="StationIDNumber" since="5.0">
        <param name="countryCode" type="Integer" minvalue="0" maxvalue="999"  mandatory="false">
            <description>Binary Representation of ITU Country Code. USA Code is 001.</description>
        </param>
        <param name="fccFacilityId" type="Integer" minvalue="0" maxvalue="999999"  mandatory="false">
            <description>Binary representation  of unique facility ID assigned by the FCC; FCC controlled for U.S. territory</description>
        </param>
    </struct>

    <struct name="SisData" since="5.0">
        <param name="stationShortName" type="String" minlength="4" maxlength="7"  mandatory="false">
            <description>Identifies the 4-alpha-character station call sign plus an optional (-FM) extension</description>
        </param>
        <param name="stationIDNumber" type="StationIDNumber"  mandatory="false">
            <description>Used for network Application. Consists of Country Code and FCC Facility ID.</description>
        </param>
        <param name="stationLongName" type="String" minlength="0" maxlength="56"  mandatory="false">
            <description>Identifies the station call sign or other identifying information in the long format.</description>
        </param>
        <param name="stationLocation" type="GPSData" mandatory="false">
            <description>Provides the 3-dimensional geographic station location.</description>
        </param>
        <param name="stationMessage" type="String" minlength="0" maxlength="56"  mandatory="false">
            <description>May be used to convey textual information of general interest to the consumer such as weather forecasts or public service announcements. Includes a high priority delivery feature to convey emergencies that may be in the listening area.</description>
        </param>
    </struct>
    
    <struct name="RadioControlData" since="4.5">
        <param name="frequencyInteger" type="Integer" minvalue="0" maxvalue="1710" mandatory="false">
            <description>The integer part of the frequency ie for 101.7 this value should be 101</description>
        </param>
        <param name="frequencyFraction" type="Integer" minvalue="0" maxvalue="9" mandatory="false">
            <description>The fractional part of the frequency for 101.7 is 7</description>
        </param>
        <param name="band" type="RadioBand" mandatory="false">
        </param>
        <param name="rdsData" type="RdsData" mandatory="false">
        </param>
        <param name="hdRadioEnable" type="Boolean" mandatory="false"  since="5.0">
            <description> True if the hd radio is on, false if the radio is off</description>
        </param>
        <param name="availableHDs" type="Integer" minvalue="1" maxvalue="7" mandatory="false" since="5.0">
            <description>number of HD sub-channels if available</description>
            <history>
                <param name="availableHDs" type="Integer" minvalue="1" maxvalue="3" mandatory="false" since="4.5" until="5.0"/>
            </history>
        </param>
        <param name="hdChannel" type="Integer" minvalue="1" maxvalue="7" mandatory="false" since="5.0">
            <description>Current HD sub-channel if available</description>
            <history>
                <param name="hdChannel" type="Integer" minvalue="1" maxvalue="3" mandatory="false" since="4.5" until="5.0"/>
            </history>
        </param>
        <param name="signalStrength" type="Integer" minvalue="0" maxvalue="100" mandatory="false">
        </param>
        <param name="signalChangeThreshold" type="Integer" minvalue="0" maxvalue="100" mandatory="false">
            <description>If the signal strength falls below the set value for this parameter, the radio will tune to an alternative frequency</description>
        </param>
        <param name="radioEnable" type="Boolean" mandatory="false">
            <description> True if the radio is on, false if the radio is off. If set to false, no other data will be included.</description>
        </param>
        <param name="state" type="RadioState" mandatory="false">
        </param>
        <param name="sisData" type="SisData" mandatory="false" since="5.0">
            <description>Read-only Station Information Service (SIS) data provides basic information about the station such as call sign, as well as information not displayable to the consumer such as the station identification number</description>
        </param>
    </struct>
    
    <struct name="ClimateControlData" since="4.5">
        <param name="fanSpeed" type="Integer" minvalue="0" maxvalue="100" mandatory="false">
        </param>
        <param name="currentTemperature" type="Temperature" mandatory="false">
        </param>
        <param name="desiredTemperature" type="Temperature" mandatory="false">
        </param>
        <param name="acEnable" type="Boolean" mandatory="false">
        </param>
        <param name="circulateAirEnable" type="Boolean" mandatory="false">
        </param>
        <param name="autoModeEnable" type="Boolean" mandatory="false">
        </param>
        <param name="defrostZone" type="DefrostZone" mandatory="false">
        </param>
        <param name="dualModeEnable" type="Boolean" mandatory="false">
        </param>
        <param name="acMaxEnable" type="Boolean" mandatory="false">
        </param>
        <param name="ventilationMode" type="VentilationMode" mandatory="false">
        </param>
        <param name="heatedSteeringWheelEnable" type="Boolean" mandatory="false" since="5.0">
            <description>value false means disabled/turn off, value true means enabled/turn on.</description>
        </param>
        <param name="heatedWindshieldEnable" type="Boolean" mandatory="false" since="5.0">
            <description>value false means disabled, value true means enabled.</description>
        </param>
        <param name="heatedRearWindowEnable" type="Boolean" mandatory="false" since="5.0">
            <description>value false means disabled, value true means enabled.</description>
        </param>
        <param name="heatedMirrorsEnable" type="Boolean" mandatory="false" since="5.0">
            <description>value false means disabled, value true means enabled.</description>
        </param>
    </struct>

    <struct name="RadioControlCapabilities" since="4.5">
        <description>Contains information about a radio control module's capabilities.</description>
        <!-- need an ID in the future -->
        <param name="moduleName" type="String" maxlength="100" mandatory="true">
            <description>
                The short friendly name of the climate control module.
                It should not be used to identify a module by mobile application.
            </description>
        </param>
        <param name="radioEnableAvailable" type="Boolean" mandatory="false">
            <description>
                Availability of the control of enable/disable radio.
                True: Available, False: Not Available, Not present: Not Available.
            </description>
        </param>
        <param name="radioBandAvailable" type="Boolean" mandatory="false">
            <description>
                Availability of the control of radio band.
                True: Available, False: Not Available, Not present: Not Available.
            </description>
        </param>
        <param name="radioFrequencyAvailable" type="Boolean" mandatory="false">
            <description>
                Availability of the control of radio frequency.
                True: Available, False: Not Available, Not present: Not Available.
            </description>
        </param>
        <param name="hdChannelAvailable" type="Boolean" mandatory="false">
            <description>
                Availability of the control of HD radio channel.
                True: Available, False: Not Available, Not present: Not Available.
            </description>
        </param>
        <param name="rdsDataAvailable" type="Boolean" mandatory="false">
            <description>
                Availability of the getting Radio Data System (RDS) data.
                True: Available, False: Not Available, Not present: Not Available.
            </description>
        </param>
        <param name="availableHDsAvailable" type="Boolean" mandatory="false">
            <description>
                Availability of the getting the number of available HD channels.
                True: Available, False: Not Available, Not present: Not Available.
            </description>
        </param>
        <param name="stateAvailable" type="Boolean" mandatory="false">
            <description>
                Availability of the getting the Radio state.
                True: Available, False: Not Available, Not present: Not Available.
            </description>
        </param>
        <param name="signalStrengthAvailable" type="Boolean" mandatory="false">
            <description>
                Availability of the getting the signal strength.
                True: Available, False: Not Available, Not present: Not Available.
            </description>
        </param>
        <param name="signalChangeThresholdAvailable" type="Boolean" mandatory="false">
            <description>
                Availability of the getting the signal Change Threshold.
                True: Available, False: Not Available, Not present: Not Available.
            </description>
        </param>
        <param name="sisDataAvailable" type="Boolean" mandatory="false" since="5.0">
            <description>
                Availability of the getting HD radio Station Information Service (SIS) data.
                True: Available, False: Not Available, Not present: Not Available.
            </description>
        </param>
        <param name="hdRadioEnableAvailable" type="Boolean" mandatory="false" since="5.0">
            <description>
                Availability of the control of enable/disable HD radio.
                True: Available, False: Not Available, Not present: Not Available.
            </description>
        </param>
        <param name="siriusxmRadioAvailable" type="Boolean" mandatory="false" since="5.0">
            <description>
                Availability of sirius XM radio.
                True: Available, False: Not Available, Not present: Not Available.
            </description>
        </param>
    </struct>
    
    <struct name="ClimateControlCapabilities" since="4.5">
        <description>Contains information about a climate control module's capabilities.</description>
        <!-- need an ID in the future -->
        <param name="moduleName" type="String" maxlength="100" mandatory="true">
            <description>The short friendly name of the climate control module.
                It should not be used to identify a module by mobile application.</description>
        </param>
        <param name="currentTemperatureAvailable" type="Boolean" mandatory="false" since="5.0">
            <description>
                Availability of the reading of current temperature.
                True: Available, False: Not Available, Not present: Not Available.
            </description>
        </param>
        <param name="fanSpeedAvailable" type="Boolean" mandatory="false">
            <description>
                Availability of the control of fan speed.
                True: Available, False: Not Available, Not present: Not Available.
            </description>
        </param>
        <param name="desiredTemperatureAvailable" type="Boolean" mandatory="false">
            <description>
                Availability of the control of desired temperature.
                True: Available, False: Not Available, Not present: Not Available.
            </description>
        </param>
        <param name="acEnableAvailable" type="Boolean" mandatory="false">
            <description>
                Availability of the control of turn on/off AC.
                True: Available, False: Not Available, Not present: Not Available.
            </description>
        </param>
        <param name="acMaxEnableAvailable" type="Boolean" mandatory="false">
            <description>
                Availability of the control of enable/disable air conditioning is ON on the maximum level.
                True: Available, False: Not Available, Not present: Not Available.
            </description>
        </param>
        <param name="circulateAirEnableAvailable" type="Boolean" mandatory="false">
            <description>
                Availability of the control of enable/disable circulate Air mode.
                True: Available, False: Not Available, Not present: Not Available.
            </description>
        </param>
        <param name="autoModeEnableAvailable" type="Boolean" mandatory="false">
            <description>
                Availability of the control of enable/disable auto mode.
                True: Available, False: Not Available, Not present: Not Available.
            </description>
        </param>
        <param name="dualModeEnableAvailable" type="Boolean" mandatory="false">
            <description>
                Availability of the control of enable/disable dual mode.
                True: Available, False: Not Available, Not present: Not Available.
            </description>
        </param>
        <param name="defrostZoneAvailable" type="Boolean" mandatory="false">
            <description>
                Availability of the control of defrost zones.
                True: Available, False: Not Available, Not present: Not Available.
            </description>
        </param>
        <param name="defrostZone" type="DefrostZone" minsize="1" maxsize="100" array="true" mandatory="false">
            <description>
                A set of all defrost zones that are controllable.
            </description>
        </param>
        <param name="ventilationModeAvailable" type="Boolean" mandatory="false">
            <description>
                Availability of the control of air ventilation mode.
                True: Available, False: Not Available, Not present: Not Available.
            </description>
        </param>
        <param name="ventilationMode" type="VentilationMode" minsize="1" maxsize="100" array="true" mandatory="false">
            <description>
                A set of all ventilation modes that are controllable.
            </description>
        </param>
        <param name="heatedSteeringWheelAvailable" type="Boolean" mandatory="false" since="5.0">
            <description>
                Availability of the control (enable/disable) of heated Steering Wheel.
                True: Available, False: Not Available, Not present: Not Available.
            </description>
        </param>
        <param name="heatedWindshieldAvailable" type="Boolean" mandatory="false" since="5.0">
            <description>
                Availability of the control (enable/disable) of heated Windshield.
                True: Available, False: Not Available, Not present: Not Available.
            </description>
        </param>
        <param name="heatedRearWindowAvailable" type="Boolean" mandatory="false" since="5.0">
            <description>
                Availability of the control (enable/disable) of heated Rear Window.
                True: Available, False: Not Available, Not present: Not Available.
            </description>
        </param>
        <param name="heatedMirrorsAvailable" type="Boolean" mandatory="false" since="5.0">
            <description>
                Availability of the control (enable/disable) of heated Mirrors.
                True: Available, False: Not Available, Not present: Not Available.
            </description>
        </param>
    </struct>

    <struct name="EqualizerSettings" since="5.0">
        <description>Defines the each Equalizer channel settings.</description>
        <param name="channelId" type="Integer" minvalue="1" maxvalue="100" mandatory="true"></param>
        <param name="channelName" type="String" mandatory="false" maxlength="50">
            <description>read-only channel / frequency name (e.i. "Treble, Midrange, Bass" or "125 Hz")</description>
        </param>
        <param name="channelSetting" type="Integer" minvalue="0" maxvalue="100" mandatory="true">
            <description>Reflects the setting, from 0%-100%.</description>
        </param>
    </struct>

    <struct name="AudioControlData" since="5.0">
        <param name="source" type="PrimaryAudioSource" mandatory="false">
            <description>
                In a getter response or a notification, it is the current primary audio source of the system.
                In a setter request, it is the target audio source that the system shall switch to.
                If the value is MOBILE_APP, the system shall switch to the mobile media app that issues the setter RPC.
            </description>
        </param>
        <param name="keepContext" type="Boolean" mandatory="false">
            <description>
                This parameter shall not be present in any getter responses or notifications.
                This parameter is optional in a setter request. The default value is false if it is not included.
                If it is false, the system not only changes the audio source but also brings the default application or 
                system UI associated with the audio source to foreground.
                If it is true, the system only changes the audio source, but keeps the current application in foreground.
            </description>
        </param>
        <param name="volume" type="Integer" mandatory="false" minvalue="0" maxvalue="100">
            <description>Reflects the volume of audio, from 0%-100%.</description>
        </param>
        <param name="equalizerSettings" type="EqualizerSettings" minsize="1" maxsize="100" mandatory="false" array="true">
            <description>Defines the list of supported channels (band) and their current/desired settings on HMI</description>
        </param>
    </struct>

    <struct name="AudioControlCapabilities" since="5.0">
        <param name="moduleName" type="String" maxlength="100" mandatory="true">
            <description>
                The short friendly name of the light control module.
                It should not be used to identify a module by mobile application.
            </description>
        </param>
        <param name="sourceAvailable" type="Boolean" mandatory="false">
            <description>Availability of the control of audio source. </description>
        </param>
        <param name="keepContextAvailable" type="Boolean" mandatory="false">
            <description>Availability of the keepContext parameter. </description>
        </param>
        <param name="volumeAvailable" type="Boolean" mandatory="false">
            <description>Availability of the control of audio volume.</description>
        </param>
        <param name="equalizerAvailable" type="Boolean" mandatory="false">
            <description>Availability of the control of Equalizer Settings.</description>
        </param>
        <param name="equalizerMaxChannelId" type="Integer" minvalue="1" maxvalue="100" mandatory="false">
            <description>Must be included if equalizerAvailable=true, and assume all IDs starting from 1 to this value are valid</description>
        </param>
    </struct>

    <enum name="LightName" since="5.0">
        <!-- Common Single Light 0~500 -->
        <element name="FRONT_LEFT_HIGH_BEAM" value="0"/>
        <element name="FRONT_RIGHT_HIGH_BEAM" value="1"/>
        <element name="FRONT_LEFT_LOW_BEAM" value="2"/>
        <element name="FRONT_RIGHT_LOW_BEAM" value="3"/>
        <element name="FRONT_LEFT_PARKING_LIGHT" value="4"/>
        <element name="FRONT_RIGHT_PARKING_LIGHT" value="5"/>
        <element name="FRONT_LEFT_FOG_LIGHT" value="6"/>
        <element name="FRONT_RIGHT_FOG_LIGHT" value="7"/>
        <element name="FRONT_LEFT_DAYTIME_RUNNING_LIGHT" value="8"/>
        <element name="FRONT_RIGHT_DAYTIME_RUNNING_LIGHT" value="9"/>
        <element name="FRONT_LEFT_TURN_LIGHT" value="10"/>
        <element name="FRONT_RIGHT_TURN_LIGHT" value="11"/>
        <element name="REAR_LEFT_FOG_LIGHT" value="12"/>
        <element name="REAR_RIGHT_FOG_LIGHT" value="13"/>
        <element name="REAR_LEFT_TAIL_LIGHT" value="14"/>
        <element name="REAR_RIGHT_TAIL_LIGHT" value="15"/>
        <element name="REAR_LEFT_BRAKE_LIGHT" value="16"/>
        <element name="REAR_RIGHT_BRAKE_LIGHT" value="17"/>
        <element name="REAR_LEFT_TURN_LIGHT" value="18"/>
        <element name="REAR_RIGHT_TURN_LIGHT" value="19"/>
        <element name="REAR_REGISTRATION_PLATE_LIGHT" value="20"/>

        <!-- Exterior Lights by common function groups 501~800 -->
        <element name="HIGH_BEAMS" value="501">
            <description>Include all high beam lights: front_left and front_right.</description>
        </element>
        <element name="LOW_BEAMS" value="502">
            <description>Include all low beam lights: front_left and front_right.</description>
        </element>
        <element name="FOG_LIGHTS" value="503">
            <description>Include all fog lights: front_left, front_right, rear_left and rear_right.</description>
        </element>
        <element name="RUNNING_LIGHTS" value="504">
            <description>Include all daytime running lights: front_left and front_right.</description>
        </element>
        <element name="PARKING_LIGHTS" value="505">
            <description>Include all parking lights: front_left and front_right.</description>
        </element>
        <element name="BRAKE_LIGHTS" value="506">
            <description>Include all brake lights: rear_left and rear_right.</description>
        </element>
        <element name="REAR_REVERSING_LIGHTS" value="507"/>
        <element name="SIDE_MARKER_LIGHTS" value="508"/>
        <element name="LEFT_TURN_LIGHTS" value="509">
            <description>Include all left turn signal lights: front_left, rear_left, left_side and mirror_mounted.</description>
        </element>
        <element name="RIGHT_TURN_LIGHTS" value="510">
            <description>Include all right turn signal lights: front_right, rear_right, right_side and mirror_mounted.</description>
        </element>
        <element name="HAZARD_LIGHTS" value="511">
            <description>Include all hazard lights: front_left, front_right, rear_left and rear_right.</description>
        </element>
        <element name="REAR_CARGO_LIGHTS" value="512">
            <description>Cargo lamps illuminate the cargo area.</description>
        </element>
        <element name="REAR_TRUCK_BED_LIGHTS" value="513">
            <description>Truck bed lamps light up the bed of the truck.</description>
        </element>
        <element name="REAR_TRAILER_LIGHTS" value="514">
            <description>Trailer lights are lamps mounted on a trailer hitch.</description>
        </element>
        <element name="LEFT_SPOT_LIGHTS" value="515">
            <description>It is the spotlights mounted on the left side of a vehicle.</description>
        </element>
        <element name="RIGHT_SPOT_LIGHTS" value="516">
            <description>It is the spotlights mounted on the right side of a vehicle.</description>
        </element>
        <element name="LEFT_PUDDLE_LIGHTS" value="517">
            <description>Puddle lamps illuminate the ground beside the door as the customer is opening or approaching the door.</description>
        </element>
        <element name="RIGHT_PUDDLE_LIGHTS" value="518">
            <description>Puddle lamps illuminate the ground beside the door as the customer is opening or approaching the door.</description>
        </element>

        <!-- Interior Lights by common function groups 801~900 -->
        <element name="AMBIENT_LIGHTS" value="801"/>
        <element name="OVERHEAD_LIGHTS" value="802"/>
        <element name="READING_LIGHTS" value="803"/>
        <element name="TRUNK_LIGHTS" value="804"/>

        <!-- Lights by location 901~1000-->
        <element name="EXTERIOR_FRONT_LIGHTS" value="901">
            <description>Include exterior lights located in front of the vehicle. For example, fog lights and low beams.</description>
        </element>
        <element name="EXTERIOR_REAR_LIGHTS" value="902">
            <description>Include exterior lights located at the back of the vehicle. For example, license plate lights, reverse lights, cargo lights, bed lights and trailer assist lights.</description>
        </element>
        <element name="EXTERIOR_LEFT_LIGHTS" value="903">
            <description>Include exterior lights located at the left side of the vehicle. For example, left puddle lights and spot lights.</description>
        </element>
        <element name="EXTERIOR_RIGHT_LIGHTS" value="904">
            <description>Include exterior lights located at the right side of the vehicle. For example, right puddle lights and spot lights.</description>
        </element>
        <element name="EXTERIOR_ALL_LIGHTS" value="905">
            <description> Include all exterior lights around the vehicle.</description>
        </element>
    </enum>

    <enum name="LightStatus" since="5.0">
        <element name="ON"/>
        <element name="OFF"/>
        <element name="RAMP_UP"/>
        <element name="RAMP_DOWN"/>
        <element name="UNKNOWN"/>
        <element name="INVALID"/>
    </enum>

    <struct name="LightCapabilities" since="5.0">
        <param name="name" type="LightName" mandatory="true" />
        <param name="statusAvailable" type="Boolean" mandatory="false">
          <description>
            Indicates if the status (ON/OFF) can be set remotely. App shall not use read-only values (RAMP_UP/RAMP_DOWN/UNKNOWN/INVALID) in a setInteriorVehicleData request.
          </description>
        </param>
        <param name="densityAvailable" type="Boolean" mandatory="false">
            <description>
                Indicates if the light's density can be set remotely (similar to a dimmer).
            </description>
        </param>
        <param name="rgbColorSpaceAvailable" type="Boolean" mandatory="false">
            <description>
                Indicates if the light's color can be set remotely by using the sRGB color space.
            </description>
        </param>
    </struct>

    <struct name="LightControlCapabilities" since="5.0">
        <param name="moduleName" type="String" maxlength="100" mandatory="true">
            <description>
                The short friendly name of the light control module.
                It should not be used to identify a module by mobile application.
            </description>
        </param>
        <param name="supportedLights" type="LightCapabilities" minsize="1" maxsize="100" array="true" mandatory="true">
            <description> An array of available LightCapabilities that are controllable. </description>
        </param>
    </struct>

    <struct name="LightState" since="5.0">
        <param name="id" type="LightName" mandatory="true">
            <description>The name of a light or a group of lights. </description>
        </param>
        <param name="status" type="LightStatus" mandatory="true"/>
        <param name="density" type="Float" minvalue="0" maxvalue="1" mandatory="false" />
        <param name="color" type="RGBColor" mandatory="false" />
    </struct>

    <struct name="LightControlData" since="5.0">
        <param name="lightState" type="LightState" mandatory="true" minsize="1" maxsize="100" array="true">
            <description>An array of LightNames and their current or desired status. No change to the status of the LightNames that are not listed in the array.</description>
        </param>
    </struct>

    <enum name="DisplayMode" since="5.0">
        <element name="DAY"/>
        <element name="NIGHT"/>
        <element name="AUTO"/>
    </enum>

    <enum name="DistanceUnit" since="5.0">
        <element name="MILES"/>
        <element name="KILOMETERS"/>
    </enum>

    <struct name="HMISettingsControlData" since="5.0">
        <description>Corresponds to "HMI_SETTINGS" ModuleType</description>
        <param name="displayMode" type="DisplayMode" mandatory="false"></param>
        <param name="temperatureUnit" type="TemperatureUnit" mandatory="false"></param>
        <param name="distanceUnit" type="DistanceUnit" mandatory="false"></param>
    </struct>

    <struct name="HMISettingsControlCapabilities" since="5.0">
        <param name="moduleName" type="String" maxlength="100" mandatory="true">
            <description>
              The short friendly name of the hmi setting module.
              It should not be used to identify a module by mobile application.
            </description>
        </param>
        <param name="distanceUnitAvailable" type="Boolean" mandatory="false">
            <description>Availability of the control of distance unit. </description>
        </param>
        <param name="temperatureUnitAvailable" type="Boolean" mandatory="false">
            <description>Availability of the control of temperature unit. </description>
        </param>
        <param name="displayModeUnitAvailable" type="Boolean" mandatory="false">
            <description>Availability of the control of HMI display mode. </description>
        </param>
    </struct>

    <struct name="ModuleData" since="4.5">
        <description>The moduleType indicates which type of data should be changed and identifies which data object exists in this struct. For example, if the moduleType is CLIMATE then a "climateControlData" should exist</description>
        <param name="moduleType" type="ModuleType" mandatory="true">
        </param>
        <param name="radioControlData" type="RadioControlData" mandatory="false">
        </param>
        <param name="climateControlData" type="ClimateControlData" mandatory="false">
        </param>
        <param name="seatControlData" type="SeatControlData" mandatory="false" since="5.0">
        </param>
        <param name="audioControlData" type="AudioControlData" mandatory="false" since="5.0">
        </param>
        <param name="lightControlData" type="LightControlData" mandatory="false" since="5.0">
        </param>
        <param name="hmiSettingsControlData" type="HMISettingsControlData" mandatory="false" since="5.0">
        </param>
    </struct>

    <struct name="RemoteControlCapabilities" since="4.5">
        <param name="climateControlCapabilities" type="ClimateControlCapabilities" mandatory="false" minsize="1" maxsize="100" array="true">
            <description>If included, the platform supports RC climate controls. For this baseline version, maxsize=1. i.e. only one climate control module is supported.</description>
        </param>
        <param name="radioControlCapabilities" type="RadioControlCapabilities" mandatory="false" minsize="1" maxsize="100" array="true">
            <description>If included, the platform supports RC radio controls.For this baseline version, maxsize=1. i.e. only one radio control module is supported.</description>
        </param>
        <param name="buttonCapabilities" type="ButtonCapabilities"  mandatory="false" minsize="1" maxsize="100" array="true">
            <description>If included, the platform supports RC button controls with the included button names.</description>
        </param>
        <param name="audioControlCapabilities" type="AudioControlCapabilities" mandatory="false" minsize="1" maxsize="100" array="true" since="5.0">
            <description>If included, the platform supports audio controls.</description>
        </param>
        <param name="hmiSettingsControlCapabilities" type="HMISettingsControlCapabilities" mandatory="false" since="5.0">
            <description>If included, the platform supports hmi setting controls.</description>
        </param>
        <param name="lightControlCapabilities" type="LightControlCapabilities" mandatory="false" since="5.0">
            <description>If included, the platform supports light controls.</description>
        </param>
        <param name="seatControlCapabilities" type="SeatControlCapabilities" mandatory="false" minsize="1" maxsize="100" array="true" since="5.0">
            <description>If included, the platform supports seat controls.</description>
        </param>
    </struct>
    
    <!-- End of RC -->
    <struct name="SystemCapability" since="4.5">
        <description>The systemCapabilityType indicates which type of data should be changed and identifies which data object exists in this struct. For example, if the SystemCapability Type is NAVIGATION then a "navigationCapability" should exist</description>
        <param name="systemCapabilityType" type="SystemCapabilityType" mandatory="true">
            <description>Used as a descriptor of what data to expect in this struct. The corresponding param to this enum should be included and the only other para included.</description>
        </param>
        <param name="navigationCapability" type="NavigationCapability" mandatory="false">
            <description>Describes extended capabilities for onboard navigation system </description>
        </param>
        <param name="phoneCapability" type="PhoneCapability" mandatory="false">
            <description>Describes extended capabilities of the module's phone feature</description>
        </param>
        <param name="videoStreamingCapability" type="VideoStreamingCapability" mandatory="false">
            <description>Describes extended capabilities of the module's phone feature</description>
        </param>
        <param name="remoteControlCapability" type="RemoteControlCapabilities" mandatory="false">
            <description>Describes extended capabilities of the module's phone feature</description>
        </param>
    </struct>
    
    <enum name="MetadataType" since="4.5">
        <element name="mediaTitle">
            <description>The data in this field contains the title of the currently playing audio track.</description>
        </element>
        <element name="mediaArtist">
            <description>The data in this field contains the artist or creator of the currently playing audio track.</description>
        </element>
        <element name="mediaAlbum">
            <description>The data in this field contains the album title of the currently playing audio track.</description>
        </element>
        <element name="mediaYear">
            <description>The data in this field contains the creation year of the currently playing audio track.</description>
        </element>
        <element name="mediaGenre">
            <description>The data in this field contains the genre of the currently playing audio track.</description>
        </element>
        <element name="mediaStation">
            <description>The data in this field contains the name of the current source for the media.</description>
        </element>
        <element name="rating">
            <description>The data in this field is a rating.</description>
        </element>
        <element name="currentTemperature">
            <description>The data in this field is the current temperature.</description>
        </element>
        <element name="maximumTemperature">
            <description>The data in this field is the maximum temperature for the day.</description>
        </element>
        <element name="minimumTemperature">
            <description>The data in this field is the minimum temperature for the day.</description>
        </element>
        <element name="weatherTerm">
            <description>The data in this field describes the current weather (ex. cloudy, clear, etc.).</description>
        </element>
        <element name="humidity">
            <description>The data in this field describes the current humidity value.</description>
        </element>
    </enum>

    <struct name="MetadataTags" since="4.5">
        <param name="mainField1" type="MetadataType" minsize="0" maxsize="5" array="true" mandatory="false">
            <description>The type of data contained in the "mainField1" text field.</description>
        </param>
        <param name="mainField2" type="MetadataType" minsize="0" maxsize="5" array="true" mandatory="false">
            <description>The type of data contained in the "mainField2" text field.</description>
        </param>
        <param name="mainField3" type="MetadataType" minsize="0" maxsize="5" array="true" mandatory="false">
            <description>The type of data contained in the "mainField3" text field.</description>
        </param>
        <param name="mainField4" type="MetadataType" minsize="0" maxsize="5" array="true" mandatory="false">
            <description>The type of data contained in the "mainField4" text field.</description>
        </param>
    </struct>
    
    <struct name="Rectangle" since="4.5">
        <param name="x" type="Float" mandatory="true">
            <description>The upper left X-coordinate of the rectangle</description>
        </param>
        <param name="y" type="Float" mandatory="true">
            <description>The upper left Y-coordinate of the rectangle</description>
        </param>
        <param name="width" type="Float" mandatory="true">
            <description>The width of the rectangle</description>
        </param>
        <param name="height" type="Float" mandatory="true">
            <description>The height of the rectangle</description>
        </param>
    </struct>

    <struct name="HapticRect" since="4.5">
        <description>Defines haptic data for each user control object for video streaming application</description>
        <param name="id" type="Integer" minvalue="0" maxvalue="2000000000" mandatory="true">
            <description>A user control spatial identifier</description>
        </param>
        <param name="rect" type="Rectangle" mandatory="true">
            <description>The position of the haptic rectangle to be highlighted. The center of this rectangle will be "touched" when a press occurs.</description>
        </param>
    </struct>
    
    <!-- Requests/Responses -->
    
    <function name="RegisterAppInterface" functionID="RegisterAppInterfaceID" messagetype="request" since="1.0">
        <description>
            Establishes an interface with a mobile application.
            Before registerAppInterface no other commands will be accepted/executed.
        </description>
        
        <param name="syncMsgVersion" type="SyncMsgVersion" mandatory="true" since="1.0">
            <description>See SyncMsgVersion</description>
        </param>
        
        <param name="appName" type="String" maxlength="100" mandatory="true" since="1.0">
            <description>
                The mobile application name, e.g. "Ford Drive Green".
                Needs to be unique over all applications.
                May not be empty.
                May not start with a new line character.
                May not interfere with any name or synonym of previously registered applications and any predefined blacklist of words (global commands)
                Needs to be unique over all applications. Applications with the same name will be rejected.
                Only characters from char set [@TODO: Create char set (character/hex value) for each ACM and refer to] are supported.
            </description>
        </param>
        
        <param name="ttsName" type="TTSChunk" minsize="1" maxsize="100" array="true" mandatory="false" since="2.0">
            <description>
                TTS string for VR recognition of the mobile application name, e.g. "Ford Drive Green".
                Meant to overcome any failing on speech engine in properly pronouncing / understanding app name.
                Needs to be unique over all applications.
                May not be empty.
                May not start with a new line character.
                Only characters from char set [@TODO: Create char set (character/hex value) for each ACM and refer to] are supported.
            </description>
        </param>
        
        <param name="ngnMediaScreenAppName" type="String" maxlength="100" mandatory="false" since="1.0">
            <description>
                Provides an abbreviated version of the app name (if needed), that will be displayed on the NGN media screen.
                If not provided, the appName is used instead (and will be truncated if too long)
                Only characters from char set [@TODO: Create char set (character/hex value) for each ACM and refer to] are supported.
            </description>
        </param>
        
        <param name="vrSynonyms" type="String" maxlength="40" minsize="1" maxsize="100" array="true" mandatory="false" since="1.0">
            <description>
                Defines an additional voice recognition command.
                May not interfere with any app name of previously registered applications and any predefined blacklist of words (global commands)
                Only characters from char set [@TODO: Create char set (character/hex value) for each ACM and refer to] are supported.
            </description>
        </param>
        
        <param name="isMediaApplication" type="Boolean" mandatory="true" since="1.0">
            <description>
                Indicates if the application is a media or a non-media application.
                Only media applications will be able to stream audio to the module that is audible outside of the BT media source.
            </description>
        </param>
        <param name="languageDesired" type="Language" mandatory="true" since="1.0">
            <description>
                See Language
                Current app's expected VR+TTS language
                If there is a mismatch with the module, the app will be able to change this registration with changeRegistration prior to app being brought into focus.
            </description>
        </param>
        <param name="hmiDisplayLanguageDesired" type="Language" mandatory="true" since="2.0">
            <description>
                See Language
                Current app's expected display language
                If there is a mismatch with the module, the app will be able to change this registration with changeRegistration prior to app being brought into focus.
            </description>
        </param>
        
        <param name="appHMIType" type="AppHMIType" minsize="1" maxsize="100" array="true" mandatory="false" since="2.0">
            <description>
                See AppHMIType
                List of all applicable app HMI types stating which HMI classifications to be given to the app.
            </description>
        </param>
        
        <param name="hashID" type="String" maxlength="100" mandatory="false" since="3.0">
            <description>
                ID used to uniquely identify current state of all app data that can persist through connection cycles (e.g. ignition cycles).
                This registered data (commands, submenus, choice sets, etc.) can be reestablished without needing to explicitly reregister each piece.
                If omitted, then the previous state of an app's commands, etc. will not be restored.
                When sending hashID, all RegisterAppInterface parameters should still be provided (e.g. ttsName, etc.).
            </description>
        </param>
        <param name="deviceInfo" type="DeviceInfo" mandatory="false" since="3.0">
            <description>
                See DeviceInfo.
            </description>
        </param>
        <param name="appID" type="String" maxlength="100" mandatory="true" since="2.0">
            <description>ID used to validate app with policy table entries</description>
        </param>
        <param name="fullAppID" type="String" maxlength="100" mandatory="false" since="5.0">
            <description>ID used to validate app with policy table entries</description>
        </param>
        <param name="appInfo" type="AppInfo" mandatory="false" since="2.0">
            <description>
                See AppInfo.
            </description>
        </param>
        <param name="dayColorScheme" type="TemplateColorScheme" mandatory="false" since="5.0"/>
        <param name="nightColorScheme" type="TemplateColorScheme" mandatory="false" since="5.0"/>
    </function>
    
    <function name="RegisterAppInterface" functionID="RegisterAppInterfaceID" messagetype="response" since="1.0">
        <description>The response to registerAppInterface</description>
        
        <param name="success" type="Boolean" platform="documentation" mandatory="true">
            <description> true if successful; false, if failed </description>
        </param>
        
        <param name="resultCode" type="Result" platform="documentation" mandatory="true">
            <description>See Result</description>
            <element name="SUCCESS"/>
            <element name="INVALID_DATA"/>
            <element name="OUT_OF_MEMORY"/>
            <element name="TOO_MANY_PENDING_REQUESTS"/>
            <element name="GENERIC_ERROR"/>
            <element name="DUPLICATE_NAME"/>
            <element name="TOO_MANY_APPLICATIONS"/>
            <element name="APPLICATION_REGISTERED_ALREADY"/>
            <element name="UNSUPPORTED_VERSION"/>
            <element name="WRONG_LANGUAGE"/>
            <element name="DISALLOWED"/>
            <element name="WARNINGS"/>
            <element name="RESUME_FAILED"/>
        </param>
        
        <param name="info" type="String" maxlength="1000" mandatory="false" platform="documentation">
            <description>Provides additional human readable info regarding the result.</description>
        </param>
        
        <param name="syncMsgVersion" type="SyncMsgVersion" mandatory="false">
            <description>See SyncMsgVersion</description>
        </param>
        
        <param name="language" type="Language" mandatory="false">
            <description>The currently active VR+TTS language on the module. See "Language" for options.</description>
        </param>
        
        <param name="hmiDisplayLanguage" type="Language" mandatory="false" since="2.0">
            <description>The currently active display language on the module. See "Language" for options.</description>
        </param>
        
        <param name="displayCapabilities" type="DisplayCapabilities" mandatory="false">
            <description>See DisplayCapabilities</description>
        </param>
        
        <param name="buttonCapabilities" type="ButtonCapabilities" minsize="1" maxsize="100" array="true" mandatory="false">
            <description>See ButtonCapabilities</description >
        </param>
        
        <param name="softButtonCapabilities" type="SoftButtonCapabilities" minsize="1" maxsize="100" array="true" mandatory="false" since="2.0">
            <description>If returned, the platform supports on-screen SoftButtons; see SoftButtonCapabilities.</description >
        </param>
        
        <param name="presetBankCapabilities" type="PresetBankCapabilities" mandatory="false" since="2.0">
            <description>If returned, the platform supports custom on-screen Presets; see PresetBankCapabilities.</description >
        </param>
        <param name="hmiZoneCapabilities" type="HmiZoneCapabilities" minsize="1" maxsize="100" array="true" mandatory="false" since="1.0">
            <description>See HmiZoneCapabilities</description>
        </param>
        <param name="speechCapabilities" type="SpeechCapabilities" minsize="1" maxsize="100" array="true" mandatory="false" since="1.0">
            <description>See SpeechCapabilities</description>
        </param>
        
        <param name="prerecordedSpeech" type="PrerecordedSpeech" minsize="1" maxsize="100" array="true" mandatory="false" since="3.0">
            <description>See PrerecordedSpeech</description>
        </param>
        
        <param name="vrCapabilities" type="VrCapabilities" minsize="1" maxsize="100" array="true" mandatory="false" since="1.0">
            <description>See VrCapabilities</description>
        </param>
        
        <param name="audioPassThruCapabilities" type="AudioPassThruCapabilities" minsize="1" maxsize="100" array="true" mandatory="false" since="2.0">
            <description>See AudioPassThruCapability</description>
        </param>
        
        <param name="pcmStreamCapabilities" type="AudioPassThruCapabilities" array="false" mandatory="false" since="4.1">
            <description>See AudioPassThruCapability</description>
        </param>
        
        <param name="vehicleType" type="VehicleType" mandatory="false" since="2.0">
            <description>Specifies the vehicle's type. See VehicleType.</description>
        </param>
        
        <param name="supportedDiagModes" type="Integer" minvalue="0" maxvalue="255" array="true" minsize="1" maxsize="100" mandatory="false" since="3.0">
            <description>
                Specifies the white-list of supported diagnostic modes (0x00-0xFF) capable for DiagnosticMessage requests.
                If a mode outside this list is requested, it will be rejected.
            </description>
        </param>
        
        <param name="hmiCapabilities" type="HMICapabilities" mandatory="false" since="3.0">
            <description>Specifies the HMIÃƒÂ¢Ã¢â€šÂ¬Ã¢â€žÂ¢s capabilities. See HMICapabilities.</description>
        </param>
        
        <param name="sdlVersion" type="String" maxlength="100" mandatory="false" platform="documentation" since="3.0">
            <description>The SmartDeviceLink version.</description>
        </param>
        
        <param name="systemSoftwareVersion" type="String" maxlength="100" mandatory="false" platform="documentation" since="3.0">
            <description>The software version of the system that implements the SmartDeviceLink core.</description>
        </param>

        <param name="iconResumed" type="Boolean" mandatory="false" since="5.0">
            <description>
                Existence of apps icon at system. If true, apps icon
                was resumed at system. If false, apps icon is not resumed at system
            </description>
        </param>
    </function>
    
    <function name="UnregisterAppInterface" functionID="UnregisterAppInterfaceID" messagetype="request" since="1.0">
        <description>
            Closes an interface from a mobile application.
            After unregisterAppInterface, no commands other than registerAppInterface will be accepted/executed.
            Will fail, if no registerAppInterface was completed successfully before.
        </description>
    </function>
    
    <function name="UnregisterAppInterface" functionID="UnregisterAppInterfaceID" messagetype="response" since="1.0">
        
        <param name="success" type="Boolean" platform="documentation" mandatory="true">
            <description> true if successful; false, if failed </description>
        </param>
        
        <param name="resultCode" type="Result" platform="documentation" mandatory="true">
            <description>See Result</description>
            <element name="SUCCESS"/>
            <element name="INVALID_DATA"/>
            <element name="OUT_OF_MEMORY"/>
            <element name="TOO_MANY_PENDING_REQUESTS"/>
            <element name="APPLICATION_NOT_REGISTERED"/>
            <element name="GENERIC_ERROR"/>
        </param>
        
        <param name="info" type="String" maxlength="1000" mandatory="false" platform="documentation">
            <description>Provides additional human readable info regarding the result.</description>
        </param>
        
    </function>
    
    <function name="SetGlobalProperties" functionID="SetGlobalPropertiesID" messagetype="request" since="1.0">
        <description>Allows setting global properties.</description>
        
        <param name="helpPrompt" type="TTSChunk" minsize="1" maxsize="100" array="true" mandatory="false" since="1.0">
            <description>
                The help prompt.
                An array of text chunks of type TTSChunk. See TTSChunk.
                The array must have at least one item.
            </description>
        </param>
        
        <param name="timeoutPrompt" type="TTSChunk" minsize="1" maxsize="100" array="true" mandatory="false" since="1.0">
            <description>
                Help text for a wait timeout.
                An array of text chunks of type TTSChunk. See TTSChunk.
                The array must have at least one item.
            </description>
        </param>
        
        <param name="vrHelpTitle" type="String" maxlength="500" mandatory="false" since="2.0">
            <description>
                VR Help Title text.
                If omitted on supported displays, the default module help title shall be used.
                If omitted and one or more vrHelp items are provided, the request will be rejected.
            </description>
        </param>
        
        <param name="vrHelp" type="VrHelpItem" minsize="1" maxsize="100" array="true" mandatory="false" since="2.0">
            <description>
                VR Help Items.
                If omitted on supported displays, the default AppLink VR help / What Can I Say? screen shall be used.
                If the list of VR Help Items contains nonsequential positions (e.g. [1,2,4]), the RPC shall be rejected.
                If omitted and a vrHelpTitle is provided, the request will be rejected.
            </description>
        </param>
        <param name="menuTitle" maxlength="500" type="String" mandatory="false" since="3.0">
            <description>Optional text to label an app menu button (for certain touchscreen platforms).</description>
        </param>
        
        <param name="menuIcon" type="Image" mandatory="false" since="3.0">
            <description>Optional icon to draw on an app menu button (for certain touchscreen platforms).</description>
        </param>
        
        <param name="keyboardProperties" type="KeyboardProperties" mandatory="false" since="3.0">
            <description>On-screen keyboard configuration (if available).</description>
        </param>
    </function>
    
    <function name="SetGlobalProperties" functionID="SetGlobalPropertiesID" messagetype="response" since="1.0">
        
        <param name="success" type="Boolean" platform="documentation" mandatory="true">
            <description> true if successful; false, if failed </description>
        </param>
        
        <param name="resultCode" type="Result" platform="documentation" mandatory="true">
            <description>See Result</description>
            <element name="SUCCESS"/>
            <element name="INVALID_DATA"/>
            <element name="OUT_OF_MEMORY"/>
            <element name="TOO_MANY_PENDING_REQUESTS"/>
            <element name="APPLICATION_NOT_REGISTERED"/>
            <element name="GENERIC_ERROR"/>
            <element name="REJECTED"/>
            <element name="UNSUPPORTED_RESOURCE"/>
            <element name="WARNINGS"/>
            <element name="DISALLOWED"/>
        </param>
        
        <param name="info" type="String" maxlength="1000" mandatory="false" platform="documentation">
            <description>Provides additional human readable info regarding the result.</description>
        </param>
        
    </function>
    
    <function name="ResetGlobalProperties" functionID="ResetGlobalPropertiesID" messagetype="request" since="1.0">
        <description>Allows resetting global properties.</description>
        
        <param name="properties" type="GlobalProperty" minsize="1" maxsize="100" array="true"  mandatory="true">
            <description>Contains the names of all global properties (like timeoutPrompt) that should be unset. Resetting means, that they have the same value as at start up (default)</description>
        </param>
    </function>
    
    <function name="ResetGlobalProperties" functionID="ResetGlobalPropertiesID" messagetype="response" since="1.0">
        
        <param name="success" type="Boolean" platform="documentation" mandatory="true">
            <description> true if successful; false, if failed </description>
        </param>
        
        <param name="resultCode" type="Result" platform="documentation" mandatory="true">
            <description>See Result</description>
            <element name="SUCCESS"/>
            <element name="INVALID_DATA"/>
            <element name="OUT_OF_MEMORY"/>
            <element name="TOO_MANY_PENDING_REQUESTS"/>
            <element name="APPLICATION_NOT_REGISTERED"/>
            <element name="GENERIC_ERROR"/>
            <element name="REJECTED"/>
            <element name="DISALLOWED"/>
        </param>
        
        <param name="info" type="String" maxlength="1000" mandatory="false" platform="documentation">
            <description>Provides additional human readable info regarding the result.</description>
        </param>
    </function>
    
    <function name="AddCommand" functionID="AddCommandID" messagetype="request" since="1.0">
        <description>
            Adds a command to the in application menu.
            Either menuParams or vrCommands must be provided.
        </description>
        
        <param name="cmdID" type="Integer" minvalue="0" maxvalue="2000000000" mandatory="true">
            <description>unique ID of the command to add.</description>
        </param>
        
        <param name="menuParams" type="MenuParams" mandatory="false">
            <description>Optional sub value containing menu parameters</description>
        </param>
        
        <param name="vrCommands" type="String" minsize="1" maxsize="100" maxlength="99" array="true" mandatory="false">
            <description>
                An array of strings to be used as VR synonyms for this command.
                If this array is provided, it may not be empty.
            </description>
        </param>
        
        <param name="cmdIcon" type="Image" mandatory="false" since="2.0">
            <description>
                Image struct determining whether static or dynamic icon.
                If omitted on supported displays, no (or the default if applicable) icon shall be displayed.
            </description>
        </param>
        
    </function>
    
    <function name="AddCommand" functionID="AddCommandID" messagetype="response" since="1.0">
        
        <param name="success" type="Boolean" platform="documentation" mandatory="true">
            <description> true if successful; false, if failed </description>
        </param>
        
        <param name="resultCode" type="Result" platform="documentation" mandatory="true">
            <description>See Result</description>
            <element name="SUCCESS"/>
            <element name="INVALID_DATA"/>
            <element name="OUT_OF_MEMORY"/>
            <element name="TOO_MANY_PENDING_REQUESTS"/>
            <element name="APPLICATION_NOT_REGISTERED"/>
            <element name="GENERIC_ERROR"/>
            <element name="REJECTED"/>
            <element name="INVALID_ID"/>
            <element name="DUPLICATE_NAME"/>
            <element name="UNSUPPORTED_RESOURCE"/>
            <element name="DISALLOWED"/>
            <element name="WARNINGS"/>
        </param>
        
        <param name="info" type="String" maxlength="1000" mandatory="false" platform="documentation">
            <description>Provides additional human readable info regarding the result.</description>
        </param>
        
    </function>
    
    <function name="DeleteCommand" functionID="DeleteCommandID" messagetype="request" since="1.0">
        <description>Deletes all commands from the in-application menu with the specified command id.</description>
        
        <param name="cmdID" type="Integer" minvalue="0" maxvalue="2000000000" mandatory="true">
            <description>ID of the command(s) to delete.</description>
        </param>
        
    </function>
    
    <function name="DeleteCommand" functionID="DeleteCommandID" messagetype="response" since="1.0">
        <param name="success" type="Boolean" platform="documentation" mandatory="true">
            <description> true if successful; false, if failed </description>
        </param>
        
        <param name="resultCode" type="Result" platform="documentation" mandatory="true">
            <description>See Result</description>
            <element name="SUCCESS"/>
            <element name="INVALID_DATA"/>
            <element name="OUT_OF_MEMORY"/>
            <element name="TOO_MANY_PENDING_REQUESTS"/>
            <element name="APPLICATION_NOT_REGISTERED"/>
            <element name="GENERIC_ERROR"/>
            <element name="REJECTED"/>
            <element name="INVALID_ID"/>
            <element name="IN_USE"/>
        </param>
        
        <param name="info" type="String" maxlength="1000" mandatory="false" platform="documentation">
            <description>Provides additional human readable info regarding the result.</description>
        </param>
        
    </function>
    
    <function name="AddSubMenu" functionID="AddSubMenuID" messagetype="request" since="1.0">
        <description>Adds a sub menu to the in-application menu.</description>
        
        <param name="menuID" type="Integer" minvalue="1" maxvalue="2000000000" mandatory="true">
            <description>unique ID of the sub menu to add.</description>
        </param>
        
        <param name="position" type="Integer" minvalue="0" maxvalue="1000" defvalue="1000" mandatory="false">
            <description>
                Position within the items that are are at top level of the in application menu.
                0 will insert at the front.
                1 will insert at the second position.
                If position is greater or equal than the number of items on top level, the sub menu will be appended to the end.
                Position of any submenu will always be located before the return and exit options
                If this param was omitted the entry will be added at the end.
            </description>
        </param>
        
        <param name="menuName" maxlength="500" type="String" mandatory="true">
            <description>Text to show in the menu for this sub menu.</description>
        </param>

        <param name="menuIcon" type="Image" mandatory="false" since="5.0">
            <description>The image field for AddSubMenu</description>
        </param>
    </function>
    
    <function name="AddSubMenu" functionID="AddSubMenuID" messagetype="response" since="1.0">
        <param name="success" type="Boolean" platform="documentation" mandatory="true">
            <description> true if successful; false, if failed </description>
        </param>
        
        <param name="resultCode" type="Result" platform="documentation" mandatory="true">
            <description>See Result</description>
            <element name="SUCCESS"/>
            <element name="INVALID_DATA"/>
            <element name="OUT_OF_MEMORY"/>
            <element name="TOO_MANY_PENDING_REQUESTS"/>
            <element name="APPLICATION_NOT_REGISTERED"/>
            <element name="GENERIC_ERROR"/>
            <element name="REJECTED"/>
            <element name="INVALID_ID"/>
            <element name="DUPLICATE_NAME"/>
        </param>
        
        <param name="info" type="String" maxlength="1000" mandatory="false" platform="documentation">
            <description>Provides additional human readable info regarding the result.</description>
        </param>
    </function>
    
    <function name="DeleteSubMenu" functionID="DeleteSubMenuID" messagetype="request" since="1.0">
        <description>Deletes a submenu from the in-application menu.</description>
        
        <param name="menuID" type="Integer" minvalue="1" maxvalue="2000000000" mandatory="true">
            <description>The "menuID" of the submenu to delete. (See addSubMenu.menuID)</description>
        </param>
        
    </function>
    
    <function name="DeleteSubMenu" functionID="DeleteSubMenuID" messagetype="response" since="1.0">
        
        <param name="success" type="Boolean" platform="documentation" mandatory="true">
            <description> true if successful; false, if failed </description>
        </param>
        
        <param name="resultCode" type="Result" platform="documentation" mandatory="true">
            <description>See Result</description>
            <element name="SUCCESS"/>
            <element name="INVALID_DATA"/>
            <element name="OUT_OF_MEMORY"/>
            <element name="TOO_MANY_PENDING_REQUESTS"/>
            <element name="APPLICATION_NOT_REGISTERED"/>
            <element name="GENERIC_ERROR"/>
            <element name="REJECTED"/>
            <element name="INVALID_ID"/>
            <element name="IN_USE"/>
        </param>
        
        <param name="info" type="String" maxlength="1000" mandatory="false" platform="documentation">
            <description>Provides additional human readable info regarding the result.</description>
        </param>
        
    </function>
    
    <function name="CreateInteractionChoiceSet" functionID="CreateInteractionChoiceSetID" messagetype="request" since="1.0">
        <description>creates interaction choice set to be used later by performInteraction</description>
        
        <param name="interactionChoiceSetID" type="Integer" minvalue="0" maxvalue="2000000000" mandatory="true">
            <description>Unique ID used for this interaction choice set.</description>
        </param>
        
        <param name="choiceSet" type="Choice" minsize="1" maxsize="100" array="true"  mandatory="true"/>
    </function>
    
    <function name="CreateInteractionChoiceSet" functionID="CreateInteractionChoiceSetID" messagetype="response" since="1.0">
        <param name="success" type="Boolean" platform="documentation" mandatory="true">
            <description> true if successful; false, if failed </description>
        </param>
        
        <param name="resultCode" type="Result" platform="documentation" mandatory="true">
            <description>See Result</description>
            <element name="SUCCESS"/>
            <element name="INVALID_DATA"/>
            <element name="OUT_OF_MEMORY"/>
            <element name="TOO_MANY_PENDING_REQUESTS"/>
            <element name="APPLICATION_NOT_REGISTERED"/>
            <element name="GENERIC_ERROR"/>
            <element name="REJECTED"/>
            <element name="INVALID_ID"/>
            <element name="DUPLICATE_NAME"/>
            <element name="UNSUPPORTED_RESOURCE"/>
        </param>
        
        <param name="info" type="String" maxlength="1000" mandatory="false" platform="documentation">
            <description>Provides additional human readable info regarding the result.</description>
        </param>
    </function>
    
    <function name="PerformInteraction" functionID="PerformInteractionID" messagetype="request" since="1.0">
        <description>Triggers an interaction (e.g. "Permit GPS?" - Yes, no, Always Allow).</description>
        
        <param name="initialText" type="String" maxlength="500"  mandatory="true">
            <description>
                Text to be displayed first.
            </description>
        </param>
        
        <param name="initialPrompt" type="TTSChunk" minsize="1" maxsize="100" array="true" mandatory="false">
            <description>
                This is the initial prompt spoken to the user at the start of an interaction.
                An array of text chunks of type TTSChunk. See TTSChunk.
                The array must have at least one item.
            </description>
        </param>
        
        <param name="interactionMode" type="InteractionMode" mandatory="true">
            <description>See InteractionMode.</description>
        </param>
        
        <param name="interactionChoiceSetIDList" type="Integer" minsize="0" maxsize="100" minvalue="0" maxvalue="2000000000" array="true" mandatory="true">
            <description>List of interaction choice set IDs to use with an interaction.</description>
        </param>
        
        <param name="helpPrompt" type="TTSChunk" minsize="1" maxsize="100" array="true" mandatory="false">
            <description>
                Help text. This is the spoken string when a user speaks "help" when the interaction is occurring.
                An array of text chunks of type TTSChunk. See TTSChunk.
                The array must have at least one item.
            </description>
        </param>
        
        <param name="timeoutPrompt" type="TTSChunk" minsize="1" maxsize="100" array="true" mandatory="false">
            <description>
                Timeout text. This text is spoken when a VR interaction times out.
                An array of text chunks of type TTSChunk. See TTSChunk.
                The array must have at least one item.
            </description>
        </param>
        
        <param name="timeout" type="Integer" minvalue="5000" maxvalue="100000" defvalue="10000" mandatory="false">
            <description>
                Timeout in milliseconds.
                If omitted a standard value of 10000 milliseconds is used.
                Applies only to the menu portion of the interaction. The VR timeout will be handled by the platform.
            </description>
        </param>
        
        <param name="vrHelp" type="VrHelpItem" minsize="1" maxsize="100" array="true" mandatory="false" since="2.0">
            <description>
                Ability to send suggested VR Help Items to display on-screen during Perform Interaction.
                If omitted on supported displays, the default generated list of suggested choices shall be displayed.
            </description>
        </param>
        
        <param name="interactionLayout" type="LayoutMode" mandatory="false" since="3.0">
            <description>See LayoutMode.</description>
        </param>
        
    </function>
    
    <function name="PerformInteraction" functionID="PerformInteractionID" messagetype="response" since="1.0">
        <param name="success" type="Boolean" platform="documentation" mandatory="true">
            <description> true if successful; false, if failed </description>
        </param>
        
        <param name="resultCode" type="Result" platform="documentation" mandatory="true">
            <description>See Result</description>
            <element name="SUCCESS"/>
            <element name="INVALID_DATA"/>
            <element name="OUT_OF_MEMORY"/>
            <element name="TOO_MANY_PENDING_REQUESTS"/>
            <element name="APPLICATION_NOT_REGISTERED"/>
            <element name="GENERIC_ERROR"/>
            <element name="REJECTED"/>
            <element name="INVALID_ID"/>
            <element name="DUPLICATE_NAME"/>
            <element name="TIMED_OUT"/>
            <element name="ABORTED"/>
            <element name="UNSUPPORTED_RESOURCE"/>
            <element name="WARNINGS"/>
        </param>
        
        <param name="info" type="String" maxlength="1000" mandatory="false" platform="documentation">
            <description>Provides additional human readable info regarding the result.</description>
        </param>
        
        <param name="choiceID" type="Integer" minvalue="0" maxvalue="2000000000" mandatory="false">
            <description>
                ID of the choice that was selected in response to PerformInteraction.
                Only is valid if general result is "success:true".
            </description>
        </param>
        
        <param name="manualTextEntry" type="String" maxlength="500" mandatory="false" since="3.0">
            <description>
                Manually entered text selection, e.g. through keyboard
                Can be returned in lieu of choiceID, depending on trigger source
            </description>
        </param>
        
        <param name="triggerSource" type="TriggerSource" mandatory="false">
            <description>
                See TriggerSource
                Only is valid if resultCode is SUCCESS.
            </description>
        </param>
        
    </function>
    
    <function name="DeleteInteractionChoiceSet" functionID="DeleteInteractionChoiceSetID" messagetype="request" since="1.0">
        <description>Deletes interaction choice set that has been created with "CreateInteractionChoiceSet".</description>
        <description>The interaction may only be deleted when not currently in use by a "performInteraction".</description>
        
        <param name="interactionChoiceSetID" type="Integer" minvalue="0" maxvalue="2000000000" mandatory="true">
            <description>ID of the interaction choice set to delete.</description>
        </param>
    </function>
    
    <function name="DeleteInteractionChoiceSet" functionID="DeleteInteractionChoiceSetID" messagetype="response" since="1.0">
        <param name="success" type="Boolean" platform="documentation" mandatory="true">
            <description> true if successful; false, if failed </description>
        </param>
        
        <param name="resultCode" type="Result" platform="documentation" mandatory="true">
            <description>See Result</description>
            <element name="SUCCESS"/>
            <element name="INVALID_DATA"/>
            <element name="OUT_OF_MEMORY"/>
            <element name="TOO_MANY_PENDING_REQUESTS"/>
            <element name="APPLICATION_NOT_REGISTERED"/>
            <element name="GENERIC_ERROR"/>
            <element name="REJECTED"/>
            <element name="INVALID_ID"/>
            <element name="IN_USE"/>
        </param>
        
        <param name="info" type="String" maxlength="1000" mandatory="false" platform="documentation">
            <description>Provides additional human readable info regarding the result.</description>
        </param>
    </function>
    
    <function name="Alert" functionID="AlertID" messagetype="request" since="1.0">
        <description>Shows an alert which typically consists of text-to-speech message and text on the display. At least either alertText1, alertText2 or TTSChunks need to be provided.</description>
        
        <param name="alertText1" type="String" maxlength="500" mandatory="false">
            <description>The first line of the alert text field</description>
        </param>
        
        <param name="alertText2" type="String" maxlength="500" mandatory="false">
            <description>The second line of the alert text field</description>
        </param>
        
        <param name="alertText3" type="String" maxlength="500" mandatory="false" since="2.0">
            <description>The optional third line of the alert text field</description>
        </param>
        
        <param name="ttsChunks" type="TTSChunk" minsize="1" maxsize="100" array="true" mandatory="false">
            <description>
                An array of text chunks of type TTSChunk. See TTSChunk.
                The array must have at least one item.
            </description>
        </param>
        
        <param name="duration" type="Integer" minvalue="3000" maxvalue="10000" defvalue="5000" mandatory="false">
            <description>
                Timeout in milliseconds.
                Typical timeouts are 3-5 seconds.
                If omitted, timeout is set to 5s.
            </description>
        </param>
        
        <param name="playTone" type="Boolean" mandatory="false">
            <description>
                Defines if tone should be played. Tone is played before TTS.
                If omitted, no tone is played.
            </description>
        </param>
        
        <param name="progressIndicator" type="Boolean" mandatory="false" since="3.0">
            <description>
                If supported on the given platform, the alert GUI will include some sort of animation indicating that loading of a feature is progressing.  e.g. a spinning wheel or hourglass, etc.
            </description>
        </param>
        
        <param name="softButtons" type="SoftButton" minsize="0" maxsize="4" array="true" mandatory="false" since="2.0">
            <description>
                App defined SoftButtons.
                If omitted on supported displays, the displayed alert shall not have any SoftButtons.
            </description>
        </param>
        
    </function>
    
    <function name="Alert" functionID="AlertID" messagetype="response" since="1.0">
        
        <param name="success" type="Boolean" platform="documentation" mandatory="true">
            <description> true if successful; false, if failed </description>
        </param>
        
        <param name="resultCode" type="Result" platform="documentation" mandatory="true">
            <description>See Result</description>
            <element name="SUCCESS"/>
            <element name="INVALID_DATA"/>
            <element name="OUT_OF_MEMORY"/>
            <element name="TOO_MANY_PENDING_REQUESTS"/>
            <element name="APPLICATION_NOT_REGISTERED"/>
            <element name="GENERIC_ERROR"/>
            <element name="REJECTED"/>
            <element name="ABORTED"/>
            <element name="DISALLOWED"/>
            <element name="USER_DISALLOWED"/>
            <element name="UNSUPPORTED_RESOURCE"/>
            <element name="WARNINGS"/>
        </param>
        
        <param name="info" type="String" maxlength="1000" mandatory="false" platform="documentation">
            <description>Provides additional human readable info regarding the result.</description>
        </param>
        
        <param name="tryAgainTime" type="Integer" minvalue="0" maxvalue="2000000000" mandatory="false" since="2.0">
            <description>
                Amount of time (in seconds) that an app must wait before resending an alert.
                If provided, another system event or overlay currently has a higher priority than this alert.
                An app must not send an alert without waiting at least the amount of time dictated.
            </description>
        </param>
        
    </function>
    
    <function name="Show" functionID="ShowID" messagetype="request" since="1.0">
        <description>Updates the persistent display. Supported fields depend on display capabilities.</description>
        
        <param name="mainField1" type="String" minlength="0" maxlength="500" mandatory="false" since="1.0">
            <description>
                The text that should be displayed in a single or upper display line.
                If this text is not set, the text of mainField1 stays unchanged.
                If this text is empty "", the field will be cleared.
            </description>
        </param>
        
        <param name="mainField2" type="String" minlength="0" maxlength="500" mandatory="false" since="1.0">
            <description>
                The text that should be displayed on the second display line.
                If this text is not set, the text of mainField2 stays unchanged.
                If this text is empty "", the field will be cleared.
            </description>
        </param>
        
        <param name="mainField3" type="String" minlength="0" maxlength="500" mandatory="false" since="2.0">
            <description>
                The text that should be displayed on the second "page" first display line.
                If this text is not set, the text of mainField3 stays unchanged.
                If this text is empty "", the field will be cleared.
            </description>
        </param>
        
        <param name="mainField4" type="String" minlength="0" maxlength="500" mandatory="false" since="2.0">
            <description>
                The text that should be displayed on the second "page" second display line.
                If this text is not set, the text of mainField4 stays unchanged.
                If this text is empty "", the field will be cleared.
            </description>
        </param>
        
        <param name="alignment" type="TextAlignment" mandatory="false" since="1.0">
            <description>
                Specifies how mainField1 and mainField2 texts should be aligned on display.
                If omitted, texts will be centered.
            </description>
        </param>
        
        <param name="statusBar" type="String" minlength="0" maxlength="500" mandatory="false" since="1.0">
            <description>Requires investigation regarding the nav display capabilities. Potentially lower lowerStatusBar, upperStatusBar, titleBar, etc.</description>
        </param>
        
        <param name="mediaClock" type="String" minlength="0" maxlength="500" mandatory="false" since="1.0">
            <description>
                Text value for MediaClock field. Has to be properly formatted by Mobile App according to the module's capabilities.
                If this text is set, any automatic media clock updates previously set with SetMediaClockTimer will be stopped.
            </description>
        </param>
        
        <param name="mediaTrack" type="String" minlength="0" maxlength="500" mandatory="false" since="1.0">
            <description>
                The text that should be displayed in the track field.
                If this text is not set, the text of mediaTrack stays unchanged.
                If this text is empty "", the field will be cleared.
            </description>
        </param>
        
        <param name="graphic" type="Image" mandatory="false" since="3.0">
            <description>
                Image struct determining whether static or dynamic image to display in app.
                If omitted on supported displays, the displayed graphic shall not change.
            </description>
        </param>
        
        <param name="secondaryGraphic" type="Image" mandatory="false" since="3.0">
            <description>
                Image struct determining whether static or dynamic secondary image to display in app.
                If omitted on supported displays, the displayed secondary graphic shall not change.
            </description>
        </param>
        
        <param name="softButtons" type="SoftButton" minsize="0" maxsize="8" array="true" mandatory="false" since="2.0">
            <description>
                App defined SoftButtons.
                If omitted on supported displays, the currently displayed SoftButton values will not change.
            </description>
        </param>
        
        <param name="customPresets" type="String" maxlength="500" minsize="0" maxsize="10" array="true" mandatory="false" since="3.0">
            <description>
                App labeled on-screen presets (i.e. on-screen media presets or dynamic search suggestions).
                If omitted on supported displays, the presets will be shown as not defined.
            </description>
        </param>
        
        <param name="metadataTags" type="MetadataTags" mandatory="false" since="4.5">
            <description>App defined metadata information. See MetadataStruct. Uses mainField1, mainField2, mainField3, mainField4.
                If omitted on supported displays, the currently set metadata tags will not change.
                If any text field contains no tags or the none tag, the metadata tag for that textfield should be removed.</description>
        </param>
    </function>
    
    <function name="Show" functionID="ShowID" messagetype="response" since="1.0">
        
        <param name="success" type="Boolean" platform="documentation" mandatory="true">
            <description> true if successful; false, if failed </description>
        </param>
        
        <param name="resultCode" type="Result" platform="documentation" mandatory="true">
            <description>See Result</description>
            <element name="SUCCESS"/>
            <element name="INVALID_DATA"/>
            <element name="OUT_OF_MEMORY"/>
            <element name="TOO_MANY_PENDING_REQUESTS"/>
            <element name="APPLICATION_NOT_REGISTERED"/>
            <element name="GENERIC_ERROR"/>
            <element name="REJECTED"/>
            <element name="DISALLOWED"/>
            <element name="UNSUPPORTED_RESOURCE"/>
            <element name="WARNINGS"/>
            <element name="ABORTED"/>
        </param>
        
        <param name="info" type="String" maxlength="1000" mandatory="false" platform="documentation">
            <description>Provides additional human readable info regarding the result.</description>
        </param>
    </function>
    
    <function name="Speak" functionID="SpeakID" messagetype="request" since="1.0">
        <description>Speaks a text.</description>
        
        <param name="ttsChunks" type="TTSChunk" minsize="1" maxsize="100" array="true" mandatory="true">
            <description>
                An array of text chunks of type TTSChunk. See TTSChunk.
                The array must have at least one item.
            </description>
        </param>
        
    </function>
    
    <function name="Speak" functionID="SpeakID" messagetype="response" since="1.0">
        
        <param name="success" type="Boolean" platform="documentation" mandatory="true">
            <description> true if successful; false, if failed </description>
        </param>
        
        <param name="resultCode" type="Result" platform="documentation" mandatory="true">
            <description>See Result</description>
            <element name="SUCCESS"/>
            <element name="INVALID_DATA"/>
            <element name="OUT_OF_MEMORY"/>
            <element name="TOO_MANY_PENDING_REQUESTS"/>
            <element name="APPLICATION_NOT_REGISTERED"/>
            <element name="GENERIC_ERROR"/>
            <element name="REJECTED"/>
            <element name="DISALLOWED"/>
            <element name="ABORTED"/>
            <element name="WARNINGS"/>
        </param>
        
        <param name="info" type="String" maxlength="1000" mandatory="false" platform="documentation">
            <description>Provides additional human readable info regarding the result.</description>
        </param>
        
    </function>
    
    <function name="SetMediaClockTimer" functionID="SetMediaClockTimerID" messagetype="request" since="1.0">
        <description>Sets the initial media clock value and automatic update method.</description>
        
        <param name="startTime" type="StartTime" mandatory="false">
            <description>
                See StartTime.
                startTime must be provided for "COUNTUP" and "COUNTDOWN".
                startTime will be ignored for "RESUME", and "CLEAR"
                startTime can be sent for "PAUSE", in which case it will update the paused startTime
            </description>
        </param>
        
        <param name="endTime" type="StartTime" mandatory="false" since="3.0">
            <description>
                See StartTime.
                endTime can be provided for "COUNTUP" and "COUNTDOWN"; to be used to calculate any visual progress bar (if not provided, this feature is ignored)
                If endTime is greater then startTime for COUNTDOWN or less than startTime for COUNTUP, then the request will return an INVALID_DATA.
                endTime will be ignored for "RESUME", and "CLEAR"
                endTime can be sent for "PAUSE", in which case it will update the paused endTime
            </description>
        </param>
        
        <param name="updateMode" type="UpdateMode" mandatory="true">
            <description>
                Enumeration to control the media clock.
                In case of pause, resume, or clear, the start time value is ignored and shall be left out.  For resume, the time continues with the same value as it was when paused.
            </description>
        </param>

        <param name="audioStreamingIndicator" type="AudioStreamingIndicator" mandatory="false" since="5.0">
            <description>
                Enumeration for the indicator icon on a play/pause button. see AudioStreamingIndicator.
            </description>
        </param>
    </function>
    
    <function name="SetMediaClockTimer" functionID="SetMediaClockTimerID" messagetype="response" since="1.0">
        <param name="success" type="Boolean" platform="documentation" mandatory="true">
            <description> true if successful; false, if failed </description>
        </param>
        
        <param name="resultCode" type="Result" platform="documentation" mandatory="true">
            <description>See Result</description>
            <element name="SUCCESS"/>
            <element name="INVALID_DATA"/>
            <element name="OUT_OF_MEMORY"/>
            <element name="TOO_MANY_PENDING_REQUESTS"/>
            <element name="APPLICATION_NOT_REGISTERED"/>
            <element name="GENERIC_ERROR"/>
            <element name="REJECTED"/>
            <element name="IGNORED"/>
        </param>
        
        <param name="info" type="String" maxlength="1000" mandatory="false" platform="documentation">
            <description>Provides additional human readable info regarding the result.</description>
        </param>
    </function>
    
    <function name="PerformAudioPassThru" functionID="PerformAudioPassThruID" messagetype="request" since="2.0">
        <description>Starts audio pass thru session </description>
        <param name="initialPrompt" type="TTSChunk" minsize="1" maxsize="100" array="true" mandatory="false">
            <description>
                The module will speak this prompt before opening the audio pass thru session.
                An array of text chunks of type TTSChunk. See TTSChunk.
                The array must have at least one item.
                If omitted, then no initial prompt is spoken.
            </description>
        </param>
        <param name="audioPassThruDisplayText1" type="String" mandatory="false" maxlength="500">
            <description>First line of text displayed during audio capture.</description>
        </param>
        <param name="audioPassThruDisplayText2" type="String" mandatory="false" maxlength="500">
            <description>Second line of text displayed during audio capture.</description>
        </param>
        <param name="samplingRate" type="SamplingRate" mandatory="true">
            <description> This value shall be allowed at 8 kHz or 16 or 22 or 44 kHz.</description>
        </param>
        <param name="maxDuration" type="Integer" minvalue="1" maxvalue="1000000" mandatory="true">
            <description>The maximum duration of audio recording in milliseconds. </description>
        </param>
        <param name="bitsPerSample" type="BitsPerSample" mandatory="true">
            <description>Specifies the quality the audio is recorded. Currently 8 bit or 16 bit.</description>
        </param>
        <param name="audioType" type="AudioType" mandatory="true">
            <description>Specifies the type of audio data being requested.</description>
        </param>
        <param name="muteAudio" type="Boolean" mandatory="false">
            <description>
                Defines if the current audio source should be muted during the APT session.  If not, the audio source will play without interruption.
                If omitted, the value is set to true.
            </description>
        </param>
    </function>
    
    <function name="PerformAudioPassThru" functionID="PerformAudioPassThruID" messagetype="response" since="2.0">
        <param name="success" type="Boolean" platform="documentation" mandatory="true">
            <description> true if successful; false, if failed </description>
        </param>
        
        <param name="resultCode" type="Result" platform="documentation" mandatory="true">
            <description>See Result</description>
            <element name="SUCCESS"/>
            <element name="INVALID_DATA"/>
            <element name="OUT_OF_MEMORY"/>
            <element name="TOO_MANY_PENDING_REQUESTS"/>
            <element name="APPLICATION_NOT_REGISTERED"/>
            <element name="GENERIC_ERROR"/>
            <element name="DISALLOWED"/>
            <element name="REJECTED"/>
            <element name="ABORTED"/>
            <element name="RETRY"/>
            <element name="WARNINGS"/>
        </param>
        
        <param name="info" type="String" maxlength="1000" mandatory="false" platform="documentation">
            <description>Provides additional human readable info regarding the result.</description>
        </param>
    </function>
    
    <function name="EndAudioPassThru" functionID="EndAudioPassThruID" messagetype="request" since="2.0">
        <description>When this request is invoked, the audio capture stops.</description>
    </function>
    
    <function name="EndAudioPassThru" functionID="EndAudioPassThruID" messagetype="response" since="2.0">
        <param name="success" type="Boolean" platform="documentation" mandatory="true">
            <description> true if successful; false, if failed </description>
        </param>
        
        <param name="resultCode" type="Result" platform="documentation" mandatory="true">
            <description>See Result</description>
            <element name="SUCCESS"/>
            <element name="INVALID_DATA"/>
            <element name="OUT_OF_MEMORY"/>
            <element name="TOO_MANY_PENDING_REQUESTS"/>
            <element name="APPLICATION_NOT_REGISTERED"/>
            <element name="GENERIC_ERROR"/>
            <element name="REJECTED"/>
            <element name="DISALLOWED"/>
        </param>
        
        <param name="info" type="String" maxlength="1000" mandatory="false" platform="documentation">
            <description>Provides additional human readable info regarding the result.</description>
        </param>
    </function>
    
    <function name="SubscribeButton" functionID="SubscribeButtonID" messagetype="request" since="1.0">
        <description>
            Subscribes to built-in HMI buttons.
            The application will be notified by the OnButtonEvent and OnButtonPress.
            To unsubscribe the notifications, use unsubscribeButton.
        </description>
        
        <param name="buttonName" type="ButtonName" mandatory="true">
            <description>Name of the button to subscribe.</description>
        </param>
    </function>
    
    <function name="SubscribeButton" functionID="SubscribeButtonID" messagetype="response" since="1.0">
        <param name="success" type="Boolean" platform="documentation" mandatory="true">
            <description> true if successful; false, if failed </description>
        </param>
        
        <param name="resultCode" type="Result" platform="documentation" mandatory="true">
            <description>See Result</description>
            <element name="SUCCESS"/>
            <element name="INVALID_DATA"/>
            <element name="OUT_OF_MEMORY"/>
            <element name="TOO_MANY_PENDING_REQUESTS"/>
            <element name="APPLICATION_NOT_REGISTERED"/>
            <element name="GENERIC_ERROR"/>
            <element name="UNSUPPORTED_RESOURCE" />
            <element name="IGNORED" />
            <element name="REJECTED"/>
        </param>
        
        <param name="info" type="String" maxlength="1000" mandatory="false" platform="documentation">
            <description>Provides additional human readable info regarding the result.</description>
        </param>
    </function>
    
    <function name="UnsubscribeButton" functionID="UnsubscribeButtonID" messagetype="request" since="1.0">
        <description>Unsubscribes from built-in HMI buttons.</description>
        
        <param name="buttonName" type="ButtonName" mandatory="true">
            <description>Name of the button to unsubscribe.</description>
        </param>
    </function>
    
    <function name="UnsubscribeButton" functionID="UnsubscribeButtonID" messagetype="response" since="1.0">
        <param name="success" type="Boolean" platform="documentation" mandatory="true">
            <description> true if successful; false, if failed </description>
        </param>
        
        <param name="resultCode" type="Result" platform="documentation" mandatory="true">
            <description>See Result</description>
            <element name="SUCCESS"/>
            <element name="INVALID_DATA"/>
            <element name="OUT_OF_MEMORY"/>
            <element name="TOO_MANY_PENDING_REQUESTS"/>
            <element name="APPLICATION_NOT_REGISTERED"/>
            <element name="GENERIC_ERROR"/>
            <element name="UNSUPPORTED_RESOURCE" />
            <element name="IGNORED" />
            <element name="REJECTED"/>
        </param>
        
        <param name="info" type="String" maxlength="1000" mandatory="false" platform="documentation">
            <description>Provides additional human readable info regarding the result.</description>
        </param>
    </function>
    
    <function name="SubscribeVehicleData" functionID="SubscribeVehicleDataID" messagetype="request" since="2.0">
        <description>
            Subscribes for specific published data items.
            The data will be only sent if it has changed.
            The application will be notified by the onVehicleData notification whenever new data is available.
            To unsubscribe the notifications, use unsubscribe with the same subscriptionType.
        </description>
        
        <param name="gps" type="Boolean" mandatory="false">
            <description>See GPSData</description>
        </param>
        <param name="speed" type="Boolean" mandatory="false">
            <description>The vehicle speed in kilometers per hour</description>
        </param>
        <param name="rpm" type="Boolean" mandatory="false">
            <description>The number of revolutions per minute of the engine</description>
        </param>
        <param name="fuelLevel" type="Boolean" mandatory="false">
            <description>The fuel level in the tank (percentage)</description>
        </param>
        <param name="fuelLevel_State" type="Boolean" mandatory="false">
            <description>The fuel level state</description>
        </param>
        <param name="instantFuelConsumption" type="Boolean" mandatory="false">
            <description>The instantaneous fuel consumption in microlitres</description>
        </param>
        <param name="fuelRange" type="Boolean" mandatory="false" since="5.0">
            <description>The estimate range in KM the vehicle can travel based on fuel level and consumption</description>
        </param>
        <param name="externalTemperature" type="Boolean" mandatory="false">
            <description>The external temperature in degrees celsius</description>
        </param>
        <param name="turnSignal" type="Boolean" mandatory="false" since="5.0">
            <description>See TurnSignal</description>
        </param>
        <param name="prndl" type="Boolean" mandatory="false">
            <description>See PRNDL</description>
        </param>
        <param name="tirePressure" type="Boolean" mandatory="false">
            <description>See TireStatus</description>
        </param>
        <param name="odometer" type="Boolean" mandatory="false">
            <description>Odometer in km</description>
        </param>
        <param name="beltStatus" type="Boolean" mandatory="false">
            <description>The status of the seat belts</description>
        </param>
        <param name="bodyInformation" type="Boolean" mandatory="false">
            <description>The body information including power modes</description>
        </param>
        <param name="deviceStatus" type="Boolean" mandatory="false">
            <description>The device status including signal and battery strength</description>
        </param>
        <param name="driverBraking" type="Boolean" mandatory="false">
            <description>The status of the brake pedal</description>
        </param>
        <param name="wiperStatus" type="Boolean" mandatory="false">
            <description>The status of the wipers</description>
        </param>
        <param name="headLampStatus" type="Boolean" mandatory="false">
            <description>Status of the head lamps</description>
        </param>
        <param name="engineTorque" type="Boolean" mandatory="false">
            <description>Torque value for engine (in Nm) on non-diesel variants</description>
        </param>
        <param name="accPedalPosition" type="Boolean" mandatory="false">
            <description>Accelerator pedal position (percentage depressed)</description>
        </param>
        <param name="steeringWheelAngle" type="Boolean" mandatory="false">
            <description>Current angle of the steering wheel (in deg)</description>
        </param>
        <param name="engineOilLife" type="Boolean" mandatory="false" since="5.0">
            <description>The estimated percentage of remaining oil life of the engine.</description>
        </param>
        <param name="electronicParkBrakeStatus" type="Boolean" mandatory="false" since="5.0">
            <description>The status of the park brake as provided by Electric Park Brake (EPB) system.</description>
        </param>
        <param name="cloudAppVehicleID" type="Boolean" mandatory="false" since="5.1">
            <description>Parameter used by cloud apps to identify a head unit</description>
        </param>

        <!-- Ford Specific Data Items -->
        <param name="eCallInfo" type="Boolean" mandatory="false">
            <description>Emergency Call notification and confirmation data</description>
        </param>
        <param name="airbagStatus" type="Boolean" mandatory="false">
            <description>The status of the air bags</description>
        </param>
        <param name="emergencyEvent" type="Boolean" mandatory="false">
            <description>Information related to an emergency event (and if it occurred)</description>
        </param>
        <param name="clusterModeStatus" type="Boolean" mandatory="false">
            <description>The status modes of the cluster</description>
        </param>
        <param name="myKey" type="Boolean" mandatory="false">
            <description>Information related to the MyKey feature</description>
        </param>
        
        <!-- / Ford Specific Data Items -->
        
    </function>
    
    <function name="SubscribeVehicleData" functionID="SubscribeVehicleDataID" messagetype="response" since="2.0">
        <param name="success" type="Boolean" platform="documentation" mandatory="true">
            <description> true, if successful; false, if failed </description>
        </param>
        
        <param name="resultCode" type="Result" platform="documentation" mandatory="true">
            <description>See Result</description>
            <element name="SUCCESS"/>
            <element name="WARNINGS"/>
            <element name="INVALID_DATA"/>
            <element name="OUT_OF_MEMORY"/>
            <element name="TOO_MANY_PENDING_REQUESTS"/>
            <element name="APPLICATION_NOT_REGISTERED"/>
            <element name="GENERIC_ERROR"/>
            <element name="REJECTED" />
            <element name="IGNORED" />
            <element name="DISALLOWED"/>
            <element name="USER_DISALLOWED"/>
        </param>
        
        <param name="info" type="String" maxlength="1000" mandatory="false" platform="documentation">
            <description>Provides additional human readable info regarding the result.</description>
        </param>
        
        <param name="gps" type="VehicleDataResult" mandatory="false">
            <description>See GPSData</description>
        </param>
        <param name="speed" type="VehicleDataResult" mandatory="false">
            <description>The vehicle speed in kilometers per hour</description>
        </param>
        <param name="rpm" type="VehicleDataResult" mandatory="false">
            <description>The number of revolutions per minute of the engine</description>
        </param>
        <param name="fuelLevel" type="VehicleDataResult" mandatory="false">
            <description>The fuel level in the tank (percentage)</description>
        </param>
        <param name="fuelLevel_State" type="VehicleDataResult" mandatory="false">
            <description>The fuel level state</description>
        </param>
        <param name="instantFuelConsumption" type="VehicleDataResult" mandatory="false">
            <description>The instantaneous fuel consumption in microlitres</description>
        </param>
        <param name="fuelRange" type="VehicleDataResult" mandatory="false" since="5.0">
            <description>The estimate range in KM the vehicle can travel based on fuel level and consumption</description>
        </param>
        <param name="externalTemperature" type="VehicleDataResult" mandatory="false">
            <description>The external temperature in degrees celsius.</description>
        </param>
        <param name="turnSignal" type="VehicleDataResult" mandatory="false" since="5.0">
            <description>See TurnSignal</description>
        </param>
        <param name="prndl" type="VehicleDataResult" mandatory="false">
            <description>See PRNDL</description>
        </param>
        <param name="tirePressure" type="VehicleDataResult" mandatory="false">
            <description>See TireStatus</description>
        </param>
        <param name="odometer" type="VehicleDataResult" mandatory="false">
            <description>Odometer in km</description>
        </param>
        <param name="beltStatus" type="VehicleDataResult" mandatory="false">
            <description>The status of the seat belts</description>
        </param>
        <param name="bodyInformation" type="VehicleDataResult" mandatory="false">
            <description>The body information including power modes</description>
        </param>
        <param name="deviceStatus" type="VehicleDataResult" mandatory="false">
            <description>The device status including signal and battery strength</description>
        </param>
        <param name="driverBraking" type="VehicleDataResult" mandatory="false">
            <description>The status of the brake pedal</description>
        </param>
        <param name="wiperStatus" type="VehicleDataResult" mandatory="false">
            <description>The status of the wipers</description>
        </param>
        <param name="headLampStatus" type="VehicleDataResult" mandatory="false">
            <description>Status of the head lamps</description>
        </param>
        <param name="engineTorque" type="VehicleDataResult" mandatory="false">
            <description>Torque value for engine (in Nm) on non-diesel variants</description>
        </param>
        <param name="accPedalPosition" type="VehicleDataResult" mandatory="false">
            <description>Accelerator pedal position (percentage depressed)</description>
        </param>
        <param name="steeringWheelAngle" type="VehicleDataResult" mandatory="false">
            <description>Current angle of the steering wheel (in deg)</description>
        </param>
        <param name="engineOilLife" type="VehicleDataResult" mandatory="false" since="5.0">
            <description>The estimated percentage of remaining oil life of the engine.</description>
        </param>
        <param name="electronicParkBrakeStatus" type="VehicleDataResult" mandatory="false" since="5.0">
            <description>The status of the park brake as provided by Electric Park Brake (EPB) system.</description>
        </param>
        <param name="cloudAppVehicleID" type="VehicleDataResult" mandatory="false" since="5.1">
            <description>Parameter used by cloud apps to identify a head unit</description>
        </param>

        <!-- Ford Specific Data Items -->
        <param name="eCallInfo" type="VehicleDataResult" mandatory="false">
            <description>Emergency Call notification and confirmation data</description>
        </param>
        <param name="airbagStatus" type="VehicleDataResult" mandatory="false">
            <description>The status of the air bags</description>
        </param>
        <param name="emergencyEvent" type="VehicleDataResult" mandatory="false">
            <description>Information related to an emergency event (and if it occurred)</description>
        </param>
        <param name="clusterModes" type="VehicleDataResult" mandatory="false">
            <description>The status modes of the cluster</description>
        </param>
        <param name="myKey" type="VehicleDataResult" mandatory="false">
            <description>Information related to the MyKey feature</description>
        </param>
        <!-- / Ford Specific Data Items -->
        
    </function>
    
    <function name="UnsubscribeVehicleData" functionID="UnsubscribeVehicleDataID" messagetype="request" since="2.0">
        <description>This function is used to unsubscribe the notifications from the subscribeVehicleData function.</description>
        
        <param name="gps" type="Boolean" mandatory="false">
            <description>See GPSData</description>
        </param>
        <param name="speed" type="Boolean" mandatory="false">
            <description>The vehicle speed in kilometers per hour</description>
        </param>
        <param name="rpm" type="Boolean" mandatory="false">
            <description>The number of revolutions per minute of the engine</description>
        </param>
        <param name="fuelLevel" type="Boolean" mandatory="false">
            <description>The fuel level in the tank (percentage)</description>
        </param>
        <param name="fuelLevel_State" type="Boolean" mandatory="false">
            <description>The fuel level state</description>
        </param>
        <param name="instantFuelConsumption" type="Boolean" mandatory="false">
            <description>The instantaneous fuel consumption in microlitres</description>
        </param>
        <param name="fuelRange" type="Boolean" mandatory="false" since="5.0">
            <description>The estimate range in KM the vehicle can travel based on fuel level and consumption</description>
        </param>
        <param name="externalTemperature" type="Boolean" mandatory="false">
            <description>The external temperature in degrees celsius.</description>
        </param>
        <param name="turnSignal" type="Boolean" mandatory="false" since="5.0">
            <description>See TurnSignal</description>
        </param>
        <param name="prndl" type="Boolean" mandatory="false">
            <description>See PRNDL</description>
        </param>
        <param name="tirePressure" type="Boolean" mandatory="false">
            <description>See TireStatus</description>
        </param>
        <param name="odometer" type="Boolean" mandatory="false">
            <description>Odometer in km</description>
        </param>
        <param name="beltStatus" type="Boolean" mandatory="false">
            <description>The status of the seat belts</description>
        </param>
        <param name="bodyInformation" type="Boolean" mandatory="false">
            <description>The body information including power modes</description>
        </param>
        <param name="deviceStatus" type="Boolean" mandatory="false">
            <description>The device status including signal and battery strength</description>
        </param>
        <param name="driverBraking" type="Boolean" mandatory="false">
            <description>The status of the brake pedal</description>
        </param>
        <param name="wiperStatus" type="Boolean" mandatory="false">
            <description>The status of the wipers</description>
        </param>
        <param name="headLampStatus" type="Boolean" mandatory="false">
            <description>Status of the head lamps</description>
        </param>
        <param name="engineTorque" type="Boolean" mandatory="false">
            <description>Torque value for engine (in Nm) on non-diesel variants</description>
        </param>
        <param name="accPedalPosition" type="Boolean" mandatory="false">
            <description>Accelerator pedal position (percentage depressed)</description>
        </param>
        <param name="steeringWheelAngle" type="Boolean" mandatory="false">
            <description>Current angle of the steering wheel (in deg)</description>
        </param>
        <param name="engineOilLife" type="Boolean" mandatory="false" since="5.0">
            <description>The estimated percentage of remaining oil life of the engine.</description>
        </param>
        <param name="electronicParkBrakeStatus" type="Boolean" mandatory="false" since="5.0">
            <description>The status of the park brake as provided by Electric Park Brake (EPB) system.</description>
        </param>
        <param name="cloudAppVehicleID" type="Boolean" mandatory="false" since="5.1">
            <description>Parameter used by cloud apps to identify a head unit</description>
        </param>
        
        <!-- Ford Specific Data Items -->
        <param name="eCallInfo" type="Boolean" mandatory="false">
            <description>Emergency Call notification and confirmation data</description>
        </param>
        <param name="airbagStatus" type="Boolean" mandatory="false">
            <description>The status of the air bags</description>
        </param>
        <param name="emergencyEvent" type="Boolean" mandatory="false">
            <description>Information related to an emergency event (and if it occurred)</description>
        </param>
        <param name="clusterModeStatus" type="Boolean" mandatory="false">
            <description>The status modes of the cluster</description>
        </param>
        <param name="myKey" type="Boolean" mandatory="false">
            <description>Information related to the MyKey feature</description>
        </param>
        <!-- / Ford Specific Data Items -->
        
    </function>
    
    <function name="UnsubscribeVehicleData" functionID="UnsubscribeVehicleDataID" messagetype="response" since="2.0">
        <param name="success" type="Boolean" platform="documentation" mandatory="true">
            <description> true, if successful; false, if failed </description>
        </param>
        
        <param name="resultCode" type="Result" platform="documentation" mandatory="true">
            <description>See Result</description>
            <element name="SUCCESS"/>
            <element name="WARNINGS"/>
            <element name="INVALID_DATA"/>
            <element name="OUT_OF_MEMORY"/>
            <element name="TOO_MANY_PENDING_REQUESTS"/>
            <element name="APPLICATION_NOT_REGISTERED"/>
            <element name="GENERIC_ERROR"/>
            <element name="REJECTED" />
            <element name="IGNORED" />
            <element name="DISALLOWED"/>
        </param>
        
        <param name="info" type="String" maxlength="1000" mandatory="false" platform="documentation">
            <description>Provides additional human readable info regarding the result.</description>
        </param>
        
        <param name="gps" type="VehicleDataResult" mandatory="false">
            <description>See GPSData</description>
        </param>
        <param name="speed" type="VehicleDataResult" mandatory="false">
            <description>The vehicle speed in kilometers per hour</description>
        </param>
        <param name="rpm" type="VehicleDataResult" mandatory="false">
            <description>The number of revolutions per minute of the engine</description>
        </param>
        <param name="fuelLevel" type="VehicleDataResult" mandatory="false">
            <description>The fuel level in the tank (percentage)</description>
        </param>
        <param name="fuelLevel_State" type="VehicleDataResult" mandatory="false">
            <description>The fuel level state</description>
        </param>
        <param name="instantFuelConsumption" type="VehicleDataResult" mandatory="false">
            <description>The instantaneous fuel consumption in microlitres</description>
        </param>
        <param name="fuelRange" type="VehicleDataResult" mandatory="false" since="5.0">
            <description>The estimate range in KM the vehicle can travel based on fuel level and consumption</description>
        </param>
        <param name="externalTemperature" type="VehicleDataResult" mandatory="false">
            <description>The external temperature in degrees celsius</description>
        </param>
        <param name="turnSignal" type="VehicleDataResult" mandatory="false" since="5.0">
            <description>See TurnSignal</description>
        </param>
        <param name="prndl" type="VehicleDataResult" mandatory="false">
            <description>See PRNDL</description>
        </param>
        <param name="tirePressure" type="VehicleDataResult" mandatory="false">
            <description>See TireStatus</description>
        </param>
        <param name="odometer" type="VehicleDataResult" mandatory="false">
            <description>Odometer in km</description>
        </param>
        <param name="beltStatus" type="VehicleDataResult" mandatory="false">
            <description>The status of the seat belts</description>
        </param>
        <param name="bodyInformation" type="VehicleDataResult" mandatory="false">
            <description>The body information including power modes</description>
        </param>
        <param name="deviceStatus" type="VehicleDataResult" mandatory="false">
            <description>The device status including signal and battery strength</description>
        </param>
        <param name="driverBraking" type="VehicleDataResult" mandatory="false">
            <description>The status of the brake pedal</description>
        </param>
        <param name="wiperStatus" type="VehicleDataResult" mandatory="false">
            <description>The status of the wipers</description>
        </param>
        <param name="headLampStatus" type="VehicleDataResult" mandatory="false">
            <description>Status of the head lamps</description>
        </param>
        <param name="engineTorque" type="VehicleDataResult" mandatory="false">
            <description>Torque value for engine (in Nm) on non-diesel variants</description>
        </param>
        <param name="accPedalPosition" type="VehicleDataResult" mandatory="false">
            <description>Accelerator pedal position (percentage depressed)</description>
        </param>
        <param name="steeringWheelAngle" type="VehicleDataResult" mandatory="false">
            <description>Current angle of the steering wheel (in deg)</description>
        </param>
        <param name="engineOilLife" type="VehicleDataResult" mandatory="false" since="5.0">
            <description>The estimated percentage of remaining oil life of the engine.</description>
        </param>
        <param name="electronicParkBrakeStatus" type="VehicleDataResult" mandatory="false" since="5.0">
            <description>The status of the park brake as provided by Electric Park Brake (EPB) system.</description>
        </param>
        <param name="cloudAppVehicleID" type="VehicleDataResult" mandatory="false" since="5.1">
            <description>Parameter used by cloud apps to identify a head unit</description>
        </param>
        
        <!-- Ford Specific Data Items -->
        <param name="eCallInfo" type="VehicleDataResult" mandatory="false">
            <description>Emergency Call notification and confirmation data</description>
        </param>
        <param name="airbagStatus" type="VehicleDataResult" mandatory="false" >
            <description>The status of the air bags</description>
        </param>
        <param name="emergencyEvent" type="VehicleDataResult" mandatory="false">
            <description>Information related to an emergency event (and if it occurred)</description>
        </param>
        <param name="clusterModes" type="VehicleDataResult" mandatory="false">
            <description>The status modes of the cluster</description>
        </param>
        <param name="myKey" type="VehicleDataResult" mandatory="false">
            <description>Information related to the MyKey feature</description>
        </param>
        <!-- / Ford Specific Data Items -->
        
    </function>
    
    <function name="GetVehicleData" functionID="GetVehicleDataID" messagetype="request" since="2.0">
        <description>Non periodic vehicle data read request.</description>
        
        <param name="gps" type="Boolean" mandatory="false">
            <description>See GPSData</description>
        </param>
        <param name="speed" type="Boolean" mandatory="false">
            <description>The vehicle speed in kilometers per hour</description>
        </param>
        <param name="rpm" type="Boolean" mandatory="false">
            <description>The number of revolutions per minute of the engine</description>
        </param>
        <param name="fuelLevel" type="Boolean" mandatory="false">
            <description>The fuel level in the tank (percentage)</description>
        </param>
        <param name="fuelLevel_State" type="Boolean" mandatory="false">
            <description>The fuel level state</description>
        </param>
        <param name="instantFuelConsumption" type="Boolean" mandatory="false">
            <description>The instantaneous fuel consumption in microlitres</description>
        </param>
        <param name="fuelRange" type="Boolean" mandatory="false" since="5.0">
            <description>The estimate range in KM the vehicle can travel based on fuel level and consumption</description>
        </param>
        <param name="externalTemperature" type="Boolean" mandatory="false">
            <description>The external temperature in degrees celsius</description>
        </param>
        <param name="turnSignal" type="Boolean" mandatory="false" since="5.0">
            <description>See TurnSignal</description>
        </param>
        <param name="vin" type="Boolean" mandatory="false">
            <description>Vehicle identification number</description>
        </param>
        <param name="prndl" type="Boolean" mandatory="false">
            <description>See PRNDL</description>
        </param>
        <param name="tirePressure" type="Boolean" mandatory="false">
            <description>See TireStatus</description>
        </param>
        <param name="odometer" type="Boolean" mandatory="false">
            <description>Odometer in km</description>
        </param>
        <param name="beltStatus" type="Boolean" mandatory="false">
            <description>The status of the seat belts</description>
        </param>
        <param name="bodyInformation" type="Boolean" mandatory="false">
            <description>The body information including ignition status and internal temp</description>
        </param>
        <param name="deviceStatus" type="Boolean" mandatory="false">
            <description>The device status including signal and battery strength</description>
        </param>
        <param name="driverBraking" type="Boolean" mandatory="false">
            <description>The status of the brake pedal</description>
        </param>
        <param name="wiperStatus" type="Boolean" mandatory="false">
            <description>The status of the wipers</description>
        </param>
        <param name="headLampStatus" type="Boolean" mandatory="false">
            <description>Status of the head lamps</description>
        </param>
        <param name="engineTorque" type="Boolean" mandatory="false">
            <description>Torque value for engine (in Nm) on non-diesel variants</description>
        </param>
        <param name="accPedalPosition" type="Boolean" mandatory="false">
            <description>Accelerator pedal position (percentage depressed)</description>
        </param>
        <param name="steeringWheelAngle" type="Boolean" mandatory="false">
            <description>Current angle of the steering wheel (in deg)</description>
        </param>
        <param name="engineOilLife" type="Boolean" mandatory="false" since="5.0">
            <description>The estimated percentage of remaining oil life of the engine.</description>
        </param>
        <param name="electronicParkBrakeStatus" type="Boolean" mandatory="false" since="5.0">
            <description>The status of the park brake as provided by Electric Park Brake (EPB) system.</description>
        </param>
        <param name="cloudAppVehicleID" type="Boolean" mandatory="false" since="5.1">
            <description>Parameter used by cloud apps to identify a head unit</description>
        </param>
        
        <!-- Ford Specific Data Items -->
        <param name="eCallInfo" type="Boolean" mandatory="false">
            <description>Emergency Call notification and confirmation data</description>
        </param>
        <param name="airbagStatus" type="Boolean" mandatory="false">
            <description>The status of the air bags</description>
        </param>
        <param name="emergencyEvent" type="Boolean" mandatory="false">
            <description>Information related to an emergency event (and if it occurred)</description>
        </param>
        <param name="clusterModeStatus" type="Boolean" mandatory="false">
            <description>The status modes of the cluster</description>
        </param>
        <param name="myKey" type="Boolean" mandatory="false">
            <description>Information related to the MyKey feature</description>
        </param>
        <!-- / Ford Specific Data Items -->
        
    </function>
    
    <function name="GetVehicleData" functionID="GetVehicleDataID" messagetype="response" since="2.0">
        
        <param name="success" type="Boolean" platform="documentation" mandatory="true">
            <description> true, if successful; false, if failed </description>
        </param>
        
        <param name="resultCode" type="Result" platform="documentation" mandatory="true">
            <description>See Result</description>
            <element name="SUCCESS"/>
            <element name="INVALID_DATA"/>
            <element name="OUT_OF_MEMORY"/>
            <element name="TOO_MANY_PENDING_REQUESTS"/>
            <element name="APPLICATION_NOT_REGISTERED"/>
            <element name="GENERIC_ERROR"/>
            <element name="REJECTED"/>
            <element name="VEHICLE_DATA_NOT_ALLOWED"/>
            <element name="VEHICLE_DATA_NOT_AVAILABLE"/>
            <element name="USER_DISALLOWED"/>
        </param>
        
        <param name="info" type="String" maxlength="1000" mandatory="false" platform="documentation">
            <description>Provides additional human readable info regarding the result.</description>
        </param>
        
        <param name="gps" type="GPSData" mandatory="false">
            <description>See GPSData</description>
        </param>
        <param name="speed" type="Float" minvalue="0" maxvalue="700" mandatory="false">
            <description>The vehicle speed in kilometers per hour</description>
        </param>
        <param name="rpm" type="Integer" minvalue="0" maxvalue="20000" mandatory="false">
            <description>The number of revolutions per minute of the engine</description>
        </param>
        <param name="fuelLevel" type="Float" minvalue="-6" maxvalue="106" mandatory="false">
            <description>The fuel level in the tank (percentage)</description>
        </param>
        <param name="fuelLevel_State" type="ComponentVolumeStatus" mandatory="false">
            <description>The fuel level state</description>
        </param>
        <param name="instantFuelConsumption" type="Float" minvalue="0" maxvalue="25575" mandatory="false">
            <description>The instantaneous fuel consumption in microlitres</description>
        </param>
        <param name="fuelRange" type="FuelRange" minsize="0" maxsize="100" array="true" mandatory="false" since="5.0">
            <description>The estimate range in KM the vehicle can travel based on fuel level and consumption</description>
        </param>
        <param name="externalTemperature" type="Float" minvalue="-40" maxvalue="100" mandatory="false">
            <description>The external temperature in degrees celsius</description>
        </param>
        <param name="turnSignal" type="TurnSignal" mandatory="false" since="5.0">
            <description>See TurnSignal</description>
        </param>
        <param name="vin" type="String" maxlength="17" mandatory="false">
            <description>Vehicle identification number</description>
        </param>
        <param name="prndl" type="PRNDL" mandatory="false">
            <description>See PRNDL</description>
        </param>
        <param name="tirePressure" type="TireStatus" mandatory="false">
            <description>See TireStatus</description>
        </param>
        <param name="odometer" type="Integer" minvalue="0" maxvalue="17000000" mandatory="false">
            <description>Odometer in km</description>
        </param>
        <param name="beltStatus" type="BeltStatus" mandatory="false">
            <description>The status of the seat belts</description>
        </param>
        <param name="bodyInformation" type="BodyInformation" mandatory="false">
            <description>The body information including power modes</description>
        </param>
        <param name="deviceStatus" type="DeviceStatus" mandatory="false">
            <description>The device status including signal and battery strength</description>
        </param>
        <param name="driverBraking" type="VehicleDataEventStatus" mandatory="false">
            <description>The status of the brake pedal</description>
        </param>
        <param name="wiperStatus" type="WiperStatus" mandatory="false">
            <description>The status of the wipers</description>
        </param>
        <param name="headLampStatus" type="HeadLampStatus" mandatory="false">
            <description>Status of the head lamps</description>
        </param>
        <param name="engineTorque" type="Float" minvalue="-1000" maxvalue="2000" mandatory="false">
            <description>Torque value for engine (in Nm) on non-diesel variants</description>
        </param>
        <param name="accPedalPosition" type="Float" minvalue="0" maxvalue="100" mandatory="false">
            <description>Accelerator pedal position (percentage depressed)</description>
        </param>
        <param name="steeringWheelAngle" type="Float" minvalue="-2000" maxvalue="2000" mandatory="false">
            <description>Current angle of the steering wheel (in deg)</description>
        </param>
        <param name="engineOilLife" type="Float" minvalue="0" maxvalue="100" mandatory="false" since="5.0">
            <description>The estimated percentage of remaining oil life of the engine.</description>
        </param>
        <param name="electronicParkBrakeStatus" type="ElectronicParkBrakeStatus" mandatory="false" since="5.0">
            <description>The status of the park brake as provided by Electric Park Brake (EPB) system.</description>
        </param>
        <param name="cloudAppVehicleID" type="String" mandatory="false" since="5.1">
            <description>Parameter used by cloud apps to identify a head unit</description>
        </param>
        
        <!-- Ford Specific Data Items -->
        <param name="eCallInfo" type="ECallInfo" mandatory="false">
            <description>Emergency Call notification and confirmation data</description>
        </param>
        <param name="airbagStatus" type="AirbagStatus" mandatory="false">
            <description>The status of the air bags</description>
        </param>
        <param name="emergencyEvent" type="EmergencyEvent" mandatory="false">
            <description>Information related to an emergency event (and if it occurred)</description>
        </param>
        <param name="clusterModeStatus" type="ClusterModeStatus" mandatory="false">
            <description>The status modes of the cluster</description>
        </param>
        <param name="myKey" type="MyKey" mandatory="false">
            <description>Information related to the MyKey feature</description>
        </param>
        <!-- / Ford Specific Data Items -->
        
    </function>
    
    <function name="ReadDID" functionID="ReadDIDID" messagetype="request" since="2.0">
        <description>Non periodic vehicle data read request</description>
        
        <param name="ecuName" type="Integer" minvalue="0" maxvalue="65535" mandatory="true">
            <description>Name of ECU.</description>
        </param>
        <param name="didLocation" type="Integer" minvalue="0" maxvalue="65535" minsize="1" maxsize="1000" array="true" mandatory="true">
            <description>Get raw data from vehicle data DID location(s)</description>
        </param>
    </function>
    
    <function name="ReadDID" functionID="ReadDIDID" messagetype="response" since="2.0">
        
        <param name="success" type="Boolean" platform="documentation" mandatory="true">
            <description> true, if successful; false, if failed </description>
        </param>
        
        <param name="resultCode" type="Result" platform="documentation" mandatory="true">
            <description>See Result</description>
            <element name="SUCCESS"/>
            <element name="INVALID_DATA"/>
            <element name="OUT_OF_MEMORY"/>
            <element name="TOO_MANY_PENDING_REQUESTS"/>
            <element name="APPLICATION_NOT_REGISTERED"/>
            <element name="GENERIC_ERROR"/>
            <element name="REJECTED"/>
            <element name="DISALLOWED"/>
            <element name="USER_DISALLOWED"/>
            <element name="TRUNCATED_DATA"/>
        </param>
        
        <param name="info" type="String" maxlength="1000" mandatory="false" platform="documentation">
            <description>Provides additional human readable info regarding the result.</description>
        </param>
        
        <param name="didResult" type="DIDResult" minsize="0" maxsize="1000" array="true" mandatory="false">
            <description>Array of requested DID results (with data if available).</description>
        </param>
        
    </function>
    
    <function name="GetDTCs" functionID="GetDTCsID" messagetype="request" since="2.0">
        <description>Vehicle module diagnostic trouble code request.</description>
        
        <param name="ecuName" type="Integer" minvalue="0" maxvalue="65535" mandatory="true">
            <description>Name of ECU.</description>
        </param>
        
        <param name="dtcMask" type="Integer" minvalue="0" maxvalue="255" mandatory="false">
            <description>DTC Mask Byte to be sent in diagnostic request to module .</description>
        </param>
        
    </function>
    
    <function name="GetDTCs" functionID="GetDTCsID" messagetype="response" since="2.0">
        
        <param name="success" type="Boolean" platform="documentation" mandatory="true">
            <description> true, if successful; false, if failed </description>
        </param>
        
        <param name="resultCode" type="Result" platform="documentation" mandatory="true">
            <description>See Result</description>
            <element name="SUCCESS"/>
            <element name="INVALID_DATA"/>
            <element name="OUT_OF_MEMORY"/>
            <element name="TOO_MANY_PENDING_REQUESTS"/>
            <element name="APPLICATION_NOT_REGISTERED"/>
            <element name="GENERIC_ERROR"/>
            <element name="REJECTED"/>
            <element name="DISALLOWED"/>
            <element name="USER_DISALLOWED"/>
            <element name="TRUNCATED_DATA"/>
        </param>
        
        <param name="info" type="String" maxlength="1000" mandatory="false" platform="documentation">
            <description>Provides additional human readable info regarding the result.</description>
        </param>
        
        <param name="ecuHeader" type="Integer" minvalue="0" maxvalue="65535" mandatory="true">
            <description>2 byte ECU Header for DTC response (as defined in VHR_Layout_Specification_DTCs.pdf)</description>
        </param>
        
        <param name="dtc" type="String" mandatory="false" minsize="1" maxsize="15" maxlength="10" array="true">
            <description>
                Array of all reported DTCs on module (ecuHeader contains information if list is truncated).
                Each DTC is represented by 4 bytes (3 bytes of data and 1 byte status as defined in VHR_Layout_Specification_DTCs.pdf).
            </description>
        </param>
        
    </function>
    
    <function name="DiagnosticMessage" functionID="DiagnosticMessageID" messagetype="request" since="3.0">
        <description>Non periodic vehicle diagnostic request</description>
        
        <param name="targetID" type="Integer" minvalue="0" maxvalue="65535" mandatory="true">
            <description>Name of target ECU.</description>
        </param>
        
        <param name="messageLength" type="Integer" minvalue="0" maxvalue="65535" mandatory="true">
            <description>Length of message (in bytes).</description>
        </param>
        
        <param name="messageData" type="Integer" minvalue="0" maxvalue="255" minsize="1" maxsize="65535" array="true" mandatory="true">
            <description>
                Array of bytes comprising CAN message.
            </description>
        </param>
    </function>
    
    <function name="DiagnosticMessage" functionID="DiagnosticMessageID" messagetype="response" since="3.0">
        
        <param name="success" type="Boolean" platform="documentation" mandatory="true">
            <description> true, if successful; false, if failed </description>
        </param>
        
        <param name="resultCode" type="Result" platform="documentation" mandatory="true">
            <description>See Result</description>
            <element name="SUCCESS"/>
            <element name="INVALID_DATA"/>
            <element name="OUT_OF_MEMORY"/>
            <element name="TOO_MANY_PENDING_REQUESTS"/>
            <element name="APPLICATION_NOT_REGISTERED"/>
            <element name="GENERIC_ERROR"/>
            <element name="REJECTED"/>
            <element name="DISALLOWED"/>
            <element name="USER_DISALLOWED"/>
            <element name="TRUNCATED_DATA"/>
        </param>
        
        <param name="info" type="String" maxlength="1000" mandatory="false" platform="documentation">
            <description>Provides additional human readable info regarding the result.</description>
        </param>
        
        <param name="messageDataResult" type="Integer" minvalue="0" maxvalue="255" minsize="1" maxsize="65535" array="true" mandatory="true">
            <description>
                Array of bytes comprising CAN message result.
            </description>
        </param>
        
    </function>
    
    <function name="ScrollableMessage" functionID="ScrollableMessageID" messagetype="request" since="2.0">
        <description>Creates a full screen overlay containing a large block of formatted text that can be scrolled with up to 8 SoftButtons defined</description>
        <param name="scrollableMessageBody" type="String" maxlength="500" mandatory="true">
            <description>Body of text that can include newlines and tabs.</description>
        </param>
        <param name="timeout" type="Integer" minvalue="1000" maxvalue="65535" defvalue="30000" mandatory="false">
            <description>App defined timeout.  Indicates how long of a timeout from the last action (i.e. scrolling message resets timeout).</description>
        </param>
        <param name="softButtons" type="SoftButton" minsize="0" maxsize="8" array="true" mandatory="false">
            <description>
                App defined SoftButtons.
                If omitted on supported displays, only the system defined "Close" SoftButton will be displayed.
            </description>
        </param>
    </function>
    
    <function name="ScrollableMessage" functionID="ScrollableMessageID" messagetype="response" since="2.0">
        <param name="success" type="Boolean" platform="documentation" mandatory="true">
            <description> true, if successful; false, if failed </description>
        </param>
        
        <param name="resultCode" type="Result" platform="documentation" mandatory="true">
            <description>See Result</description>
            <element name="SUCCESS"/>
            <element name="INVALID_DATA"/>
            <element name="OUT_OF_MEMORY"/>
            <element name="CHAR_LIMIT_EXCEEDED"/>
            <element name="TOO_MANY_PENDING_REQUESTS"/>
            <element name="APPLICATION_NOT_REGISTERED"/>
            <element name="GENERIC_ERROR"/>
            <element name="DISALLOWED"/>
            <element name="UNSUPPORTED_RESOURCE"/>
            <element name="REJECTED"/>
            <element name="ABORTED"/>
        </param>
        
        <param name="info" type="String" maxlength="1000" mandatory="false" platform="documentation">
            <description>Provides additional human readable info regarding the result.</description>
        </param>
        
    </function>
    
    <function name="Slider" functionID="SliderID" messagetype="request" since="2.0">
        <description>Creates a full screen or pop-up overlay (depending on platform) with a single user controlled slider.</description>
        <param name="numTicks" type="Integer" minvalue="2" maxvalue="26" mandatory="true">
            <description>Number of selectable items on a horizontal axis</description>
        </param>
        <param name="position" type="Integer" minvalue="1" maxvalue="26" mandatory="true">
            <description>Initial position of slider control (cannot exceed numTicks)</description>
        </param>
        <param name="sliderHeader" type="String" maxlength="500" mandatory="true">
            <description>Text header to display</description>
        </param>
        <param name="sliderFooter" type="String" maxlength="500"  minsize="1" maxsize="26" array="true" mandatory="false">
            <description>
                Text footer to display (meant to display min/max threshold descriptors).
                For a static text footer, only one footer string shall be provided in the array.
                For a dynamic text footer, the number of footer text string in the array must match the numTicks value.
                For a dynamic text footer, text array string should correlate with potential slider position index.
                If omitted on supported displays, no footer text shall be displayed.
            </description>
        </param>
        <param name="timeout" type="Integer" minvalue="1000" maxvalue="65535" defvalue="10000" mandatory="false">
            <description>
                App defined timeout.  Indicates how long of a timeout from the last action (i.e. sliding control resets timeout).
                If omitted, the value is set to 10000.
            </description>
        </param>
    </function>
    
    <function name="Slider" functionID="SliderID" messagetype="response" since="2.0">
        <param name="success" type="Boolean" platform="documentation" mandatory="true">
            <description> true, if successful; false, if failed </description>
        </param>
        
        <param name="resultCode" type="Result" platform="documentation" mandatory="true">
            <description>See Result</description>
            <element name="SUCCESS"/>
            <element name="SAVED"/>
            <element name="INVALID_DATA"/>
            <element name="OUT_OF_MEMORY"/>
            <element name="TOO_MANY_PENDING_REQUESTS"/>
            <element name="APPLICATION_NOT_REGISTERED"/>
            <element name="GENERIC_ERROR"/>
            <element name="DISALLOWED"/>
            <element name="UNSUPPORTED_RESOURCE"/>
            <element name="REJECTED"/>
            <element name="ABORTED"/>
            <element name="TIMED_OUT"/>
        </param>
        
        <param name="info" type="String" maxlength="1000" mandatory="false" platform="documentation">
            <description>Provides additional human readable info regarding the result.</description>
        </param>
        
        <param name="sliderPosition" type="Integer" minvalue="1" maxvalue="26" mandatory="false">
            <description>
                Current slider value returned when saved or canceled (aborted)
                This value is only returned for resultCodes "SAVED" or "ABORTED"
            </description>
        </param>
    </function>
    
    <function name="ShowConstantTBT" functionID="ShowConstantTBTID" messagetype="request" since="2.0">
        <param name="navigationText1" type="String" minlength="0" maxlength="500" mandatory="false" since="2.0">
        </param>
        <param name="navigationText2" type="String" minlength="0" maxlength="500" mandatory="false" since="2.0">
        </param>
        <param name="eta" type="String" minlength="0" maxlength="500" mandatory="false" since="2.0">
        </param>
        <param name="timeToDestination" type="String" minlength="0" maxlength="500" mandatory="false" since="3.0">
        </param>
        <param name="totalDistance" type="String" minlength="0" maxlength="500" mandatory="false" since="2.0">
        </param>
        <param name="turnIcon" type="Image" mandatory="false" since="2.0">
        </param>
        <param name="nextTurnIcon" type="Image" mandatory="false" since="3.0">
        </param>
        <param name="distanceToManeuver" type="Float" minvalue="0" maxvalue="1000000000" mandatory="false" since="2.0">
            <description>
                Fraction of distance till next maneuver (starting from when AlertManeuver is triggered).
                Used to calculate progress bar.
            </description>
        </param>
        <param name="distanceToManeuverScale" type="Float" minvalue="0" maxvalue="1000000000" mandatory="false" since="2.0">
            <description>
                Distance till next maneuver (starting from) from previous maneuver.
                Used to calculate progress bar.
            </description>
        </param>
        <param name="maneuverComplete" type="Boolean" mandatory="false" since="2.0">
            <description>
                If and when a maneuver has completed while an AlertManeuver is active, the app must send this value set to TRUE in order to clear the AlertManeuver overlay.
                If omitted the value will be assumed as FALSE.
            </description>
        </param>
        <param name="softButtons" type="SoftButton" minsize="0" maxsize="3" array="true" mandatory="false" since="2.0">
            <description>
                Three dynamic SoftButtons available (first SoftButton is fixed to "Turns").
                If omitted on supported displays, the currently displayed SoftButton values will not change.
            </description>
        </param>
    </function>
    
    <function name="ShowConstantTBT" functionID="ShowConstantTBTID" messagetype="response" since="2.0">
        <param name="success" type="Boolean" platform="documentation" mandatory="true">
            <description> true, if successful; false, if failed </description>
        </param>
        <param name="resultCode" type="Result" platform="documentation" mandatory="true">
            <description>See Result</description>
            <element name="SUCCESS"/>
            <element name="INVALID_DATA"/>
            <element name="OUT_OF_MEMORY"/>
            <element name="TOO_MANY_PENDING_REQUESTS"/>
            <element name="APPLICATION_NOT_REGISTERED"/>
            <element name="GENERIC_ERROR"/>
            <element name="REJECTED"/>
            <element name="DISALLOWED"/>
            <element name="UNSUPPORTED_REQUEST"/>
            <element name="UNSUPPORTED_RESOURCE"/>
        </param>
        <param name="info" type="String" maxlength="1000" mandatory="false" platform="documentation">
            <description>Provides additional human readable info regarding the result.</description>
        </param>
    </function>
    
    <function name="AlertManeuver" functionID="AlertManeuverID" messagetype="request" since="2.0">
        <param name="ttsChunks" type="TTSChunk" minsize="1" maxsize="100" array="true" mandatory="false">
            <description>An array of text chunks of type TTSChunk. See TTSChunk</description>
        </param>
        <param name="softButtons" type="SoftButton" minsize="0" maxsize="3" array="true" mandatory="false">
            <description>If omitted on supported displays, only the system defined "Close" SoftButton shall be displayed.</description>
        </param>
    </function>
    
    <function name="AlertManeuver" functionID="AlertManeuverID" messagetype="response" since="2.0">
        <param name="success" type="Boolean" platform="documentation" mandatory="true">
            <description> true, if successful; false, if failed </description>
        </param>
        <param name="resultCode" type="Result" platform="documentation" mandatory="true">
            <description>See Result</description>
            <element name="SUCCESS"/>
            <element name="INVALID_DATA"/>
            <element name="OUT_OF_MEMORY"/>
            <element name="TOO_MANY_PENDING_REQUESTS"/>
            <element name="APPLICATION_NOT_REGISTERED"/>
            <element name="GENERIC_ERROR"/>
            <element name="REJECTED"/>
            <element name="IGNORED"/>
            <element name="DISALLOWED"/>
            <element name="UNSUPPORTED_REQUEST"/>
            <element name="UNSUPPORTED_RESOURCE"/>
            <element name="ABORTED"/>
            <element name="WARNINGS"/>
        </param>
        <param name="info" type="String" maxlength="1000" mandatory="false" platform="documentation">
            <description>Provides additional human readable info regarding the result.</description>
        </param>
    </function>
    
    <function name="UpdateTurnList" functionID="UpdateTurnListID" messagetype="request" since="2.0">
        <param name="turnList" type="Turn" minsize="1" maxsize="100" array="true" mandatory="false">
        </param>
        <param name="softButtons" type="SoftButton" minsize="0" maxsize="1" array="true" mandatory="false">
            <description>If omitted on supported displays, app-defined SoftButton will be left blank.</description>
        </param>
    </function>
    
    <function name="UpdateTurnList" functionID="UpdateTurnListID" messagetype="response" since="2.0">
        <param name="success" type="Boolean" platform="documentation" mandatory="true">
            <description> true, if successful; false, if failed </description>
        </param>
        <param name="resultCode" type="Result" platform="documentation" mandatory="true">
            <description>See Result</description>
            <element name="SUCCESS"/>
            <element name="INVALID_DATA"/>
            <element name="OUT_OF_MEMORY"/>
            <element name="TOO_MANY_PENDING_REQUESTS"/>
            <element name="APPLICATION_NOT_REGISTERED"/>
            <element name="GENERIC_ERROR"/>
            <element name="REJECTED"/>
            <element name="DISALLOWED"/>
            <element name="UNSUPPORTED_REQUEST"/>
            <element name="UNSUPPORTED_RESOURCE"/>
        </param>
        <param name="info" type="String" maxlength="1000" mandatory="false" platform="documentation">
            <description>Provides additional human readable info regarding the result.</description>
        </param>
    </function>
    
    <function name="ChangeRegistration" functionID="ChangeRegistrationID" messagetype="request" since="2.0">
        <param name="language" type="Language" mandatory="true">
            <description>Requested voice engine (VR+TTS) language registration</description>
        </param>
        <param name="hmiDisplayLanguage" type="Language" mandatory="true">
            <description>Request display language registration</description>
        </param>
        <param name="appName" type="String" maxlength="100" mandatory="false" since="3.0">
            <description>Request new app name registration</description>
        </param>
        <param name="ttsName" type="TTSChunk" minsize="1" maxsize="100" array="true" mandatory="false" since="3.0">
            <description>Request new ttsName registration</description>
        </param>
        <param name="ngnMediaScreenAppName" type="String" maxlength="100" mandatory="false" since="3.0">
            <description>Request new app short name registration</description>
        </param>
        <param name="vrSynonyms" type="String" maxlength="40" minsize="1" maxsize="100" array="true" mandatory="false" since="3.0">
            <description>Request new VR synonyms registration</description>
        </param>
        
    </function>
    
    <function name="ChangeRegistration" functionID="ChangeRegistrationID" messagetype="response" since="2.0">
        <param name="success" type="Boolean" platform="documentation" mandatory="true">
            <description>
                true, if successful
                false, if failed
            </description>
        </param>
        
        <param name="resultCode" type="Result" platform="documentation" mandatory="true">
            <description>See Result</description>
            <element name="SUCCESS"/>
            <element name="INVALID_DATA"/>
            <element name="OUT_OF_MEMORY"/>
            <element name="TOO_MANY_PENDING_REQUESTS"/>
            <element name="APPLICATION_NOT_REGISTERED"/>
            <element name="GENERIC_ERROR"/>
            <element name="REJECTED"/>
            <element name="DISALLOWED"/>
        </param>
        
        <param name="info" type="String" maxlength="1000" mandatory="false" platform="documentation">
            <description>Provides additional human readable info regarding the result.</description>
        </param>
        
    </function>
    
    <function name="GenericResponse" functionID="GenericResponseID" messagetype="response" since="1.0">
        <description>
            Generic Response is sent, when the name of a received msg cannot be retrieved. Only used in case of an error.
            Currently, only resultCode INVALID_DATA is used.
        </description>
        <param name="success" type="Boolean" platform="documentation" mandatory="true">
            <description> true, if successful; false, if failed </description>
        </param>
        
        <param name="resultCode" type="Result" platform="documentation" mandatory="true">
            <description>See Result</description>
            <element name="INVALID_DATA"/>
        </param>
        
        <param name="info" type="String" maxlength="1000" mandatory="false" platform="documentation">
            <description>Provides additional human readable info regarding the result.</description>
        </param>
    </function>
    
    <function name="PutFile" functionID="PutFileID" messagetype="request" since="3.0">
        <description>
            Used to push a binary data onto the module from a mobile device, such as icons and album art
            Not supported on first generation of SDL enabled modules.
            Binary data is in binary part of hybrid msg.
        </description>
        
        <param name="syncFileName" type="String" maxlength="255" mandatory="true">
            <description>File reference name.</description>
        </param>
        
        <param name="fileType" type="FileType" mandatory="true">
            <description>Selected file type.</description>
        </param>
        
        <param name="persistentFile" type="Boolean" defvalue="false" mandatory="false">
            <description>
                Indicates if the file is meant to persist between sessions / ignition cycles.
                If set to TRUE, then the system will aim to persist this file through session / cycles.
                While files with this designation will have priority over others, they are subject to deletion by the system at any time.
                In the event of automatic deletion by the system, the app will receive a rejection and have to resend the file.
                If omitted, the value will be set to false.
            </description>
        </param>
        
        <param name="systemFile" type="Boolean" defvalue="false" mandatory="false" >
            <description>
                Indicates if the file is meant to be passed thru core to elsewhere on the system.
                If set to TRUE, then the system will instead pass the data thru as it arrives to a predetermined area outside of core.
                If omitted, the value will be set to false.
            </description>
        </param>
        
        <param name="offset" type="Integer" minvalue="0" maxvalue="2000000000" mandatory="false">
            <description>Optional offset in bytes for resuming partial data chunks</description>
        </param>
        <param name="length" type="Integer" minvalue="0" maxvalue="2000000000" mandatory="false">
            <description>
                Optional length in bytes for resuming partial data chunks
                If offset is set to 0, then length is the total length of the file to be downloaded
            </description>
        </param>
        <param name="crc" type="Integer" minvalue="0" maxvalue="4294967295" mandatory="false" since="5.0">
            <description> Additional CRC32 checksum to protect data integrity up to 512 Mbits </description>
        </param>
    </function>
    
    <function name="PutFile" functionID="PutFileID" messagetype="response" since="3.0">
        <description>Response is sent, when the file data was copied (success case). Or when an error occurred.</description>
        <description>Not supported on first generation SDL enabled vehicles. </description>
        <param name="success" type="Boolean" platform="documentation" mandatory="true">
            <description> true, if successful; false, if failed </description>
        </param>
        
        <param name="resultCode" type="Result" platform="documentation" mandatory="true">
            <description>See Result</description>
            <element name="SUCCESS"/>
            <element name="INVALID_DATA"/>
            <element name="OUT_OF_MEMORY"/>
            <element name="TOO_MANY_PENDING_REQUESTS"/>
            <element name="APPLICATION_NOT_REGISTERED"/>
            <element name="GENERIC_ERROR"/>
            <element name="REJECTED"/>
            <element name="UNSUPPORTED_REQUEST"/>
            <element name="CORRUPTED_DATA"/>
        </param>
        
        <param name="spaceAvailable" type="Integer" minvalue="0" maxvalue="2000000000" mandatory="false" since="5.0">
            <description>
                Provides the total local space available in SDL Core for the registered app.
                If the transfer has systemFile enabled, then the value will be set to 0 automatically.
            </description>
            <history>
                <param name="spaceAvailable" type="Integer" minvalue="0" maxvalue="2000000000" mandatory="true" since="3.0" until="5.0"/>
            </history>
        </param>
        
        <param name="info" type="String" maxlength="1000" mandatory="false" platform="documentation">
            <description>Provides additional human readable info regarding the result.</description>
        </param>
    </function>
    
    <function name="DeleteFile" functionID="DeleteFileID" messagetype="request" since="3.0">
        <description>
            Used to delete a file resident on the module in the app's local cache.
            Not supported on first generation SDL enabled vehicles.
        </description>
        
        <param name="syncFileName" type="String" maxlength="500" mandatory="true">
            <description>File reference name.</description>
        </param>
        
    </function>
    
    <function name="DeleteFile" functionID="DeleteFileID" messagetype="response" since="3.0">
        <description>
            Response is sent, when the file data was deleted (success case). Or when an error occurred.
            Not supported on First generation SDL enabled vehicles.
        </description>
        <param name="success" type="Boolean" platform="documentation" mandatory="true">
            <description> true if successful; false, if failed </description>
        </param>
        
        <param name="resultCode" type="Result" platform="documentation" mandatory="true">
            <description>See Result</description>
            <element name="SUCCESS"/>
            <element name="INVALID_DATA"/>
            <element name="OUT_OF_MEMORY"/>
            <element name="TOO_MANY_PENDING_REQUESTS"/>
            <element name="APPLICATION_NOT_REGISTERED"/>
            <element name="GENERIC_ERROR"/>
            <element name="REJECTED"/>
            <element name="UNSUPPORTED_REQUEST"/>
        </param>
        
        <param name="spaceAvailable" type="Integer" minvalue="0" maxvalue="2000000000" mandatory="false" since="5.0">
            <description>Provides the total local space available on the module for the registered app.</description>
            <history>
                <param name="spaceAvailable" type="Integer" minvalue="0" maxvalue="2000000000" mandatory="true" since="3.0" until="5.0"/>
            </history>
        </param>
        
        <param name="info" type="String" maxlength="1000" mandatory="false" platform="documentation">
            <description>Provides additional human readable info regarding the result.</description>
        </param>
    </function>
    
    <function name="ListFiles" functionID="ListFilesID" messagetype="request" since="3.0">
        <description>
            Requests the current list of resident filenames for the registered app.
            Not supported on first generation SDL enabled vehicles.
        </description>
    </function>
    
    <function name="ListFiles" functionID="ListFilesID" messagetype="response" since="3.0">
        <description>
            Returns the current list of resident filenames for the registered app along with the current space available
            Not supported on First generation SDL enabled vehicles.
        </description>
        <param name="success" type="Boolean" platform="documentation" mandatory="true">
            <description> true, if successful; false, if failed </description>
        </param>
        
        <param name="resultCode" type="Result" platform="documentation" mandatory="true">
            <description>See Result</description>
            <element name="SUCCESS"/>
            <element name="INVALID_DATA"/>
            <element name="OUT_OF_MEMORY"/>
            <element name="TOO_MANY_PENDING_REQUESTS"/>
            <element name="APPLICATION_NOT_REGISTERED"/>
            <element name="GENERIC_ERROR"/>
            <element name="REJECTED"/>
            <element name="UNSUPPORTED_REQUEST"/>
        </param>
        
        <param name="filenames" type="String" maxlength="500" minsize="0" maxsize="1000" array="true" mandatory="false">
            <description>
                An array of all filenames resident on the module for the given registered app.
                If omitted, then no files currently reside on the system.
            </description>
        </param>
        
        <param name="spaceAvailable" type="Integer" minvalue="0" maxvalue="2000000000" mandatory="false" since="5.0">
            <description>Provides the total local space available on the module for the registered app.</description>
            <history>
                <param name="spaceAvailable" type="Integer" minvalue="0" maxvalue="2000000000" mandatory="true" since="3.0" until="5.0"/>
            </history>
        </param>
        
        <param name="info" type="String" maxlength="1000" mandatory="false" platform="documentation">
            <description>Provides additional human readable info regarding the result.</description>
        </param>
    </function>
    
    <function name="SetAppIcon" functionID="SetAppIconID" messagetype="request" since="3.0">
        <description>
            Used to set existing local file on the module as the app's icon
            Not supported on first generation SDL enabled vehicles.
        </description>
        
        <param name="syncFileName" type="String" maxlength="500" mandatory="true">
            <description>File reference name.</description>
        </param>
        
    </function>
    
    <function name="SetAppIcon" functionID="SetAppIconID" messagetype="response" since="3.0">
        <description>
            Response is sent, when the file data was copied (success case). Or when an error occurred.
            Not supported on First generation SDL enabled vehicles.
        </description>
        
        <param name="success" type="Boolean" platform="documentation" mandatory="true">
            <description> true, if successful; false, if failed </description>
        </param>
        
        <param name="resultCode" type="Result" platform="documentation" mandatory="true">
            <description>See Result</description>
            <element name="SUCCESS"/>
            <element name="INVALID_DATA"/>
            <element name="OUT_OF_MEMORY"/>
            <element name="TOO_MANY_PENDING_REQUESTS"/>
            <element name="APPLICATION_NOT_REGISTERED"/>
            <element name="GENERIC_ERROR"/>
            <element name="REJECTED"/>
            <element name="UNSUPPORTED_REQUEST"/>
        </param>
        
        <param name="info" type="String" maxlength="1000" mandatory="false" platform="documentation">
            <description>Provides additional human readable info regarding the result.</description>
        </param>
        
    </function>
    
    <function name="SetDisplayLayout" functionID="SetDisplayLayoutID" messagetype="request" since="3.0">
        <description>
            Used to set an alternate display layout.
            If not sent, default screen for given platform will be shown
        </description>
        
        <param name="displayLayout" type="String" maxlength="500" mandatory="true">
            <description>
                Predefined or dynamically created screen layout.
                Currently only predefined screen layouts are defined.
            </description>
        </param>

        <param name="dayColorScheme" type="TemplateColorScheme" mandatory="false" since="5.0"/>

        <param name="nightColorScheme" type="TemplateColorScheme" mandatory="false" since="5.0"/>
    </function>
    
    <function name="SetDisplayLayout" functionID="SetDisplayLayoutID" messagetype="response" since="3.0">
        
        <param name="success" type="Boolean" platform="documentation" mandatory="true">
            <description> true, if successful; false, if failed </description>
        </param>
        
        <param name="resultCode" type="Result" platform="documentation" mandatory="true">
            <description>See Result</description>
            <element name="SUCCESS"/>
            <element name="INVALID_DATA"/>
            <element name="OUT_OF_MEMORY"/>
            <element name="TOO_MANY_PENDING_REQUESTS"/>
            <element name="APPLICATION_NOT_REGISTERED"/>
            <element name="GENERIC_ERROR"/>
            <element name="REJECTED"/>
            <element name="UNSUPPORTED_REQUEST"/>
        </param>
        
        <param name="displayCapabilities" type="DisplayCapabilities" mandatory="false">
            <description>See DisplayCapabilities</description>
        </param>
        
        <param name="buttonCapabilities" type="ButtonCapabilities" minsize="1" maxsize="100" array="true" mandatory="false">
            <description>See ButtonCapabilities</description >
        </param>
        
        <param name="softButtonCapabilities" type="SoftButtonCapabilities" minsize="1" maxsize="100" array="true" mandatory="false">
            <description>If returned, the platform supports on-screen SoftButtons; see SoftButtonCapabilities.</description>
        </param>
        
        <param name="presetBankCapabilities" type="PresetBankCapabilities" mandatory="false">
            <description>If returned, the platform supports custom on-screen Presets; see PresetBankCapabilities.</description>
        </param>
        
        <param name="info" type="String" maxlength="1000" mandatory="false" platform="documentation">
            <description>Provides additional human readable info regarding the result.</description>
        </param>
        
    </function>
    
    <function name="SystemRequest" functionID="SystemRequestID" messagetype="request" since="3.0">
        <description>An asynchronous request from the device; binary data can be included in hybrid part of message for some requests (such as HTTP, Proprietary, or Authentication requests)</description>
        <param name="requestType" type="RequestType" mandatory="true">
            <description>
                The type of system request.
                Note that Proprietary requests should forward the binary data to the known proprietary module on the system.
            </description>
        </param>
        <param name="requestSubType" type="String" maxlength="255" mandatory="false" since="5.0">
            <description>
                This parameter is filled for supporting OEM proprietary data exchanges.
            </description>
        </param>
        <param name="fileName" type="String" maxlength="255" mandatory="false">
            <description>
                Filename of HTTP data to store in predefined system staging area.
                Mandatory if requestType is HTTP.
                PROPRIETARY requestType should ignore this parameter.
            </description>
        </param>
    </function>
    
    <function name="SystemRequest" functionID="SystemRequestID" messagetype="response" since="3.0">
        <param name="success" type="Boolean" platform="documentation" mandatory="true">
            <description> true, if successful; false, if failed </description>
        </param>
        
        <param name="resultCode" type="Result" platform="documentation" mandatory="true">
            <description>See Result</description>
            <element name="SUCCESS"/>
            <element name="INVALID_DATA"/>
            <element name="OUT_OF_MEMORY"/>
            <element name="TOO_MANY_PENDING_REQUESTS"/>
            <element name="APPLICATION_NOT_REGISTERED"/>
            <element name="GENERIC_ERROR"/>
            <element name="REJECTED"/>
            <element name="INVALID_CERT"/>
            <element name="EXPIRED_CERT"/>
            <element name="UNSUPPORTED_REQUEST"/>
            <element name="UNSUPPORTED_RESOURCE"/>
            <element name="DISALLOWED"/>
            <element name="ABORTED"/>
            <element name="WARNINGS"/>
            <element name="TIMED_OUT"/>
            <element name="IGNORED"/>
        </param>
    </function>
    
    <function name="SendLocation" functionID="SendLocationID" messagetype="request" since="3.0">
        <param name="longitudeDegrees" type="Float" minvalue="-180" maxvalue="180" mandatory="false">
        </param>
        <param name="latitudeDegrees" type="Float" minvalue="-90" maxvalue="90" mandatory="false">
        </param>
        <param name="locationName" type="String" maxlength="500" mandatory="false">
            <description>
                Name / title of intended location
            </description>
        </param>
        <param name="locationDescription" type="String" maxlength="500" mandatory="false">
            <description>
                Description intended location / establishment (if applicable)
            </description>
        </param>
        <param name="addressLines" type="String" maxlength="500" minsize="0" maxsize="4" array="true" mandatory="false">
            <description>
                Location address (if applicable)
            </description>
        </param>
        <param name="phoneNumber" type="String" maxlength="500" mandatory="false">
            <description>
                Phone number of intended location / establishment (if applicable)
            </description>
        </param>
        <param name="locationImage" type="Image" mandatory="false">
            <description>
                Image / icon of intended location (if applicable and supported)
            </description>
        </param>
        
        <param name="timeStamp" type="DateTime" mandatory="false" since="4.1">
            <description>
                timestamp in ISO 8601 format
            </description>
        </param>
        
        <param name="address" type="OASISAddress" mandatory="false" since="4.1">
            <description>Address to be used for setting destination</description>
        </param>
        <param name="deliveryMode" type="DeliveryMode" mandatory="false" since="4.1">
            <description>Defines the mode of prompt for user</description>
        </param>
    </function>
    
    <function name="SendLocation" functionID="SendLocationID" messagetype="response" since="3.0">
        <param name="success" type="Boolean" platform="documentation" mandatory="true">
            <description> true, if successful; false, if failed </description>
        </param>
        
        <param name="resultCode" type="Result" platform="documentation" mandatory="true">
            <description>See Result</description>
            <element name="SUCCESS"/>
            <element name="INVALID_DATA"/>
            <element name="OUT_OF_MEMORY"/>
            <element name="TOO_MANY_PENDING_REQUESTS"/>
            <element name="APPLICATION_NOT_REGISTERED"/>
            <element name="GENERIC_ERROR"/>
            <element name="REJECTED"/>
            <element name="UNSUPPORTED_RESOURCE"/>
            <element name="DISALLOWED"/>
        </param>
        
        <param name="info" type="String" maxlength="1000" mandatory="false" platform="documentation">
            <description>Provides additional human readable info regarding the result.</description>
        </param>
    </function>
    
    <function name="DialNumber" functionID="DialNumberID" messagetype="request" since="3.0">
        <description>Dials a phone number and switches to phone application.</description>
        
        <param name="number" type="String" maxlength="40" mandatory="true">
            <description>
                Phone number is a string, which can be up to 40 chars.
                All characters shall be stripped from string except digits 0-9 and * # , ; +
            </description>
        </param>
    </function>
    
    <function name="DialNumber" functionID="DialNumberID" messagetype="response" since="3.0">
        <param name="success" type="Boolean" platform="documentation" mandatory="true">
            <description>true, if successful</description>
            <description>false, if failed</description>
        </param>
        
        <param name="resultCode" type="Result" platform="documentation" mandatory="true">
            <description>See Result</description>
            <element name="SUCCESS"/>
            <element name="INVALID_DATA"/>
            <element name="OUT_OF_MEMORY"/>
            <element name="TOO_MANY_PENDING_REQUESTS"/>
            <element name="APPLICATION_NOT_REGISTERED"/>
            <element name="GENERIC_ERROR"/>
            <element name="REJECTED"/>
        </param>
        
        <param name="info" type="String" maxlength="1000" mandatory="false" platform="documentation">
            <description>Provides additional human readable info regarding the result.</description>
        </param>
    </function>
    
    <function name="ButtonPress" functionID="ButtonPressID" messagetype="request" since="4.5">
        <param name="moduleType" type="ModuleType" mandatory="true">
            <description>The module where the button should be pressed</description>
        </param>
        <param name="buttonName" type="ButtonName" mandatory="true">
            <description>The name of supported RC climate or radio button.</description>
        </param>
        <param name="buttonPressMode" type="ButtonPressMode" mandatory="true">
            <description>Indicates whether this is a LONG or SHORT button press event.</description>
        </param>
    </function>
    
    <function name="ButtonPress" functionID="ButtonPressID" messagetype="response" since="4.5">
        <param name="resultCode" type="Result" platform="documentation" mandatory="true">
            <description>See Result</description>
            <element name="SUCCESS"/>
            <element name="OUT_OF_MEMORY"/>
            <element name="TOO_MANY_PENDING_REQUESTS"/>
            <element name="APPLICATION_NOT_REGISTERED"/>
            <element name="GENERIC_ERROR"/>
            <element name="REJECTED"/>
            <element name="IGNORED"/>
            <element name="DISALLOWED"/>
            <element name="USER_DISALLOWED"/>
            <element name="IN_USE"/>
        </param>
        <param name="info" type="String" maxlength="1000" mandatory="false">
        </param>
        <param name="success" type="Boolean" platform="documentation" mandatory="true">
            <description> true if successful; false, if failed </description>
        </param>
    </function>
    
    <function name="GetInteriorVehicleData" functionID="GetInteriorVehicleDataID" messagetype="request" since="4.5">
        <param name="moduleType" type="ModuleType" mandatory="true">
            <description>
                The type of a RC module to retrieve module data from the vehicle.
                In the future, this should be the Identification of a module.
            </description>
        </param>
        <param name="subscribe" type="Boolean" mandatory="false" since="4.5.1">
            <description>
                If subscribe is true, the head unit will register onInteriorVehicleData notifications for the requested moduleType.
                If subscribe is false, the head unit will unregister onInteriorVehicleData notifications for the requested moduleType.
                If subscribe is not included, the subscription status of the app for the requested moduleType will remain unchanged.
            </description>
            <history>
                <param name="subscribe" type="Boolean" mandatory="false" defvalue="false" since="4.5" until="4.5.1"/>
            </history>
        </param>
    </function>
    
    <function name="GetInteriorVehicleData" functionID="GetInteriorVehicleDataID" messagetype="response" since="4.5">
        <param name="moduleData" type="ModuleData" mandatory="true">
        </param>
        <param name="resultCode" type="Result" platform="documentation" mandatory="true">
            <description>See Result</description>
            <element name="SUCCESS"/>
            <element name="INVALID_DATA"/>
            <element name="OUT_OF_MEMORY"/>
            <element name="TOO_MANY_PENDING_REQUESTS"/>
            <element name="APPLICATION_NOT_REGISTERED"/>
            <element name="GENERIC_ERROR"/>
            <element name="REJECTED"/>
            <element name="IGNORED"/>
            <element name="DISALLOWED"/>
            <element name="USER_DISALLOWED"/>
            <element name="UNSUPPORTED_RESOURCE"/>
        </param>
        <param name="info" type="String" maxlength="1000" mandatory="false">
        </param>
        <param name="success" type="Boolean" platform="documentation" mandatory="true">
            <description> true if successful; false, if failed </description>
        </param>
        <param name="isSubscribed" type="Boolean" mandatory="false" >
            <description>
                It is a conditional-mandatory parameter: must be returned in case "subscribe" parameter was present in the related request.
                if "true" - the "moduleType" from request is successfully subscribed and the head unit will send onInteriorVehicleData notifications for the moduleType.
                if "false" - the "moduleType" from request is either unsubscribed or failed to subscribe.
            </description>
        </param>
    </function>
    
    <function name="SetInteriorVehicleData" functionID="SetInteriorVehicleDataID" messagetype="request" since="4.5">
        <param name="moduleData" type="ModuleData" mandatory="true">
            <description>The module data to set for the requested RC module.</description>
        </param>
    </function>
    
    <function name="SetInteriorVehicleData" functionID="SetInteriorVehicleDataID" messagetype="response" since="4.5">
        <description>Used to set the values of one remote control module </description>
        <param name="moduleData" type="ModuleData" mandatory="true">
        </param>
        <param name="resultCode" type="Result" platform="documentation" mandatory="true">
            <description>See Result</description>
            <element name="SUCCESS"/>
            <element name="INVALID_DATA"/>
            <element name="OUT_OF_MEMORY"/>
            <element name="TOO_MANY_PENDING_REQUESTS"/>
            <element name="APPLICATION_NOT_REGISTERED"/>
            <element name="GENERIC_ERROR"/>
            <element name="REJECTED"/>
            <element name="IGNORED"/>
            <element name="DISALLOWED"/>
            <element name="USER_DISALLOWED"/>
            <element name="READ_ONLY"/>
            <element name="UNSUPPORTED_RESOURCE"/>
            <element name="IN_USE"/>
        </param>
        <param name="info" type="String" maxlength="1000" mandatory="false">
        </param>
        <param name="success" type="Boolean" platform="documentation" mandatory="true">
            <description> true if successful; false, if failed </description>
        </param>
    </function>
    
    <function name="SubscribeWayPoints" functionID="SubscribeWayPointsID" messagetype="request" since="4.1">
        <description>To subscribe in getting changes for Waypoints/destinations</description>
    </function>
    
    <function name="SubscribeWayPoints" functionID="SubscribeWayPointsID" messagetype="response" since="4.1">
        <param name="success" type="Boolean" platform="documentation" mandatory="true">
            <description> true, if successful; false, if failed </description>
        </param>
        <param name="resultCode" type="Result" platform="documentation" mandatory="true">
            <description>See Result</description>
            <element name="SUCCESS"/>
            <element name="INVALID_DATA"/>
            <element name="GENERIC_ERROR"/>
            <element name="REJECTED"/>
            <element name="UNSUPPORTED_RESOURCE"/>
            <element name="IGNORED"/>
            <element name="DISALLOWED"/>
        </param>
        <param name="info" type="String" maxlength="1000" mandatory="false" platform="documentation">
            <description>Provides additional human readable info regarding the result.</description>
        </param>
    </function>
    
    <function name="GetWayPoints" functionID="GetWayPointsID" messagetype="request" since="4.1">
        <description>Request for getting waypoint/destination data.</description>
        <param name="wayPointType" type="WayPointType" mandatory="true">
            <description>To request for either the destination only or for all waypoints including destination</description>
        </param>
    </function>
    
    <function name="GetWayPoints" functionID="GetWayPointsID" messagetype="response" since="4.1">
        <param name="success" type="Boolean" platform="documentation" mandatory="true">
            <description> true, if successful; false, if failed </description>
        </param>
        <param name="resultCode" type="Result" platform="documentation" mandatory="true">
            <description>See Result</description>
            <element name="SUCCESS"/>
            <element name="INVALID_DATA"/>
            <element name="TIMED_OUT"/>
            <element name="GENERIC_ERROR"/>
            <element name="REJECTED"/>
            <element name="UNSUPPORTED_RESOURCE"/>
            <element name="IGNORED"/>
            <element name="IN_USE"/>
            <element name="DISALLOWED"/>
        </param>
        <param name="info" type="String" maxlength="1000" mandatory="false" platform="documentation">
            <description>Provides additional human readable info regarding the result.</description>
        </param>
        <param name="wayPoints" type="LocationDetails" mandatory="false" array="true" minsize="1" maxsize="10">
            <description>See LocationDetails</description>
        </param>
    </function>
    
    <function name="UnsubscribeWayPoints" functionID="UnsubscribeWayPointsID" messagetype="request" since="4.1">
        <description>Request to unsubscribe from WayPoints and Destination</description>
    </function>
    
    <function name="UnsubscribeWayPoints" functionID="UnsubscribeWayPointsID" messagetype="response" since="4.1">
        <param name="success" type="Boolean" platform="documentation" mandatory="true">
            <description> true, if successful; false, if failed </description>
        </param>
        <param name="resultCode" type="Result" platform="documentation" mandatory="true">
            <description>See Result</description>
            <element name="SUCCESS"/>
            <element name="INVALID_DATA"/>
            <element name="GENERIC_ERROR"/>
            <element name="REJECTED"/>
            <element name="UNSUPPORTED_RESOURCE"/>
            <element name="IGNORED"/>
            <element name="DISALLOWED"/>
        </param>
        <param name="info" type="String" maxlength="1000" mandatory="false" platform="documentation">
            <description>Provides additional human readable info regarding the result.</description>
        </param>
        <param name="wayPoints" type="LocationDetails" mandatory="false" array="true" minsize="1" maxsize="10">
            <description>See LocationDetails</description>
        </param>
    </function>
    
    <function name="GetSystemCapability" functionID="GetSystemCapabilityID" messagetype="request" since="4.5">
        <description>Request for expanded information about a supported system/HMI capability</description>
        <param name="systemCapabilityType" type="SystemCapabilityType" mandatory="true">
            <description>The type of system capability to get more information on</description>
        </param>
    </function>
    
    <function name="GetSystemCapability" functionID="GetSystemCapabilityID" messagetype="response" since="4.5">
        <param name="systemCapability" type="SystemCapability" mandatory="true">
        </param>
        <param name="resultCode" type="Result" platform="documentation" mandatory="true">
            <description>See Result</description>
            <element name="SUCCESS"/>
            <element name="INVALID_DATA"/>
            <element name="OUT_OF_MEMORY"/>
            <element name="TOO_MANY_PENDING_REQUESTS"/>
            <element name="APPLICATION_NOT_REGISTERED"/>
            <element name="GENERIC_ERROR"/>
            <element name="REJECTED"/>
            <element name="IGNORED"/>
            <element name="DISALLOWED"/>
            <element name="USER_DISALLOWED"/>
            <element name="UNSUPPORTED_RESOURCE">
                <description>The capability does not exist on the module</description>
            </element>
            <element name="DATA_NOT_AVAILABLE">
                <description>The capability should exist on the module but there was an error retrieving the data.</description>
            </element>
        </param>
        <param name="info" type="String" maxlength="1000" mandatory="false">
            <description>Provides additional human readable info regarding the result.</description>
        </param>
        <param name="success" type="Boolean" platform="documentation" mandatory="true">
            <description> true if successful; false, if failed </description>
        </param>
    </function>
    
    <function name="SendHapticData" functionID="SendHapticDataID" messagetype="request" since="4.5">
        <description>Send the spatial data gathered from SDLCarWindow or VirtualDisplayEncoder to the HMI. This data will be utilized by the HMI to determine how and when haptic events should occur</description>
        <param name="hapticRectData" type="HapticRect" minsize="0" maxsize="1000"  mandatory="false" array="true">
            <description>Array of spatial data structures that represent the locations of all user controls present on the HMI. This data should be updated if/when the application presents a new screen. When a request is sent, if successful, it will replace all spatial data previously sent through RPC. If an empty array is sent, the existing spatial data will be cleared</description>
        </param>
    </function>
    
    <function name="SendHapticData" functionID="SendHapticDataID" messagetype="response" since="4.5">
        <param name="success" type="Boolean" platform="documentation" mandatory="true">
            <description> true if successful; false if failed </description>
        </param>
        <param name="info" type="String" maxlength="1000" mandatory="false">
            <description>Provides additional human readable info regarding the result.</description>
        </param>
        <param name="resultCode" type="Result" platform="documentation" mandatory="true">
            <description>See Result</description>
            <element name="SUCCESS"/>
            <element name="GENERIC_ERROR"/>
        </param>
    </function>
    
    <function name="SetCloudAppProperties" functionID="SetCloudAppPropertiesID" messagetype="request" since="5.1">
        <description>
            RPC used to enable/disable a cloud application and set authentication data
        </description>
        <param name="appName" type="String" maxlength="100" mandatory="true"></param>
        <param name="appID" type="String" maxlength="100" mandatory="true"></param>
        <param name="enabled" type="Boolean" mandatory="false">
            <description>If true, cloud app will be included in HMI RPC UpdateAppList</description>
        </param>
        <param name="cloudAppAuthToken" type="String" maxlength="100" mandatory="false">
            <description>Used to authenticate websocket connection on app activation</description>
        </param>
        <param name="cloudTransportType" type="String" maxlength="100" mandatory="false">
            <description>Specifies the connection type Core should use</description>
        </param>
        <param name="hybridAppPreference" type="HybridAppPreference" mandatory="false">
            <description>Specifies the user preference to use the cloud app version or mobile app version when both are available</description>
        </param>
    </function>

    <function name="SetCloudAppProperties" functionID="SetCloudAppPropertiesID" messagetype="response" since="5.1">
        <description>
            The response to registerAppInterface
        </description>
        <param name="success" type="Boolean" platform="documentation" mandatory="true">
            <description> true if successful; false if failed </description>
        </param>
        <param name="resultCode" type="Result" platform="documentation" mandatory="true">
            <description>See Result</description>
            <element name="SUCCESS" />
            <element name="INVALID_DATA" />
            <element name="OUT_OF_MEMORY" />
            <element name="TOO_MANY_PENDING_REQUESTS" />
            <element name="GENERIC_ERROR" />
            <element name="DUPLICATE_NAME" />
            <element name="TOO_MANY_APPLICATIONS" />
            <element name="APPLICATION_REGISTERED_ALREADY" />
            <element name="UNSUPPORTED_VERSION" />
            <element name="WRONG_LANGUAGE" />
            <element name="DISALLOWED" />
            <element name="WARNINGS" />
            <element name="RESUME_FAILED" />
        </param>
    </function>
    
    <!-- Notifications -->
    
    <function name="OnHMIStatus" functionID="OnHMIStatusID" messagetype="notification" since="1.0">
        <param name="hmiLevel" type="HMILevel" mandatory="true">
            <description>See HMILevel</description>
        </param>
        
        <param name="audioStreamingState" type="AudioStreamingState" mandatory="true">
            <description>See AudioStreamingState</description>
        </param>
        
        <param name="systemContext" type="SystemContext" mandatory="true">
            <description>See SystemContext</description>
        </param>

        <param name="videoStreamingState" type="VideoStreamingState" mandatory="false" defvalue="STREAMABLE" since="5.0">
            <description>
                See VideoStreamingState. 
                If it is NOT_STREAMABLE, the app must stop streaming video to SDL Core(stop service).
            </description>
        </param>
    </function>
    
    <function name="OnAppInterfaceUnregistered" functionID="OnAppInterfaceUnregisteredID" messagetype="notification" since="1.0">
        <param name="reason" type="AppInterfaceUnregisteredReason" mandatory="true">
            <description>See AppInterfaceUnregisteredReason</description>
        </param>
    </function>
    
    <function name="OnButtonEvent" functionID="OnButtonEventID" messagetype="notification" since="1.0">
        <description>Notifies application of UP/DOWN events for buttons to which the application is subscribed.</description>
        <param name="buttonName" type="ButtonName" mandatory="true"/>
        <param name="buttonEventMode" type="ButtonEventMode" mandatory="true">
            <description>Indicates whether this is an UP or DOWN event.</description>
        </param>
        <param name="customButtonID" type="Integer" minvalue="0" maxvalue="65536" mandatory="false" since="2.0">
            <description>If ButtonName is "CUSTOM_BUTTON", this references the integer ID passed by a custom button. (e.g. softButton ID)</description>
        </param>
    </function>
    
    <function name="OnButtonPress" functionID="OnButtonPressID" messagetype="notification" since="1.0">
        <description>Notifies application of LONG/SHORT press events for buttons to which the application is subscribed.</description>
        <param name="buttonName" type="ButtonName" mandatory="true"/>
        <param name="buttonPressMode" type="ButtonPressMode" mandatory="true">
            <description>Indicates whether this is a LONG or SHORT button press event.</description>
        </param>
        <param name="customButtonID" type="Integer" minvalue="0" maxvalue="65536" mandatory="false" since="2.0">
            <description>If ButtonName is "CUSTOM_BUTTON", this references the integer ID passed by a custom button. (e.g. softButton ID)</description>
        </param>
    </function>
    
    <function name="OnVehicleData" functionID="OnVehicleDataID" messagetype="notification" since="2.0">
        <description>Callback for the periodic and non periodic vehicle data read function.</description>
        <param name="gps" type="GPSData" mandatory="false">
            <description>See GPSData</description>
        </param>
        <param name="speed" type="Float" minvalue="0" maxvalue="700" mandatory="false">
            <description>The vehicle speed in kilometers per hour</description>
        </param>
        <param name="rpm" type="Integer" minvalue="0" maxvalue="20000" mandatory="false">
            <description>The number of revolutions per minute of the engine</description>
        </param>
        <param name="fuelLevel" type="Float" minvalue="-6" maxvalue="106" mandatory="false">
            <description>The fuel level in the tank (percentage)</description>
        </param>
        <param name="fuelLevel_State" type="ComponentVolumeStatus" mandatory="false">
            <description>The fuel level state</description>
        </param>
        <param name="instantFuelConsumption" type="Float" minvalue="0" maxvalue="25575" mandatory="false">
            <description>The instantaneous fuel consumption in microlitres</description>
        </param>
        <param name="fuelRange" type="FuelRange" minsize="0" maxsize="100" array="true" mandatory="false" since="5.0">
            <description>The estimate range in KM the vehicle can travel based on fuel level and consumption</description>
        </param>
        <param name="externalTemperature" type="Float" minvalue="-40" maxvalue="100" mandatory="false">
            <description>The external temperature in degrees celsius</description>
        </param>
        <param name="turnSignal" type="TurnSignal" mandatory="false" since="5.0">
            <description>See TurnSignal</description>
        </param>
        <param name="vin" type="String" maxlength="17" mandatory="false">
            <description>Vehicle identification number.</description>
        </param>
        <param name="prndl" type="PRNDL" mandatory="false">
            <description>See PRNDL</description>
        </param>
        <param name="tirePressure" type="TireStatus" mandatory="false">
            <description>See TireStatus</description>
        </param>
        <param name="odometer" type="Integer" minvalue="0" maxvalue="17000000" mandatory="false">
            <description>Odometer in km</description>
        </param>
        <param name="beltStatus" type="BeltStatus" mandatory="false">
            <description>The status of the seat belts</description>
        </param>
        <param name="bodyInformation" type="BodyInformation" mandatory="false">
            <description>The body information including power modes</description>
        </param>
        <param name="deviceStatus" type="DeviceStatus" mandatory="false">
            <description>The device status including signal and battery strength</description>
        </param>
        <param name="driverBraking" type="VehicleDataEventStatus" mandatory="false">
            <description>The status of the brake pedal</description>
        </param>
        <param name="wiperStatus" type="WiperStatus" mandatory="false">
            <description>The status of the wipers</description>
        </param>
        <param name="headLampStatus" type="HeadLampStatus" mandatory="false">
            <description>Status of the head lamps</description>
        </param>
        <param name="engineTorque" type="Float" minvalue="-1000" maxvalue="2000" mandatory="false">
            <description>Torque value for engine (in Nm) on non-diesel variants</description>
        </param>
        <param name="accPedalPosition" type="Float" minvalue="0" maxvalue="100" mandatory="false">
            <description>Accelerator pedal position (percentage depressed)</description>
        </param>
        <param name="steeringWheelAngle" type="Float" minvalue="-2000" maxvalue="2000" mandatory="false">
            <description>Current angle of the steering wheel (in deg)</description>
        </param>
        <param name="engineOilLife" type="Float" minvalue="0" maxvalue="100" mandatory="false" since="5.0">
            <description>The estimated percentage of remaining oil life of the engine.</description>
        </param>
        <param name="electronicParkBrakeStatus" type="ElectronicParkBrakeStatus" mandatory="false" since="5.0">
            <description>The status of the park brake as provided by Electric Park Brake (EPB) system.</description>
        </param>
        <param name="cloudAppVehicleID" type="String" mandatory="false" since="5.1">
            <description>Parameter used by cloud apps to identify a head unit</description>
        </param>
        
        <!-- Ford Specific Vehicle Data -->
        <param name="eCallInfo" type="ECallInfo" mandatory="false">
            <description>Emergency Call notification and confirmation data</description>
        </param>
        <param name="airbagStatus" type="AirbagStatus" mandatory="false">
            <description>The status of the air bags</description>
        </param>
        <param name="emergencyEvent" type="EmergencyEvent" mandatory="false">
            <description>Information related to an emergency event (and if it occurred)</description>
        </param>
        <param name="clusterModeStatus" type="ClusterModeStatus" mandatory="false">
            <description>The status modes of the cluster</description>
        </param>
        <param name="myKey" type="MyKey" mandatory="false">
            <description>Information related to the MyKey feature</description>
        </param>
        <!-- / Ford Specific Vehicle Data -->
        
    </function>
    
    <function name="OnCommand" functionID="OnCommandID" messagetype="notification" since="1.0">
        <param name="cmdID" type="Integer" minvalue="0" maxvalue="2000000000" mandatory="true">
            <description>Command ID, which is related to a specific menu entry</description>
        </param>
        
        <param name="triggerSource" type="TriggerSource" mandatory="true">
            <description>See TriggerSource</description>
        </param>
    </function>
    
    <function name="OnTBTClientState" functionID="OnTBTClientStateID" messagetype="notification" since="1.0">
        <description>Provides applications with notifications specific to the current TBT client status on the module</description>
        <param name="state" type="TBTState" mandatory="true">
            <description>Current State of TBT client</description>
        </param>
    </function>
    
    <function name="OnDriverDistraction" functionID="OnDriverDistractionID" messagetype="notification" since="1.0">
        <description>Provides driver distraction state to mobile applications</description>
        <param name="state" type="DriverDistractionState" mandatory="true">
            <description>Current State of Driver Distraction</description>
        </param>
    </function>
    
    <function name="OnPermissionsChange" functionID="OnPermissionsChangeID" messagetype="notification" since="2.0">
        <description>Provides update to app of which policy-table-enabled functions are available</description>
        <param name="permissionItem" type="PermissionItem" minsize="0" maxsize="500" array="true" mandatory="true">
            <description>Change in permissions for a given set of RPCs</description>
        </param>
    </function>
    
    <function name="OnAudioPassThru" functionID="OnAudioPassThruID" messagetype="notification" since="2.0">
        <description>Binary data is in binary part of hybrid msg</description>
    </function>
    
    <function name="OnLanguageChange" functionID="OnLanguageChangeID" messagetype="notification" since="2.0">
        <param name="language" type="Language" mandatory="true">
            <description>Current SDL voice engine (VR+TTS) language</description>
        </param>
        <param name="hmiDisplayLanguage" type="Language" mandatory="true">
            <description>Current display language</description>
        </param>
    </function>
    
    <function name="OnKeyboardInput" functionID="OnKeyboardInputID" messagetype="notification" since="3.0">
        
        <description>On-screen keyboard event.</description>
        <description>Can be full string or individual keypresses depending on keyboard mode.</description>
        
        <param name="event" type="KeyboardEvent" mandatory="true">
            <description>On-screen keyboard input data.</description>
        </param>
        
        <param name="data" type="String" maxlength="500" mandatory="false">
            <description>On-screen keyboard input data.</description>
            <description>For dynamic keypress events, this will be the current compounded string of entry text.</description>
            <description>For entry submission events, this will be the full text entry (this will always return regardless of the mode).</description>
            <description>For entry cancelled and entry aborted events, this data param will be omitted.</description>
        </param>
        
    </function>
    
    <function name="OnTouchEvent" functionID="OnTouchEventID" messagetype="notification" since="3.0">
        <description>Notifies about touch events on the screen's prescribed area</description>
        <param name="type" type="TouchType" mandatory="true">
            <description>The type of touch event.</description>
        </param>
        <param name="event" type="TouchEvent" mandatory="true" minsize="1" maxsize="10" array="true">
            <description>List of all individual touches involved in this event.</description>
        </param>
    </function>
    
    <function name="OnSystemRequest" functionID="OnSystemRequestID" messagetype="notification" since="3.0">
        <description>
            An asynchronous request from the system for specific data from the device or the cloud or response to a request from the device or cloud
            Binary data can be included in hybrid part of message for some requests (such as Authentication request responses)
        </description>
        <param name="requestType" type="RequestType" mandatory="true">
            <description>The type of system request.</description>
        </param>
        <param name="requestSubType" type="String" maxlength="255" mandatory="false" since="5.0">
            <description>
                This parameter is filled for supporting OEM proprietary data exchanges.
            </description>
        </param>
        <param name="url" type="String" maxlength="1000" mandatory="false">
            <description>
                Optional URL for HTTP requests.
                If blank, the binary data shall be forwarded to the app.
                If not blank, the binary data shall be forwarded to the url with a provided timeout in seconds.
            </description>
        </param>
        <param name="timeout" type="Integer" minvalue="0" maxvalue="2000000000" mandatory="false">
            <description>
                Optional timeout for HTTP requests
                Required if a URL is provided
            </description>
        </param>
        <param name="fileType" type="FileType" mandatory="false">
            <description>Optional file type (meant for HTTP file requests).</description>
        </param>
        <param name="offset" type="Integer" minvalue="0" maxvalue="100000000000" mandatory="false">
            <description>Optional offset in bytes for resuming partial data chunks</description>
        </param>
        <param name="length" type="Integer" minvalue="0" maxvalue="100000000000" mandatory="false">
            <description>Optional length in bytes for resuming partial data chunks</description>
        </param>
    </function>
    
    <function name="OnHashChange" functionID="OnHashChangeID" messagetype="notification" since="3.0">
        <description>
            Notification containing an updated hashID which can be used over connection cycles (i.e. loss of connection, ignition cycles, etc.).
            Sent after initial registration and subsequently after any change in the calculated hash of all persisted app data.
        </description>
        <param name="hashID" type="String" maxlength="100" mandatory="true">
            <description>Calculated hash ID to be referenced during RegisterAppInterface.</description>
        </param>
    </function>
    
    <function name="OnWayPointChange" functionID="OnWayPointChangeID" messagetype="notification" since="4.1">
        <description>Notification which provides the entire LocationDetails when there is a change to any waypoints or destination.</description>
        <param name="wayPoints" type="LocationDetails" mandatory="true" array="true" minsize="1" maxsize="10">
            <description>See LocationDetails</description>
        </param>
    </function>
    
    <function name="OnInteriorVehicleData" functionID="OnInteriorVehicleDataID" messagetype="notification" since="4.5">
        <param name="moduleData" type="ModuleData"  mandatory="true">
        </param>
    </function>

    <function name="OnRCStatus" functionID="OnRCStatusID" messagetype="notification" since="5.0">
        <description>Issued by SDL to notify the application about remote control status change on SDL</description>
        <param name="allowed" type="Boolean" mandatory="false">
            <description>If "true" - RC is allowed; if "false" - RC is disallowed.</description>
        </param>
        <param name="allocatedModules" type="ModuleData" minsize="0" maxsize="100" array="true" mandatory="true">
            <description>Contains a list (zero or more) of module types that are allocated to the application.</description>
        </param>
        <param name="freeModules" type="ModuleData" minsize="0" maxsize="100" array="true" mandatory="true">
            <description>Contains a list (zero or more) of module types that are free to access for the application.</description>
        </param>
    </function>
    
    <!-- ~~~~~~~~~~~~~~~~~~ -->
    <!-- Ford Specific APIs -->
    <!-- ~~~~~~~~~~~~~~~~~~ -->
    
    <function name="EncodedSyncPData" functionID="EncodedSyncPDataID" messagetype="request" since="1.0">
        <description>
            Allows encoded data in the form of SyncP packets to be sent to the SYNC module.
            Legacy / v1 Protocol implementation; use SyncPData instead.
            *** DEPRECATED ***
        </description>
        
        <param name="data" type="String" maxlength="1000000" minsize="1" maxsize="100" array="true" mandatory="true">
            <description>Contains base64 encoded string of SyncP packets.</description>
            <todo>What is the maxlength?</todo>
        </param>
    </function>
    
    <function name="EncodedSyncPData" functionID="EncodedSyncPDataID" messagetype="response" since="1.0">
        <param name="success" type="Boolean" platform="documentation" mandatory="true">
            <description> true, if successful; false, if failed </description>
        </param>
        
        <param name="resultCode" type="Result" platform="documentation" mandatory="true">
            <description>See Result</description>
            <element name="SUCCESS"/>
            <element name="INVALID_DATA"/>
            <element name="OUT_OF_MEMORY"/>
            <element name="TOO_MANY_PENDING_REQUESTS"/>
            <element name="APPLICATION_NOT_REGISTERED"/>
            <element name="GENERIC_ERROR"/>
            <element name="REJECTED"/>
        </param>
        
        <param name="info" type="String" maxlength="1000" mandatory="false" platform="documentation">
            <description>Provides additional human readable info regarding the result.</description>
        </param>
    </function>
    
    <!-- Deprecating - covered by SystemRequest
     <function name="SyncPData" functionID="SyncPDataID" messagetype="request" >
     <description>
     Allows binary data in the form of SyncP packets to be sent to the SYNC module.
     Binary data is in binary part of hybrid msg.
     </description>
     </function>
     
     <function name="SyncPData" functionID="SyncPDataID" messagetype="response" >
     <param name="success" type="Boolean" platform="documentation" mandatory="true">
     <description> true, if successful; false, if failed </description>
     </param>
     
     <param name="resultCode" type="Result" platform="documentation" mandatory="true">
     <description>See Result</description>
     <element name="SUCCESS"/>
     <element name="INVALID_DATA"/>
     <element name="OUT_OF_MEMORY"/>
     <element name="TOO_MANY_PENDING_REQUESTS"/>
     <element name="APPLICATION_NOT_REGISTERED"/>
     <element name="GENERIC_ERROR"/>
     <element name="REJECTED"/>
     </param>
     
     <param name="info" type="String" maxlength="1000" mandatory="false" platform="documentation">
     <description>Provides additional human readable info regarding the result.</description>
     </param>
     </function>
     -->
    
    <function name="OnEncodedSyncPData" functionID="OnEncodedSyncPDataID" messagetype="notification" since="1.0">
        <description>
            Callback including encoded data of any SyncP packets that SYNC needs to send back to the mobile device.
            Legacy / v1 Protocol implementation; responds to EncodedSyncPData.
            *** DEPRECATED ***
        </description>
        <param name="data" type="String" maxlength="1000000" minsize="1" maxsize="100" mandatory="true" array="true">
            <description>Contains base64 encoded string of SyncP packets.</description>
        </param>
        <param name="URL" type="String" maxlength="1000" mandatory="false">
            <description>
                If blank, the SyncP data shall be forwarded to the app.
                If not blank, the SyncP data shall be forwarded to the provided URL.
            </description>
        </param>
        <param name="Timeout" type="Integer" minvalue="0" maxvalue="2000000000" mandatory="false">
            <description>
                If blank, the SyncP data shall be forwarded to the app.
                If not blank, the SyncP data shall be forwarded with the provided timeout in seconds.
            </description>
        </param>  
    </function>
    
    
    <!-- Deprecating - covered by OnSystemRequest
     <function name="OnSyncPData" functionID="OnSyncPDataID" messagetype="notification" >
     <description>
     Callback including binary data of any SyncP packets that SYNC needs to send back to the mobile device.
     Responds to SyncPData.
     Binary data is in binary part of hybrid msg.
     </description>
     
     <param name="URL" type="String" maxlength="1000" mandatory="false">
     <description>
     If blank, the SyncP data shall be forwarded to the app.
     If not blank, the SyncP data shall be forwarded to the provided URL.
     </description>
     </param>
     <param name="Timeout" type="Integer" minvalue="0" maxvalue="2000000000" mandatory="false">
     <description>
     If blank, the SyncP data shall be forwarded to the app.
     If not blank, the SyncP data shall be forwarded with the provided timeout in seconds.
     </description>
     </param>  
     
     </function>
     -->
</interface><|MERGE_RESOLUTION|>--- conflicted
+++ resolved
@@ -547,15 +547,9 @@
     
     <enum name="HybridAppPreference" since="5.1">
         <description>Enumeration for the user's preference of which app type to use when both are available</description>
-<<<<<<< HEAD
-        <element name = "MOBILE" />
-        <element name = "CLOUD" />
-        <element name = "BOTH" />
-=======
         <element name="MOBILE" />
         <element name="CLOUD" />
         <element name="BOTH" />
->>>>>>> 8c761e3f
     </enum>
 
     <enum name="ButtonName" since="1.0">
