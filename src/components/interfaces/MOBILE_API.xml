<?xml version="1.0" standalone="no"?>
<?xml-stylesheet type="text/xml" href="protocol2html.xsl"?>

<interface name="SmartDeviceLink RAPI" version="6.0.0" minVersion="1.0" date="2019-03-19">
    <enum name="Result" internal_scope="base" since="1.0">
        <element name="SUCCESS">
            <description>The request succeeded</description>
        </element>
        <element name="UNSUPPORTED_REQUEST">
            <description>The request is not supported by the headunit</description>
        </element>
        <element name="UNSUPPORTED_RESOURCE">
            <description>
                A button that was requested for subscription is not supported under the current system.
            </description>
        </element>
        <element name="DISALLOWED">
            <description>RPC is not authorized in local policy table.</description>
        </element>
        <element name="REJECTED">
            <description>
                The requested command was rejected, e.g. because mobile app is in background and cannot perform any HMI commands.
                Or an HMI command (e.g. Speak) is rejected because a higher priority HMI command (e.g. Alert) is playing.
            </description>
        </element>
        <element name="ABORTED">
            <description>
                A command was aborted, for example due to user interaction (e.g. user pressed button).
                Or an HMI command (e.g. Speak) is aborted because a higher priority HMI command (e.g. Alert) was requested.
            </description>
        </element>
        <element name="IGNORED">
            <description>
                A command was ignored, because the intended result is already in effect.
                For example, SetMediaClockTimer was used to pause the media clock although the clock is paused already.
                NOTE: potentially replaces SUBSCRIBED_ALREADY
            </description>
        </element>
        <element name="RETRY">
            <description>The user interrupted the RPC (e.g. PerformAudioPassThru) and indicated to start over.  Note, the app must issue the new RPC.</description>
        </element>
        <element name="IN_USE">
            <description>
                The data may not be changed, because it is currently in use.
                For example when trying to delete a command set that is currently involved in an interaction.
            </description>
        </element>
        <element name="VEHICLE_DATA_NOT_AVAILABLE" since="2.0">
            <description>The requested vehicle data is not available on this vehicle or is not published.</description>
        </element>
        <element name="TIMED_OUT">
            <description>Overlay reached the maximum timeout and closed.</description>
        </element>
        <element name="INVALID_DATA">
            <description>
                The data sent is invalid. For example:
                Invalid Json syntax
                Parameters out of bounds (number or enum range)
                Mandatory parameters not provided
                Parameter provided with wrong type
                Invalid characters
                Empty string
            </description>
        </element>
        <element name="CHAR_LIMIT_EXCEEDED"></element>
        <element name="INVALID_ID">
            <description>
                One of the provided IDs is not valid. For example
                This applies to CorrelationID, SubscriptionID, CommandID, MenuID, etc.
            </description>
        </element>
        <element name="DUPLICATE_NAME">
            <description>There was a conflict with an registered name (application or menu item) or vr command</description>
        </element>
        <element name="APPLICATION_NOT_REGISTERED">
            <description>An command can not be executed because no application has been registered with RegisterApplication.</description>
        </element>
        <element name="WRONG_LANGUAGE">
            <description>
                The requested language is currently not supported.
                Might be because of a mismatch of the currently active language on the headunit and the requested language
            </description>
        </element>
        <element name="OUT_OF_MEMORY">
            <description>The system could not process the request because the necessary memory couldn't be allocated</description>
        </element>
        <element name="TOO_MANY_PENDING_REQUESTS">
            <description>There are too many requests pending (means, that the response has not been delivered, yet).There may be a maximum of 1000 pending requests at a time.</description>
        </element>
        <element name="TOO_MANY_APPLICATIONS">
            <description>There are already too many registered applications</description>
        </element>
        <element name="APPLICATION_REGISTERED_ALREADY">
            <description>RegisterApplication has been called again, after a RegisterApplication was successful before.</description>
        </element>
        <element name="WARNINGS">
            <description>The RPC (e.g. SubscribeVehicleData) executed successfully but one or more items have a warning or failure.</description>
        </element>
        <element name="GENERIC_ERROR">
            <description>Provided data is valid but something went wrong in the lower layers.</description>
        </element>
        <element name="USER_DISALLOWED" since="2.0">
            <description>RPC is included in a functional group explicitly blocked by the user.</description>
        </element>
        <element name="TRUNCATED_DATA">
            <description>The RPC (e.g. ReadDID) executed successfully but the data exceeded the platform maximum threshold and thus, only part of the data is available.</description>
        </element>
        <element name="UNSUPPORTED_VERSION" since="2.0">
            <description>Sync doesn't support the protocol that is requested by the mobile application</description>
        </element>
        <element name="VEHICLE_DATA_NOT_ALLOWED" since="2.0">
            <description>The user has turned off access to vehicle data, and it is globally unavailable to mobile applications.</description>
        </element>
        <element name="FILE_NOT_FOUND" since="3.0">
            <description>A specified file could not be found on the headunit.</description>
        </element>
        <element name="CANCEL_ROUTE">
            <description>User selected to Cancel Route.</description>
        </element>
        <element name="SAVED" since="2.0">
            <description>The RPC (e.g. Slider) executed successfully and the user elected to save the current position / value.</description>
        </element>
        <element name="INVALID_CERT" since="3.0">
            <description>The certificate provided during authentication is invalid.</description>
        </element>
        <element name="EXPIRED_CERT" since="3.0">
            <description>The certificate provided during authentication is expired.</description>
        </element>
        <element name="RESUME_FAILED" since="3.0">
            <description>The provided hash ID does not match the hash of the current set of registered data or the core could not resume the previous data.</description>
        </element>
        <element name="DATA_NOT_AVAILABLE" since="4.5">
            <description>The requested information is currently not available. This is different than UNSUPPORTED_RESOURCE because it implies the data is at some point available. </description>
        </element>
        <element name="READ_ONLY" since="4.5">
            <description>The value being set is read only</description>
        </element>
        <element name="CORRUPTED_DATA" since="5.0">
            <description>The data sent failed to pass CRC check in receiver end</description>
        </element>
    </enum>
    
    <enum name="ButtonPressMode" since="1.0">
        <element name="LONG">
            <description>
                A button was released, after it was pressed for a long time
                Actual timing is defined by the headunit and may vary
            </description>
        </element>
        <element name="SHORT">
            <description>
                A button was released, after it was pressed for a short time
                Actual timing is defined by the headunit and may vary
            </description>
        </element>
    </enum>
    
    <enum name="ButtonEventMode" since="1.0">
        <element name="BUTTONUP">
            <description>A button has been released up</description>
        </element>
        <element name="BUTTONDOWN">
            <description>A button has been pressed down</description>
        </element>
    </enum>
    
    <enum name="Language" since="1.0">
        <element name="EN-US" internal_name="EN_US">
            <description>English - US</description>
        </element>
        <element name="ES-MX" internal_name="ES_MX">
            <description>Spanish - Mexico</description>
        </element>
        <element name="FR-CA" internal_name="FR_CA">
            <description>French - Canada</description>
        </element>
        <element name="DE-DE" internal_name="DE_DE" since="2.0">
            <description>German - Germany</description>
        </element>
        <element name="ES-ES" internal_name="ES_ES" since="2.0">
            <description>Spanish - Spain</description>
        </element>
        <element name="EN-GB" internal_name="EN_GB" since="2.0">
            <description>English - GB</description>
        </element>
        <element name="RU-RU" internal_name="RU_RU" since="2.0">
            <description>Russian - Russia</description>
        </element>
        <element name="TR-TR" internal_name="TR_TR" since="2.0">
            <description>Turkish - Turkey</description>
        </element>
        <element name="PL-PL" internal_name="PL_PL" since="2.0">
            <description>Polish - Poland</description>
        </element>
        <element name="FR-FR" internal_name="FR_FR" since="2.0">
            <description>French - France</description>
        </element>
        <element name="IT-IT" internal_name="IT_IT" since="2.0">
            <description>Italian - Italy</description>
        </element>
        <element name="SV-SE" internal_name="SV_SE" since="2.0">
            <description>Swedish - Sweden</description>
        </element>
        <element name="PT-PT" internal_name="PT_PT" since="2.0">
            <description>Portuguese - Portugal</description>
        </element>
        <element name="NL-NL" internal_name="NL_NL" since="2.0">
            <description>Dutch (Standard) - Netherlands</description>
        </element>
        <element name="EN-AU" internal_name="EN_AU" since="2.0">
            <description>English - Australia</description>
        </element>
        <element name="ZH-CN" internal_name="ZH_CN" since="2.0">
            <description>Mandarin - China</description>
        </element>
        <element name="ZH-TW" internal_name="ZH_TW" since="2.0">
            <description>Mandarin - Taiwan</description>
        </element>
        <element name="JA-JP" internal_name="JA_JP" since="2.0">
            <description>Japanese - Japan</description>
        </element>
        <element name="AR-SA" internal_name="AR_SA" since="2.0">
            <description>Arabic - Saudi Arabia</description>
        </element>
        <element name="KO-KR" internal_name="KO_KR" since="2.0">
            <description>Korean - South Korea</description>
        </element>
        <element name="PT-BR" internal_name="PT_BR" since="2.0">
            <description>Portuguese - Brazil</description>
        </element>
        <element name="CS-CZ" internal_name="CS_CZ" since="2.0">
            <description>Czech - Czech Republic</description>
        </element>
        <element name="DA-DK" internal_name="DA_DK" since="2.0">
            <description>Danish - Denmark</description>
        </element>
        <element name="NO-NO" internal_name="NO_NO" since="2.0">
            <description>Norwegian - Norway</description>
        </element>
        <element name="NL-BE" internal_name="NL_BE" since="2.0">
            <description>Dutch (Flemish) - Belgium</description>
        </element>
        <element name="EL-GR" internal_name="EL_GR" since="2.0">
            <description>Greek - Greece</description>
        </element>
        <element name="HU-HU" internal_name="HU_HU" since="2.0">
            <description>Hungarian - Hungary</description>
        </element>
        <element name="FI-FI" internal_name="FI_FI" since="2.0">
            <description>Finnish - Finland</description>
        </element>
        <element name="SK-SK" internal_name="SK_SK" since="2.0">
            <description>Slovak - Slovakia</description>
        </element>
        <element name="EN-IN" internal_name="EN_IN" since="4.5">
            <description>English - India</description>
        </element>
        <element name="TH-TH" internal_name="TH_TH" since="4.5">
            <description>Thai - Thailand</description>
        </element>
        <element name="EN-SA" internal_name="EN_SA" since="4.5">
            <description>English - Middle East</description>
        </element>
        <element name="HE-IL" internal_name="HE_IL" since="4.5">
            <description>Hebrew - Israel</description>
        </element>
        <element name="RO-RO" internal_name="RO_RO" since="4.5">
            <description>Romanian - Romania</description>
        </element>
        <element name="UK-UA" internal_name="UK_UA" since="4.5">
            <description>Ukrainian - Ukraine</description>
        </element>
        <element name="ID-ID" internal_name="ID_ID" since="4.5">
            <description>Indonesian - Indonesia</description>
        </element>
        <element name="VI-VN" internal_name="VI_VN" since="4.5">
            <description>Vietnamese - Vietnam</description>
        </element>
        <element name="MS-MY" internal_name="MS_MY" since="4.5">
            <description>Malay - Malaysia</description>
        </element>
        <element name="HI-IN" internal_name="HI_IN" since="4.5">
            <description>Hindi - India</description>
        </element>
    </enum>
    
    <enum name="UpdateMode" since="1.0">
        <description>Describes how the media clock timer should behave on the platform</description>
        <element name="COUNTUP" >
            <description>Starts the media clock timer counting upwards, as in time elapsed.</description>
        </element>
        <element name="COUNTDOWN" >
            <description>Starts the media clock timer counting downwards, as in time remaining.</description>
        </element>
        <element name="PAUSE" >
            <description>Pauses the media clock timer</description>
        </element>
        <element name="RESUME" >
            <description>Resume the media clock timer</description>
        </element>
        <element name="CLEAR" >
            <description>Clears the media clock timer (previously done through Show->mediaClock)</description>
        </element>
    </enum>
    
    <enum name="TimerMode" since="1.0">
        <element name="UP" >
            <description>Causes the media clock timer to update from 0:00 to a specified time</description>
        </element>
        <element name="DOWN" >
            <description>Causes the media clock timer to update from a specified time to 0:00</description>
        </element>
        <element name="NONE" >
            <description>Indicates to not use the media clock timer</description>
        </element>
    </enum>
    
    <enum name="InteractionMode" since="1.0">
        <description>For application-requested interactions, this mode indicates the method in which the user is notified and uses the interaction.</description>
        <element name="MANUAL_ONLY" >
            <description>This mode causes the interaction to only occur on the display, meaning the choices are provided only via the display. No Voice Interaction.</description>
        </element>
        <element name="VR_ONLY" >
            <description>This mode causes the interaction to only occur using the headunits VR system. Selections are made by saying the command.</description>
        </element>
        <element name="BOTH" >
            <description>This mode causes both a VR and display selection option for an interaction. The user will first be asked via Voice Interaction (if available). If this is unsuccessful, the system will switch to manual input.</description>
        </element>
    </enum>
    
    <enum name="LayoutMode" since="3.0">
        <description>For touchscreen interactions, the mode of how the choices are presented.</description>
        <element name="ICON_ONLY" >
            <description>This mode causes the interaction to display the previous set of choices as icons.</description>
        </element>
        <element name="ICON_WITH_SEARCH" >
            <description>This mode causes the interaction to display the previous set of choices as icons along with a search field in the HMI.</description>
        </element>
        <element name="LIST_ONLY" >
            <description>This mode causes the interaction to display the previous set of choices as a list.</description>
        </element>
        <element name="LIST_WITH_SEARCH" >
            <description>This mode causes the interaction to display the previous set of choices as a list along with a search field in the HMI.</description>
        </element>
        <element name="KEYBOARD" >
            <description>This mode causes the interaction to immediately display a keyboard entry through the HMI.</description>
        </element>
    </enum>
    
    <enum name="HMILevel" since="1.0">
        <description>Enumeration that describes current levels of HMI.</description>
        <element name="FULL" internal_name="HMI_FULL" />
        <element name="LIMITED" internal_name="HMI_LIMITED" />
        <element name="BACKGROUND" internal_name="HMI_BACKGROUND" />
        <element name="NONE" internal_name="HMI_NONE" />
    </enum>
    
    <enum name="AudioStreamingState" since="1.0">
        <description>Enumeration that describes possible states of audio streaming.</description>
        <element name="AUDIBLE" />
        <element name="ATTENUATED" />
        <element name="NOT_AUDIBLE" />
    </enum>
    
    <enum name="SystemAction" since="1.0">
        <description>Enumeration that describes system actions that can be triggered.</description>
        <element name="DEFAULT_ACTION">
            <description>Default action occurs.  Standard behavior (e.g. SoftButton clears overlay).</description>
        </element>
        <element name="STEAL_FOCUS">
            <description>App is brought into HMI_FULL.</description>
        </element>
        <element name="KEEP_CONTEXT">
            <description>Current system context is maintained.  An overlay is persisted even though a SoftButton has been pressed and the notification sent.</description>
        </element>
    </enum>
    
    <enum name="SystemContext" since="1.0">
        <description>Enumeration that describes possible contexts an app's HMI might be in. Communicated to whichever app is in HMI FULL, except Alert.</description>
        <element name="MAIN" internal_name="SYSCTXT_MAIN">
            <description>The app's persistent display (whether media/non-media/navigation) is fully visible onscreen.</description>
        </element>
        <element name="VRSESSION" internal_name="SYSCTXT_VRSESSION">
            <description>The system is currently in a VR session (with whatever dedicated VR screen being overlaid onscreen).</description>
        </element>
        <element name="MENU" internal_name="SYSCTXT_MENU">
            <description>The system is currently displaying an in-App menu onscreen.</description>
        </element>
        <element name="HMI_OBSCURED" internal_name="SYSCTXT_HMI_OBSCURED">
            <description>The app's display HMI is currently being obscured by either a system or other app's overlay.</description>
        </element>
        <element name="ALERT" internal_name="SYSCTXT_ALERT">
            <description>Broadcast only to whichever app has an alert currently being displayed.</description>
        </element>
    </enum>

    <enum name="VideoStreamingState" since="5.0">
        <description>Enumeration that describes possible states of video streaming. </description>
        <element name="STREAMABLE" />
        <element name="NOT_STREAMABLE" />
    </enum>
    
    <enum name="SoftButtonType" since="2.0">
        <description>Contains information about the SoftButton capabilities.</description>
        <element name="TEXT" internal_name="SBT_TEXT"/>
        <element name="IMAGE" internal_name="SBT_IMAGE"/>
        <element name="BOTH" internal_name="SBT_BOTH"/>
    </enum>
    
    <enum name="AppInterfaceUnregisteredReason" since="1.0">
        <description>Error code, which comes from the module side.</description>
        <!-- Deprecate
         <element name="USER_EXIT" />
         -->
        <element name="IGNITION_OFF" />
        <element name="BLUETOOTH_OFF" />
        <element name="USB_DISCONNECTED" />
        <element name="REQUEST_WHILE_IN_NONE_HMI_LEVEL" />
        <element name="TOO_MANY_REQUESTS" />
        <element name="DRIVER_DISTRACTION_VIOLATION" />
        <element name="LANGUAGE_CHANGE" />
        <element name="MASTER_RESET" />
        <element name="FACTORY_DEFAULTS" />
        <element name="APP_UNAUTHORIZED" since="2.0" />
        <element name="PROTOCOL_VIOLATION" since="4.0" />
        <element name="UNSUPPORTED_HMI_RESOURCE" since="4.1" />
    </enum>
    
    <enum name="TriggerSource" since="1.0">
        <description>Indicates the source from where the command was triggered.</description>
        <element name="MENU" internal_name="TS_MENU" />
        <element name="VR" internal_name="TS_VR" />
        <element name="KEYBOARD" internal_name="TS_KEYBOARD" since="3.0" />
    </enum>
    
    <enum name="HmiZoneCapabilities" since="1.0">
        <description>Contains information about the HMI zone capabilities.</description>
        <description>For future use.</description>
        <element name="FRONT" />
        <element name="BACK" />
    </enum>
    
    <enum name="SpeechCapabilities" since="1.0">
        <description>Contains information about the TTS capabilities.</description>
        <element name="TEXT" internal_name="SC_TEXT"/>
        <element name="SAPI_PHONEMES" />
        <element name="LHPLUS_PHONEMES" />
        <element name="PRE_RECORDED" />
        <element name="SILENCE" />
        <element name="FILE" since="5.0" />
    </enum>
    
    <enum name="VrCapabilities" since="1.0">
        <description>Contains information about the VR capabilities.</description>
        <element name="TEXT" internal_name="VR_TEXT"/>
    </enum>
    
    <enum name="PrerecordedSpeech" since="1.0">
        <description>Contains a list of prerecorded speech items present on the platform.</description>
        <element name="HELP_JINGLE" />
        <element name="INITIAL_JINGLE" />
        <element name="LISTEN_JINGLE" />
        <element name="POSITIVE_JINGLE" />
        <element name="NEGATIVE_JINGLE" />
    </enum>
    
    <enum name="SamplingRate" since="2.0">
        <description>Describes different sampling options for PerformAudioPassThru.</description>
        <element name="8KHZ" internal_name="SamplingRate_8KHZ">
            <description>Sampling rate of 8000 Hz.</description>
        </element>
        <element name="16KHZ" internal_name="SamplingRate_16KHZ">
            <description>Sampling rate of 16000 Hz.</description>
        </element>
        <element name="22KHZ" internal_name="SamplingRate_22KHZ">
            <description>Sampling rate of 22050 Hz.</description>
        </element>
        <element name="44KHZ" internal_name="SamplingRate_44KHZ">
            <description>Sampling rate of 44100 Hz.</description>
        </element>
    </enum>
    
    <enum name="BitsPerSample" since="2.0">
        <description>Describes different quality options for PerformAudioPassThru.</description>
        <element name="8_BIT" internal_name="BitsPerSample_8_BIT">
            <description>Audio sample is 8 bits wide, unsigned.</description>
        </element>
        <element name="16_BIT" internal_name="BitsPerSample_16_BIT">
            <description>Audio sample is 16 bits wide, signed, and in little endian.</description>
        </element>
    </enum>
    
    <enum name="AudioType" since="2.0">
        <description>Describes different audio type options for PerformAudioPassThru.</description>
        <element name="PCM">
            <description>Linear PCM.</description>
        </element>
    </enum>
    
    <struct name="AudioPassThruCapabilities" since="2.0">
        <description>
            Describes different audio type configurations for PerformAudioPassThru.
            e.g. {8kHz,8-bit,PCM}
            The audio is recorded in monaural.
        </description>
        <param name="samplingRate" type="SamplingRate" mandatory="true"/>
        <param name="bitsPerSample" type="BitsPerSample" mandatory="true"/>
        <param name="audioType" type="AudioType" mandatory="true"/>
    </struct>
    
    <enum name="VehicleDataType" since="2.0">
        <description>Defines the data types that can be published and subscribed to.</description>
        <element name="VEHICLEDATA_GPS">
            <description>Notifies GPSData may be subscribed</description>
        </element>
        <element name="VEHICLEDATA_SPEED" />
        <element name="VEHICLEDATA_RPM" />
        <element name="VEHICLEDATA_FUELLEVEL" />
        <element name="VEHICLEDATA_FUELLEVEL_STATE" />
        <element name="VEHICLEDATA_FUELCONSUMPTION" />
        <element name="VEHICLEDATA_EXTERNTEMP" />
        <element name="VEHICLEDATA_VIN" />
        <element name="VEHICLEDATA_PRNDL" />
        <element name="VEHICLEDATA_TIREPRESSURE" />
        <element name="VEHICLEDATA_ODOMETER" />
        <element name="VEHICLEDATA_BELTSTATUS" />
        <element name="VEHICLEDATA_BODYINFO" />
        <element name="VEHICLEDATA_DEVICESTATUS" />
        <element name="VEHICLEDATA_ECALLINFO" />
        <element name="VEHICLEDATA_AIRBAGSTATUS" />
        <element name="VEHICLEDATA_EMERGENCYEVENT" />
        <element name="VEHICLEDATA_CLUSTERMODESTATUS" />
        <element name="VEHICLEDATA_MYKEY" />
        <element name="VEHICLEDATA_BRAKING" />
        <element name="VEHICLEDATA_WIPERSTATUS" />
        <element name="VEHICLEDATA_HEADLAMPSTATUS" />
        <element name="VEHICLEDATA_BATTVOLTAGE" />
        <element name="VEHICLEDATA_ENGINETORQUE" />
        <element name="VEHICLEDATA_ACCPEDAL" />
        <element name="VEHICLEDATA_STEERINGWHEEL" />
        <element name="VEHICLEDATA_TURNSIGNAL" since="5.0" />
        <element name="VEHICLEDATA_FUELRANGE" since="5.0" />
        <element name="VEHICLEDATA_ENGINEOILLIFE" since="5.0" />
        <element name="VEHICLEDATA_ELECTRONICPARKBRAKESTATUS" since="5.0" />
        <element name="VEHICLEDATA_CLOUDAPPVEHICLEID" since="5.1"/>
    </enum>

    <enum name="HybridAppPreference" since="5.1">
        <description>Enumeration for the user's preference of which app type to use when both are available</description>
        <element name="MOBILE" />
        <element name="CLOUD" />
        <element name="BOTH" />
    </enum>

    <struct name="CloudAppProperties" since="5.1">
        <param name="nicknames" type="String" minlength="0" maxlength="100" array="true" minsize="0" maxsize="100" mandatory="false">
            <description>An array of app names a cloud app is allowed to register with. If included in a SetCloudAppProperties request, this value will overwrite the existing "nicknames" field in the app policies section of the policy table.</description>
        </param>
        <param name="appID" type="String" maxlength="100" mandatory="true"/>
        <param name="enabled" type="Boolean" mandatory="false">
            <description>If true, cloud app will be included in HMI RPC UpdateAppList</description>
        </param>
        <param name="authToken" type="String" maxlength="65535" mandatory="false">
            <description>Used to authenticate websocket connection on app activation</description>
        </param>
        <param name="cloudTransportType" type="String" maxlength="100" mandatory="false">
            <description>Specifies the connection type Core should use</description>
        </param>
        <param name="hybridAppPreference" type="HybridAppPreference" mandatory="false">
            <description>Specifies the user preference to use the cloud app version or mobile app version when both are available</description>
        </param>
        <param name="endpoint" type="String" maxlength="65535" mandatory="false">
            <description>Specifies the endpoint which Core will attempt to connect to when this app is selected</description>
        </param>
    </struct>
    
    <enum name="ButtonName" since="1.0">
        <description>Defines the hard (physical) and soft (touchscreen) buttons available from the module</description>
        <element name="OK" />
        <element name="PLAY_PAUSE" since="5.0">
            <description>
              The button name for the physical Play/Pause
              toggle that can be used by media apps.
            </description>
            <warning>
              Please use the physical OK button in order to
              use a Play/Pause toggle for versions &lt; 4.5.0.
            </warning>
        </element>
        <element name="SEEKLEFT" />
        <element name="SEEKRIGHT" />
        <element name="TUNEUP" />
        <element name="TUNEDOWN" />
        <element name="PRESET_0" />
        <element name="PRESET_1" />
        <element name="PRESET_2" />
        <element name="PRESET_3" />
        <element name="PRESET_4" />
        <element name="PRESET_5" />
        <element name="PRESET_6" />
        <element name="PRESET_7" />
        <element name="PRESET_8" />
        <element name="PRESET_9" />
        <element name="CUSTOM_BUTTON" />
        <element name="SEARCH" />
        <!-- Climate Buttons -->
        <element name="AC_MAX" since="4.5" />
        <element name="AC" since="4.5" />
        <element name="RECIRCULATE" since="4.5" />
        <element name="FAN_UP" since="4.5" />
        <element name="FAN_DOWN" since="4.5" />
        <element name="TEMP_UP" since="4.5" />
        <element name="TEMP_DOWN" since="4.5" />
        <element name="DEFROST_MAX" since="4.5" />
        <element name="DEFROST" since="4.5" />
        <element name="DEFROST_REAR" since="4.5" />
        <element name="UPPER_VENT" since="4.5" />
        <element name="LOWER_VENT" since="4.5" />
        <!-- Radio Buttons -->
        <element name="VOLUME_UP" since="4.5" />
        <element name="VOLUME_DOWN" since="4.5" />
        <element name="EJECT" since="4.5" />
        <element name="SOURCE" since="4.5" />
        <element name="SHUFFLE" since="4.5" />
        <element name="REPEAT" since="4.5" />
    </enum>
    
    <enum name="MediaClockFormat" since="1.0">
        <element name="CLOCK1">
            <description>
                minutesFieldWidth = 2;minutesFieldMax = 19;secondsFieldWidth = 2;secondsFieldMax = 99;maxHours = 19;maxMinutes = 59;maxSeconds = 59;
                used for Type II and CID headunits
            </description>
        </element>
        <element name="CLOCK2">
            <description>
                minutesFieldWidth = 3;minutesFieldMax = 199;secondsFieldWidth = 2;secondsFieldMax = 99;maxHours = 59;maxMinutes = 59;maxSeconds = 59;
                used for Type V headunit
            </description>
        </element>
        <element name="CLOCK3" since="2.0">
            <description>
                minutesFieldWidth = 2;minutesFieldMax = 59;secondsFieldWidth = 2;secondsFieldMax = 59;maxHours = 9;maxMinutes = 59;maxSeconds = 59;
                used for GEN1.1 MFD3/4/5 headunits
            </description>
        </element>
        <element name="CLOCKTEXT1">
            <description>
                5 characters possible
                Format:      1|sp   c   :|sp   c   c
                1|sp : digit "1" or space
                c    : character out of following character set: sp|0-9|[letters, see TypeII column in XLS. See [@TODO: create file ref]]
                :|sp : colon or space
                used for Type II headunit
            </description>
        </element>
        <element name="CLOCKTEXT2">
            <description>
                5 chars possible
                Format:      1|sp   c   :|sp   c   c
                1|sp : digit "1" or space
                c    : character out of following character set: sp|0-9|[letters, see CID column in XLS. See [@TODO: create file ref]]
                :|sp : colon or space
                used for CID headunit
                NOTE: difference between CLOCKTEXT1 and CLOCKTEXT2 is the supported character set
            </description>
        </element>
        <element name="CLOCKTEXT3">
            <description>
                6 chars possible
                Format:      1|sp   c   c   :|sp   c   c
                1|sp : digit "1" or space
                c    : character out of following character set: sp|0-9|[letters, see Type 5 column in XLS]. See [@TODO: create file ref]
                :|sp : colon or space
                used for Type V headunit
            </description>
        </element>
        <element name="CLOCKTEXT4" since="2.0">
            <description>
                6 chars possible
                Format:      c   :|sp   c   c   :   c   c
                :|sp : colon or space
                c    : character out of following character set: sp|0-9|[letters].
                used for GEN1.1 MFD3/4/5 headunits
            </description>
        </element>
    </enum>
    
    <enum name="DisplayType" deprecated="true" since="5.0">
        <description>See DAES for further infos regarding the displays</description>
        <element name="CID"/>
        <element name="TYPE2" />
        <element name="TYPE5" />
        <element name="NGN" />
        <element name="GEN2_8_DMA" since="3.0" />
        <element name="GEN2_6_DMA" since="3.0" />
        <element name="MFD3" since="2.0" />
        <element name="MFD4" since="2.0" />
        <element name="MFD5" since="2.0" />
        <element name="GEN3_8-INCH" internal_name="GEN3_8_INCH" since="3.0" />
        <element name="SDL_GENERIC" since="4.0" />
        <history>
            <enum name="DisplayType" since="1.0" until="5.0"/>
        </history>
    </enum>
    
    <enum name="TextFieldName" since="1.0">
        <element name="mainField1">
            <description>The first line of first set of main fields of the persistent display; applies to "Show"</description>
        </element>
        
        <element name="mainField2">
            <description>The second line of first set of main fields of the persistent display; applies to "Show"</description>
        </element>
        
        <element name="mainField3">
            <description>The first line of second set of main fields of persistent display; applies to "Show"</description>
        </element>
        
        <element name="mainField4">
            <description>The second line of second set of main fields of the persistent display; applies to "Show"</description>
        </element>
        
        <element name="statusBar">
            <description>The status bar on NGN; applies to "Show"</description>
        </element>
        
        <element name="mediaClock">
            <description>Text value for MediaClock field; applies to "Show"</description>
        </element>
        
        <element name="mediaTrack">
            <description>The track field of NGN and GEN1.1 MFD displays. This field is only available for media applications; applies to "Show"</description>
        </element>
        
        <element name="alertText1">
            <description>The first line of the alert text field; applies to "Alert"</description>
        </element>
        
        <element name="alertText2" since="2.0">
            <description>The second line of the alert text field; applies to "Alert"</description>
        </element>
        
        <element name="alertText3" since="2.0">
            <description>The third line of the alert text field; applies to "Alert"</description>
        </element>
        
        <element name="scrollableMessageBody" since="2.0">
            <description>Long form body of text that can include newlines and tabs; applies to "ScrollableMessage"</description>
        </element>
        
        <element name="initialInteractionText" since="2.0">
            <description> First line suggestion for a user response (in the case of VR enabled interaction)</description>
        </element>
        
        <element name="navigationText1" since="2.0">
            <description> First line of navigation text</description>
        </element>
        
        <element name="navigationText2" since="2.0">
            <description> Second line of navigation text</description>
        </element>
        
        <element name="ETA" since="2.0">
            <description> Estimated Time of Arrival time for navigation</description>
        </element>
        
        <element name="totalDistance" since="2.0">
            <description> Total distance to destination for navigation</description>
        </element>
        
        <element name="audioPassThruDisplayText1" since="2.0">
            <description> First line of text for audio pass thru</description>
        </element>
        
        <element name="audioPassThruDisplayText2" since="2.0">
            <description> Second line of text for audio pass thru</description>
        </element>
        
        <element name="sliderHeader" since="2.0">
            <description> Header text for slider</description>
        </element>
        
        <element name="sliderFooter" since="2.0">
            <description> Footer text for slider</description>
        </element>
        
        <element name="menuName">
            <description> Primary text for Choice</description>
        </element>
        
        <element name="secondaryText">
            <description> Secondary text for Choice</description>
        </element>
        
        <element name="tertiaryText">
            <description> Tertiary text for Choice</description>
        </element>
        
        <element name="menuTitle">
            <description> Optional text to label an app menu button (for certain touchscreen platforms).</description>
        </element>
        
        <element name="locationName" since="4.0">
            <description> Optional name / title of intended location for SendLocation.</description>
        </element>
        
        <element name="locationDescription" since="4.0">
            <description> Optional description of intended location / establishment (if applicable) for SendLocation.</description>
        </element>
        
        <element name="addressLines" since="4.0">
            <description> Optional location address (if applicable) for SendLocation.</description>
        </element>
        
        <element name="phoneNumber" since="4.0">
            <description> Optional hone number of intended location / establishment (if applicable) for SendLocation.</description>
        </element>
        
    </enum>
    
    <enum name="ImageFieldName" since="3.0">
        <element name="softButtonImage">
            <description>The image field for SoftButton</description>
        </element>
        
        <element name="choiceImage">
            <description>The first image field for Choice</description>
        </element>
        
        <element name="choiceSecondaryImage">
            <description>The secondary image field for Choice</description>
        </element>
        
        <element name="vrHelpItem">
            <description>The image field for vrHelpItem</description>
        </element>
        
        <element name="turnIcon">
            <description>The image field for Turn</description>
        </element>
        
        <element name="menuIcon">
            <description>The image field for the menu icon in SetGlobalProperties</description>
        </element>
        
        <element name="cmdIcon">
            <description>The image field for AddCommand</description>
        </element>
        
        <element name="appIcon">
            <description>The image field for the app icon (set by setAppIcon)</description>
        </element>
        
        <element name="graphic">
            <description>The primary image field for Show</description>
        </element>
        
        <element name="secondaryGraphic" since="5.0">
            <description>The secondary image field for Show</description>
        </element>
        
        <element name="showConstantTBTIcon">
            <description>The primary image field for ShowConstantTBT</description>
        </element>
        
        <element name="showConstantTBTNextTurnIcon">
            <description>The secondary image field for ShowConstantTBT</description>
        </element>
        
        <element name="locationImage" since="4.0">
            <description>The optional image of a destination / location</description>
        </element>
        
    </enum>
    
    <enum name="CharacterSet" since="1.0">
        <description>The list of potential character sets</description>
        <element name="TYPE2SET">
            <description>See [@TODO: create file ref]</description>
        </element>
        <element name="TYPE5SET">
            <description>See [@TODO: create file ref]</description>
        </element>
        <element name="CID1SET">
            <description>See [@TODO: create file ref]</description>
        </element>
        <element name="CID2SET">
            <description>See [@TODO: create file ref]</description>
        </element>
    </enum>
    
    <enum name="TextAlignment" since="1.0">
        <description>The list of possible alignments, left, right, or centered</description>
        <element name="LEFT_ALIGNED" />
        <element name="RIGHT_ALIGNED" />
        <element name="CENTERED" />
    </enum>
    
    <enum name="TBTState" since="2.0">
        <description>Enumeration that describes possible states of turn-by-turn client or SmartDeviceLink app.</description>
        <element name="ROUTE_UPDATE_REQUEST" />
        <element name="ROUTE_ACCEPTED" />
        <element name="ROUTE_REFUSED" />
        <element name="ROUTE_CANCELLED" />
        <element name="ETA_REQUEST" />
        <element name="NEXT_TURN_REQUEST" />
        <element name="ROUTE_STATUS_REQUEST" />
        <element name="ROUTE_SUMMARY_REQUEST" />
        <element name="TRIP_STATUS_REQUEST" />
        <element name="ROUTE_UPDATE_REQUEST_TIMEOUT" />
    </enum>
    
    <enum name="DriverDistractionState" since="2.0">
        <description>Enumeration that describes possible states of driver distraction.</description>
        <element name="DD_ON" />
        <element name="DD_OFF" />
    </enum>
    
    <enum name="ImageType" since="2.0">
        <description>Contains information about the type of image.</description>
        <element name="STATIC" />
        <element name="DYNAMIC" />
    </enum>
    
    <enum name="DeliveryMode" since="4.1">
        <description>The mode in which the SendLocation request is sent</description>
        <element name="PROMPT" />
        <element name="DESTINATION" />
        <element name="QUEUE" />
    </enum>
    
    <enum name="VideoStreamingProtocol" since="4.5">
        <description>Enum for each type of video streaming protocol type.</description>
        <element name="RAW">
            <description>Raw stream bytes that contains no timestamp data and is the lowest supported video streaming</description>
        </element>
        <element name="RTP">
            <description>RTP facilitates the transfer of real-time data. Information provided by this protocol include timestamps (for synchronization), sequence numbers (for packet loss and reordering detection) and the payload format which indicates the encoded format of the data.</description>
        </element>
        <element name="RTSP">
            <description>The transmission of streaming data itself is not a task of RTSP. Most RTSP servers use the Real-time Transport Protocol (RTP) in conjunction with Real-time Control Protocol (RTCP) for media stream delivery. However, some vendors implement proprietary transport protocols. </description>
        </element>
        <element name="RTMP">
            <description> Real-Time Messaging Protocol (RTMP) was initially a proprietary protocol developed by Macromedia for streaming audio, video and data over the Internet, between a Flash player and a server. Macromedia is now owned by Adobe, which has released an incomplete version of the specification of the protocol for public use.</description>
        </element>
        <element name="WEBM">
            <description>The WebM container is based on a profile of Matroska. WebM initially supported VP8 video and Vorbis audio streams. In 2013 it was updated to accommodate VP9 video and Opus audio.</description>
        </element>
    </enum>
    
    <enum name="VideoStreamingCodec" since="4.5">
        <description>Enum for each type of video streaming codec.</description>
        <element name="H264">
            <description>A block-oriented motion-compensation-based video compression standard. As of 2014 it is one of the most commonly used formats for the recording, compression, and distribution of video content.</description>
        </element>
        <element name="H265">
            <description>High Efficiency Video Coding (HEVC), also known as H.265 and MPEG-H Part 2, is a video compression standard, one of several potential successors to the widely used AVC (H.264 or MPEG-4 Part 10). In comparison to AVC, HEVC offers about double the data compression ratio at the same level of video quality, or substantially improved video quality at the same bit rate. It supports resolutions up to 8192x4320, including 8K UHD.</description>
        </element>
        <element name="Theora">
            <description>Theora is derived from the formerly proprietary VP3 codec, released into the public domain by On2 Technologies. It is broadly comparable in design and bitrate efficiency to MPEG-4 Part 2, early versions of Windows Media Video, and RealVideo while lacking some of the features present in some of these other codecs. It is comparable in open standards philosophy to the BBC's Dirac codec.</description>
        </element>
        <element name="VP8">
            <description>VP8 can be multiplexed into the Matroska-based container format WebM along with Vorbis and Opus audio. The image format WebP is based on VP8's intra-frame coding. VP8's direct successor, VP9, and the emerging royalty-free internet video format AV1 from the Alliance for Open Media (AOMedia) are based on VP8.</description>
        </element>
        <element name="VP9">
            <description>Similar to VP8, but VP9 is customized for video resolutions beyond high-definition video (UHD) and also enables lossless compression.</description>
        </element>
    </enum>
    
    <enum name="AudioStreamingIndicator" since="5.0">
        <element name="PLAY_PAUSE">
            <description>
                Default playback indicator.
                By default the playback indicator should be PLAY_PAUSE when:
                    - the media app is newly registered on the head unit (after RegisterAppInterface)
                    - the media app was closed by the user (App enters HMI_NONE)
                    - the app sends SetMediaClockTimer with audioStreamingIndicator not set to any value
            </description>
        </element>
        <element name="PLAY">
            <description>Indicates that a button press of the Play/Pause button starts the audio playback.</description>
        </element>
        <element name="PAUSE">
            <description>Indicates that a button press of the Play/Pause button pauses the current audio playback.</description>
        </element>
        <element name="STOP">
            <description>Indicates that a button press of the Play/Pause button stops the current audio playback.</description>
        </element>
    </enum> 
    
    <struct name="Image" since="2.0">
        <param name="value" minlength="0" maxlength="65535" type="String" mandatory="true">
            <description>Either the static hex icon value or the binary image file name identifier (sent by PutFile).</description>
        </param>
        <param name="imageType" type="ImageType" mandatory="true">
            <description>Describes, whether it is a static or dynamic image.</description>
        </param>
        <param name="isTemplate" type="Boolean" mandatory="false" since="5.0">
            <description>If true, the image is a template image and can be recolored by the HMI</description>
        </param>
    </struct>
    
    <struct name="SoftButton" since="2.0">
        <param name="type" type="SoftButtonType" mandatory="true">
            <description>Describes, whether it is text, highlighted text, icon, or dynamic image. See softButtonType</description>
        </param>
        <param name="text" minlength="0" maxlength="500" type="String" mandatory="false">
            <description>Optional text to display (if defined as TEXT or BOTH)</description>
        </param>
        <param name="image" type="Image" mandatory="false">
            <description>Optional image struct for SoftButton (if defined as IMAGE or BOTH)</description>
        </param>
        <param name="isHighlighted" type="Boolean" defvalue="false" mandatory="false">
            <description>
                True, if highlighted
                False, if not highlighted
            </description>
        </param>
        <param name="softButtonID" type="Integer" minvalue="0" maxvalue="65535" mandatory="true">
            <description>Value which is returned via OnButtonPress / OnButtonEvent</description>
        </param>
        <param name="systemAction" type="SystemAction" defvalue="DEFAULT_ACTION" mandatory="false">
            <description>Parameter indicating whether selecting a SoftButton shall call a specific system action.  This is intended to allow Notifications to bring the callee into full / focus; or in the case of persistent overlays, the overlay can persist when a SoftButton is pressed.</description>
        </param>
    </struct>
    
    <struct name="Choice" since="1.0">
        <description>A choice is an option given to the user, which can be selected either by menu, or through voice recognition system.</description>
        <param name="choiceID" type="Integer" minvalue="0" maxvalue="65535"  mandatory="true"/>
        <param name="menuName" type="String" maxlength="500"  mandatory="true"/>
        <param name="vrCommands" type="String" minsize="1" maxsize="100" maxlength="99" array="true" mandatory="false" since="5.0">
            <history>
                <param name="vrCommands" type="String" minsize="1" maxsize="100" maxlength="99" array="true" mandatory="true" since="1.0" until="5.0"/>
            </history>
        </param>
        <param name="image" type="Image" mandatory="false" since="2.0" />
        <param name="secondaryText" maxlength="500" type="String" mandatory="false" since="3.0">
            <description>Optional secondary text to display; e.g. address of POI in a search result entry</description>
        </param>
        <param name="tertiaryText" maxlength="500" type="String" mandatory="false" since="3.0">
            <description>Optional tertiary text to display; e.g. distance to POI for a search result entry</description>
        </param>
        <param name="secondaryImage" type="Image" mandatory="false" since="3.0">
            <description>Optional secondary image struct for choice</description>
        </param>
    </struct>
    
    <struct name="VrHelpItem" since="2.0">
        <param name="text" maxlength="500" type="String" mandatory="true">
            <description>Text to display for VR Help item</description>
        </param>
        <param name="image" type="Image" mandatory="false">
            <description>Image struct for VR Help item</description>
        </param>
        <param name="position" type="Integer" minvalue="1" maxvalue="100" mandatory="true">
            <description>Position to display item in VR Help list</description>
        </param>
    </struct>
    
    <struct name="SyncMsgVersion" since="1.0">
        <description>Specifies the version number of the SmartDeviceLink protocol that is supported by the mobile application</description>
        
        <param name="majorVersion" type="Integer" minvalue="1" maxvalue="10" mandatory="true">
            <description>The major version indicates versions that is not-compatible to previous versions.</description>
        </param>
        <param name="minorVersion" type="Integer" minvalue="0" maxvalue="1000" mandatory="true">
            <description>The minor version indicates a change to a previous version that should still allow to be run on an older version (with limited functionality)</description>
        </param>
        <param name="patchVersion" type="Integer" minvalue="0" maxvalue="1000" mandatory="false" since="4.3">
            <description>The patch version indicates a fix to existing functionality in a previous version that should still be able to be run on an older version </description>
        </param>
    </struct>
    
    <enum name="GlobalProperty" since="1.0">
        <description>The different global properties.</description>
        <element name="HELPPROMPT" since="1.0">
            <description>The property helpPrompt of setGlobalProperties</description>
        </element>
        <element name="TIMEOUTPROMPT" since="1.0">
            <description>The property timeoutPrompt of setGlobalProperties</description>
        </element>
        <element name="VRHELPTITLE" since="2.0">
            <description>The property vrHelpTitle of setGlobalProperties</description>
        </element>
        <element name="VRHELPITEMS" since="2.0">
            <description>The property array of vrHelp of setGlobalProperties</description>
        </element>
        <element name="MENUNAME" since="3.0">
            <description>The property in-app menu name of setGlobalProperties</description>
        </element>
        <element name="MENUICON" since="3.0">
            <description>The property in-app menu icon of setGlobalProperties</description>
        </element>
        <element name="KEYBOARDPROPERTIES" since="3.0">
            <description>The on-screen keyboard configuration of setGlobalProperties</description>
        </element>
    </enum>
    
    <enum name="CompassDirection" since="2.0">
        <description>The list of potential compass directions</description>
        <element name="NORTH">
        </element>
        <element name="NORTHWEST">
        </element>
        <element name="WEST">
        </element>
        <element name="SOUTHWEST">
        </element>
        <element name="SOUTH">
        </element>
        <element name="SOUTHEAST">
        </element>
        <element name="EAST">
        </element>
        <element name="NORTHEAST">
        </element>
    </enum>
    
    <enum name="Dimension" since="2.0">
        <description>The supported dimensions of the GPS</description>
        <element name="NO_FIX" internal_name="Dimension_NO_FIX">
            <description>No GPS at all</description>
        </element>
        <element name="2D" internal_name="Dimension_2D">
            <description>Longitude and latitude</description>
        </element>
        <element name="3D" internal_name="Dimension_3D">
            <description>Longitude and latitude and altitude</description>
        </element>
    </enum>
    
    <enum name="PRNDL" since="2.0">
        <description>The selected gear.</description>
        <element name="PARK">
            <description>Parking</description>
        </element>
        <element name="REVERSE">
            <description>Reverse gear</description>
        </element>
        <element name="NEUTRAL">
            <description>No gear</description>
        </element>
        <element name="DRIVE">
        </element>
        <element name="SPORT">
            <description>Drive Sport mode</description>
        </element>
        <element name="LOWGEAR">
            <description>1st gear hold</description>
        </element>
        <element name="FIRST">
        </element>
        <element name="SECOND">
        </element>
        <element name="THIRD">
        </element>
        <element name="FOURTH">
        </element>
        <element name="FIFTH">
        </element>
        <element name="SIXTH">
        </element>
        <element name="SEVENTH">
        </element>
        <element name="EIGHTH">
        </element>
        <element name="UNKNOWN">
        </element>
        <element name="FAULT">
        </element>
    </enum>
    
    <enum name="ComponentVolumeStatus" since="2.0">
        <description>The volume status of a vehicle component.</description>
        <element name="UNKNOWN" internal_name="CVS_UNKNOWN">
        </element>
        <element name="NORMAL" internal_name="CVS_NORMAL">
        </element>
        <element name="LOW" internal_name="CVS_LOW">
        </element>
        <element name="FAULT" internal_name="CVS_FAULT">
        </element>
        <element name="ALERT"  internal_name="CVS_ALERT">
        </element>
        <element name="NOT_SUPPORTED" internal_name="CVS_NOT_SUPPORTED">
        </element>
    </enum>

    <enum name="TPMS" since="5.0">
        <element name="UNKNOWN">
            <description>If set the status of the tire is not known.</description>
        </element>
        <element name="SYSTEM_FAULT">
            <description>TPMS does not function.</description>
        </element>
        <element name="SENSOR_FAULT">
            <description>The sensor of the tire does not function.</description>
        </element>
        <element name="LOW">
            <description>TPMS is reporting a low tire pressure for the tire.</description>
        </element>
        <element name="SYSTEM_ACTIVE">
            <description>TPMS is active and the tire pressure is monitored.</description>
        </element>
        <element name="TRAIN">
            <description>TPMS is reporting that the tire must be trained.</description>
        </element>
        <element name="TRAINING_COMPLETE">
            <description>TPMS reports the training for the tire is completed.</description>
        </element>
        <element name="NOT_TRAINED">
            <description>TPMS reports the tire is not trained.</description>
        </element>
    </enum>

    <enum name="FuelType" since="5.0">
        <element name="GASOLINE" />
        <element name="DIESEL" />
        <element name="CNG">
            <description>
                For vehicles using compressed natural gas.
            </description>
        </element>
        <element name="LPG">
            <description>
                For vehicles using liquefied petroleum gas.
            </description>
        </element>
        <element name="HYDROGEN">
            <description>For FCEV (fuel cell electric vehicle).</description>
        </element>
        <element name="BATTERY">
            <description>For BEV (Battery Electric Vehicle), PHEV (Plug-in Hybrid Electric Vehicle), solar vehicles and other vehicles which run on a battery.</description>
        </element>
    </enum>

    <struct name="FuelRange" since="5.0">
        <param name="type" type="FuelType" mandatory="false"/>
        <param name="range" type="Float" minvalue="0" maxvalue="10000" mandatory="false">
            <description>
                The estimate range in KM the vehicle can travel based on fuel level and consumption.
            </description>
        </param>
    </struct>

    <enum name="ElectronicParkBrakeStatus" since="5.0">
      <element name="CLOSED">
        <description>
          Park brake actuators have been fully applied.
        </description>
        </element>
      <element name="TRANSITION">
        <description>
          Park brake actuators are transitioning to either Apply/Closed or Release/Open state.
        </description>
      </element>
      <element name="OPEN">
        <description>
          Park brake actuators are released.
        </description>
      </element>
      <element name="DRIVE_ACTIVE">
        <description>
          When driver pulls the Electronic Park Brake switch while driving "at speed".
        </description>
      </element>
     <element name="FAULT">
        <description>
          When system has a fault or is under maintenance.
        </description>
     </element>
    </enum>
    
    <struct name="SingleTireStatus" since="2.0">
        <param name="status" type="ComponentVolumeStatus" mandatory="true">
            <description>See ComponentVolumeStatus.</description>
        </param>
        <param name="tpms" type="TPMS" mandatory="false" since="5.0">
            <description>
                The status of TPMS according to the particular tire.
            </description>
        </param>
        <param name="pressure" type="Float" mandatory="false" minvalue="0" maxvalue="2000" since="5.0">
            <description>The pressure value of the particular tire in kilo pascal.</description>
        </param>
    </struct>
    
    <enum name="WarningLightStatus" since="2.0">
        <description>Reflects the status of a cluster instrument warning light.</description>
        <element name="OFF" internal_name="WLS_OFF">
        </element>
        <element name="ON" internal_name="WLS_ON">
        </element>
        <element name="FLASH" internal_name="WLS_FLASH">
        </element>
        <element name="NOT_USED" internal_name="WLS_NOT_USED">
        </element>
    </enum>
    
    <enum name="VehicleDataNotificationStatus" since="2.0">
        <description>Reflects the status of a vehicle data notification.</description>
        <element name="NOT_SUPPORTED" internal_name="VDNS_NOT_SUPPORTED">
        </element>
        <element name="NORMAL" internal_name="VDNS_NORMAL">
        </element>
        <element name="ACTIVE" internal_name="VDNS_ACTIVE">
        </element>
        <element name="NOT_USED" internal_name="VDNS_NOT_USED">
        </element>
    </enum>
    
    <enum name="IgnitionStableStatus" since="2.0">
        <description>Reflects the ignition switch stability.</description>
        <element name="IGNITION_SWITCH_NOT_STABLE">
        </element>
        <element name="IGNITION_SWITCH_STABLE">
        </element>
        <element name="MISSING_FROM_TRANSMITTER">
        </element>
    </enum>
    
    <enum name="IgnitionStatus" since="2.0">
        <description>Reflects the status of ignition.</description>
        <element name="UNKNOWN" internal_name="IS_UNKNOWN">
        </element>
        <element name="OFF" internal_name="IS_OFF">
        </element>
        <element name="ACCESSORY" internal_name="IS_ACCESSORY">
        </element>
        <element name="RUN" internal_name="IS_RUN">
        </element>
        <element name="START" internal_name="IS_START">
        </element>
        <element name="INVALID" internal_name="IS_INVALID">
        </element>
    </enum>
    
    <enum name="VehicleDataEventStatus" since="2.0">
        <description>Reflects the status of a vehicle data event; e.g. a seat belt event status.</description>
        <element name="NO_EVENT" internal_name="VDES_NO_EVENT">
        </element>
        <element name="NO" internal_name="VDES_NO">
        </element>
        <element name="YES" internal_name="VDES_YES">
        </element>
        <element name="NOT_SUPPORTED" internal_name="VDES_NOT_SUPPORTED">
        </element>
        <element name="FAULT" internal_name="VDES_FAULT">
        </element>
    </enum>
    
    <enum name="DeviceLevelStatus" since="2.0">
        <description>Reflects the reported battery status of the connected device, if reported.</description>
        <element name="ZERO_LEVEL_BARS">
        </element>
        <element name="ONE_LEVEL_BARS">
        </element>
        <element name="TWO_LEVEL_BARS">
        </element>
        <element name="THREE_LEVEL_BARS">
        </element>
        <element name="FOUR_LEVEL_BARS">
        </element>
        <element name="NOT_PROVIDED">
        </element>
    </enum>
    
    <enum name="PrimaryAudioSource" since="2.0">
        <description>Reflects the current primary audio source (if selected).</description>
        <element name="NO_SOURCE_SELECTED">
        </element>
        <element name="CD" since="5.0">
        </element>
        <element name="USB">
        </element>
        <element name="USB2">
        </element>
        <element name="BLUETOOTH_STEREO_BTST">
        </element>
        <element name="LINE_IN">
        </element>
        <element name="IPOD">
        </element>
        <element name="MOBILE_APP">
        </element>
        <element name="AM" since="5.0">
        </element>
        <element name="FM" since="5.0">
        </element>
        <element name="XM" since="5.0">
        </element>
        <element name="DAB" since="5.0">
        </element>
    </enum>
    
    <enum name="WiperStatus" since="2.0">
        <description>Reflects the status of the wipers.</description>
        <element name="OFF" />
        <element name="AUTO_OFF" />
        <element name="OFF_MOVING" />
        <element name="MAN_INT_OFF" />
        <element name="MAN_INT_ON" />
        <element name="MAN_LOW" />
        <element name="MAN_HIGH" />
        <element name="MAN_FLICK" />
        <element name="WASH" />
        <element name="AUTO_LOW" />
        <element name="AUTO_HIGH" />
        <element name="COURTESYWIPE" />
        <element name="AUTO_ADJUST" />
        <element name="STALLED" />
        <element name="NO_DATA_EXISTS" />
    </enum>
    
    <enum name="VehicleDataStatus" since="2.0">
        <description>Reflects the status of a binary vehicle data item.</description>
        <element name="NO_DATA_EXISTS" internal_name="VDS_NO_DATA_EXISTS">
        </element>
        <element name="OFF" internal_name="VDS_OFF">
        </element>
        <element name="ON" internal_name="VDS_ON">
        </element>
    </enum>
    
    <enum name="MaintenanceModeStatus" since="2.0">
        <description>Reflects the status of a vehicle maintenance mode.</description>
        <element name="NORMAL" internal_name="MMS_NORMAL">
        </element>
        <element name="NEAR" internal_name="MMS_NEAR">
        </element>
        <element name="ACTIVE" internal_name="MMS_ACTIVE">
        </element>
        <element name="FEATURE_NOT_PRESENT" internal_name="MMS_FEATURE_NOT_PRESENT">
        </element>
    </enum>
    
    <enum name="VehicleDataActiveStatus" since="2.0">
        <description>Reflects the status of given vehicle component.</description>
        <element name="INACTIVE_NOT_CONFIRMED" internal_name="VDAS_INACTIVE_NOT_CONFIRMED">
        </element>
        <element name="INACTIVE_CONFIRMED" internal_name="VDAS_INACTIVE_CONFIRMED">
        </element>
        <element name="ACTIVE_NOT_CONFIRMED" internal_name="VDAS_ACTIVE_NOT_CONFIRMED">
        </element>
        <element name="ACTIVE_CONFIRMED" internal_name="VDAS_ACTIVE_CONFIRMED">
        </element>
        <element name="FAULT" internal_name="VDAS_FAULT">
        </element>
    </enum>
    
    <enum name="AmbientLightStatus" since="2.0">
        <description>Reflects the status of the ambient light sensor.</description>
        <element name="NIGHT" />
        <element name="TWILIGHT_1" />
        <element name="TWILIGHT_2" />
        <element name="TWILIGHT_3" />
        <element name="TWILIGHT_4" />
        <element name="DAY" />
        <element name="UNKNOWN" internal_name="ALS_UNKNOWN" />
        <element name="INVALID" />
    </enum>
    
    <enum name="ModuleType" since="4.5">
        <element name="CLIMATE"/>
        <element name="RADIO"/>
        <element name="SEAT" since="5.0"/>
        <element name="AUDIO" since="5.0"/>
        <element name="LIGHT" since="5.0"/>
        <element name="HMI_SETTINGS" since="5.0"/>
    </enum>
    
    <enum name="DefrostZone" since="4.5">
        <element name="FRONT"/>
        <element name="REAR"/>
        <element name="ALL"/>
        <element name="NONE"/>
    </enum>
    
    <enum name="VentilationMode" since="4.5">
        <element name="UPPER"/>
        <element name="LOWER"/>
        <element name="BOTH"/>
        <element name="NONE"/>
    </enum>
    
    <enum name="RadioBand" since="4.5">
        <element name="AM"/>
        <element name="FM"/>
        <element name="XM"/>
    </enum>
    
    <enum name="RadioState" since="4.5">
        <element name="ACQUIRING"/>
        <element name="ACQUIRED"/>
        <element name="MULTICAST"/>
        <element name="NOT_FOUND"/>
    </enum>
    
    <enum name="TemperatureUnit" since="4.5">
        <element name="FAHRENHEIT"/>
        <element name="CELSIUS"/>
    </enum>

    <struct name="BeltStatus" since="2.0">
        <param name="driverBeltDeployed" type="VehicleDataEventStatus" mandatory="true">
            <description>References signal "VedsDrvBelt_D_Ltchd". See VehicleDataEventStatus.</description>
        </param>
        <param name="passengerBeltDeployed" type="VehicleDataEventStatus" mandatory="true">
            <description>References signal "VedsPasBelt_D_Ltchd". See VehicleDataEventStatus.</description>
        </param>
        <param name="passengerBuckleBelted" type="VehicleDataEventStatus" mandatory="true">
            <description>References signal "VedsRw1PasBckl_D_Ltchd". See VehicleDataEventStatus.</description>
        </param>
        <param name="driverBuckleBelted" type="VehicleDataEventStatus" mandatory="true">
            <description>References signal "VedsRw1DrvBckl_D_Ltchd". See VehicleDataEventStatus.</description>
        </param>
        <param name="leftRow2BuckleBelted" type="VehicleDataEventStatus" mandatory="true">
            <description>References signal "VedsRw2lBckl_D_Ltchd". See VehicleDataEventStatus.</description>
        </param>
        <param name="passengerChildDetected" type="VehicleDataEventStatus" mandatory="true">
            <description>References signal "VedsRw1PasChld_D_Ltchd". See VehicleDataEventStatus.</description>
        </param>
        <param name="rightRow2BuckleBelted" type="VehicleDataEventStatus" mandatory="true">
            <description>References signal "VedsRw2rBckl_D_Ltchd". See VehicleDataEventStatus.</description>
        </param>
        <param name="middleRow2BuckleBelted" type="VehicleDataEventStatus" mandatory="true">
            <description>References signal "VedsRw2mBckl_D_Ltchd". See VehicleDataEventStatus.</description>
        </param>
        <param name="middleRow3BuckleBelted" type="VehicleDataEventStatus" mandatory="true">
            <description>References signal "VedsRw3mBckl_D_Ltchd". See VehicleDataEventStatus.</description>
        </param>
        <param name="leftRow3BuckleBelted" type="VehicleDataEventStatus" mandatory="true">
            <description>References signal "VedsRw3lBckl_D_Ltchd". See VehicleDataEventStatus.</description>
        </param>
        <param name="rightRow3BuckleBelted" type="VehicleDataEventStatus" mandatory="true">
            <description>References signal "VedsRw3rBckl_D_Ltchd". See VehicleDataEventStatus.</description>
        </param>
        <param name="leftRearInflatableBelted" type="VehicleDataEventStatus" mandatory="true">
            <description>References signal "VedsRw2lRib_D_Ltchd". See VehicleDataEventStatus.</description>
        </param>
        <param name="rightRearInflatableBelted" type="VehicleDataEventStatus" mandatory="true">
            <description>References signal "VedsRw2rRib_D_Ltchd". See VehicleDataEventStatus.</description>
        </param>
        <param name="middleRow1BeltDeployed" type="VehicleDataEventStatus" mandatory="true">
            <description>References signal "VedsRw1mBelt_D_Ltchd". See VehicleDataEventStatus.</description>
        </param>
        <param name="middleRow1BuckleBelted" type="VehicleDataEventStatus" mandatory="true">
            <description>References signal "VedsRw1mBckl_D_Ltchd". See VehicleDataEventStatus.</description>
        </param>
    </struct>
    
    <struct name="BodyInformation" since="2.0">
        <param name="parkBrakeActive" type="Boolean" mandatory="true">
            <description>References signal "PrkBrkActv_B_Actl".</description>
        </param>
        <param name="ignitionStableStatus" type="IgnitionStableStatus" mandatory="true">
            <description>References signal "Ignition_Switch_Stable". See IgnitionStableStatus.</description>
        </param>
        <param name="ignitionStatus" type="IgnitionStatus" mandatory="true">
            <description>References signal "Ignition_status". See IgnitionStatus.</description>
        </param>
        <param name="driverDoorAjar" type="Boolean" mandatory="false">
            <description>References signal "DrStatDrv_B_Actl".</description>
        </param>
        <param name="passengerDoorAjar" type="Boolean" mandatory="false">
            <description>References signal "DrStatPsngr_B_Actl".</description>
        </param>
        <param name="rearLeftDoorAjar" type="Boolean" mandatory="false">
            <description>References signal "DrStatRl_B_Actl".</description>
        </param>
        <param name="rearRightDoorAjar" type="Boolean" mandatory="false">
            <description>References signal "DrStatRr_B_Actl".</description>
        </param>
    </struct>
    
    <struct name="DeviceStatus" since="2.0">
        <param name="voiceRecOn" type="Boolean" mandatory="true">
            <description>References signal "CPM_VoiceRec_STAT".</description>
        </param>
        <param name="btIconOn" type="Boolean" mandatory="true">
            <description>References signal "BT_ICON".</description>
        </param>
        <param name="callActive" type="Boolean" mandatory="true">
            <description>References signal "CPM_Call_Active_STAT".</description>
        </param>
        <param name="phoneRoaming" type="Boolean" mandatory="true">
            <description>References signal "CPM_Phone_Roaming_STAT".</description>
        </param>
        <param name="textMsgAvailable" type="Boolean" mandatory="true">
            <description>References signal "CPM_TextMsg_AVAL".</description>
        </param>
        <param name="battLevelStatus" type="DeviceLevelStatus" mandatory="true">
            <description>Device battery level status.  References signal "CPM_Batt_Level_STAT". See DeviceLevelStatus.</description>
        </param>
        <param name="stereoAudioOutputMuted" type="Boolean" mandatory="true">
            <description>References signal "CPM_Stereo_Audio_Output".</description>
        </param>
        <param name="monoAudioOutputMuted" type="Boolean" mandatory="true">
            <description>References signal "CPM_Mono_Audio_Output".</description>
        </param>
        <param name="signalLevelStatus" type="DeviceLevelStatus" mandatory="true">
            <description>Device signal level status.  References signal "CPM_Signal_Strength_STAT". See DeviceLevelStatus.</description>
        </param>
        <param name="primaryAudioSource" type="PrimaryAudioSource" mandatory="true">
            <description>References signal "CPM_Stereo_PAS_Source". See PrimaryAudioSource.</description>
        </param>
        <param name="eCallEventActive" type="Boolean" mandatory="true">
            <description>References signal "eCall_Event".</description>
        </param>
    </struct>
    
    <struct name="HeadLampStatus" since="2.0">
        <param name="lowBeamsOn" type="Boolean" mandatory="true">
            <description>Status of the low beam lamps.  References signal "HeadLampLoActv_B_Stat".</description>
        </param>
        <param name="highBeamsOn" type="Boolean" mandatory="true">
            <description>Status of the high beam lamps.  References signal "HeadLghtHiOn_B_Stat".</description>
        </param>
        <param name="ambientLightSensorStatus" type="AmbientLightStatus" mandatory="false">
            <description>Status of the ambient light sensor.</description>
        </param>
    </struct>
    
    <struct name="AppInfo" since="4.2">
        <description>Contains detailed information about the registered application.</description>
        
        <param name="appDisplayName" type="String" maxlength="100" mandatory="true">
            <description>The name displayed for the mobile application on the mobile device (can differ from the app name set in the initial RAI request).</description>
        </param>
        
        <param name="appBundleID" type="String" maxlength="256" mandatory="true">
            <description>The AppBundleID of an iOS application or package name of the Android application. This supports App Launch strategies for each platform.</description>
        </param>
        
        <param name="appVersion" type="String" maxlength="256" mandatory="true">
            <description>Represents the build version number of this particular mobile app.</description>
        </param>
        
        <param name="appIcon" type="String" maxlength="500" mandatory="false">
            <description>A file reference to the icon utilized by this app (simplifies the process of setting an app icon during app registration).</description>
        </param>
    </struct>
    
    <!-- ~~~~~~~~~~~~~~~~~~~~~~~~ -->
    <!-- Ford Specific Data Items -->
    <!-- ~~~~~~~~~~~~~~~~~~~~~~~~ -->
    <enum name="FileType" since="2.0">
        <description>Enumeration listing possible file types.</description>
        <element name="GRAPHIC_BMP" />
        <element name="GRAPHIC_JPEG" />
        <element name="GRAPHIC_PNG" />
        <element name="AUDIO_WAVE" />
        <element name="AUDIO_MP3" />
        <element name="AUDIO_AAC" />
        <element name="BINARY" />
        <element name="JSON" />
    </enum>
    
    <enum name="FuelCutoffStatus" since="2.0">
        <description>Reflects the status of the RCM fuel cutoff.</description>
        <element name="TERMINATE_FUEL" internal_name="FCS_TERMINATE_FUEL">
        </element>
        <element name="NORMAL_OPERATION" internal_name="FCS_NORMAL_OPERATION">
        </element>
        <element name="FAULT" internal_name="FCS_FAULT">
        </element>
    </enum>
    
    <enum name="EmergencyEventType" since="2.0">
        <description>Reflects the emergency event status of the vehicle.</description>
        <element name="NO_EVENT" internal_name="EET_NO_EVENT">
        </element>
        <element name="FRONTAL" internal_name="EET_FRONTAL">
        </element>
        <element name="SIDE" internal_name="EET_SIDE">
        </element>
        <element name="REAR" internal_name="EET_REAR">
        </element>
        <element name="ROLLOVER" internal_name="EET_ROLLOVER">
        </element>
        <element name="NOT_SUPPORTED" internal_name="EET_NOT_SUPPORTED">
        </element>
        <element name="FAULT" internal_name="EET_FAULT">
        </element>
    </enum>
    
    <enum name="ECallConfirmationStatus" since="2.0">
        <description>Reflects the status of the eCall Notification.</description>
        <element name="NORMAL" internal_name="ECCS_NORMAL">
        </element>
        <element name="CALL_IN_PROGRESS" internal_name="ECCS_CALL_IN_PROGRESS">
        </element>
        <element name="CALL_CANCELLED" internal_name="ECCS_CALL_CANCELLED">
        </element>
        <element name="CALL_COMPLETED">
        </element>
        <element name="CALL_UNSUCCESSFUL" internal_name="ECCS_CALL_UNSUCCESSFUL">
        </element>
        <element name="ECALL_CONFIGURED_OFF" internal_name="ECCS_ECALL_CONFIGURED_OFF">
        </element>
        <element name="CALL_COMPLETE_DTMF_TIMEOUT" internal_name="ECCS_CALL_COMPLETE_DTMF_TIMEOUT">
        </element>
    </enum>
    
    <enum name="PowerModeQualificationStatus" since="2.0">
        <description>Reflects the status of the current power mode qualification.</description>
        <element name="POWER_MODE_UNDEFINED">
        </element>
        <element name="POWER_MODE_EVALUATION_IN_PROGRESS">
        </element>
        <element name="NOT_DEFINED">
        </element>
        <element name="POWER_MODE_OK">
        </element>
    </enum>
    
    <enum name="PowerModeStatus" since="2.0">
        <description>Reflects the status of the current power mode.</description>
        <element name="KEY_OUT">
        </element>
        <element name="KEY_RECENTLY_OUT">
        </element>
        <element name="KEY_APPROVED_0">
        </element>
        <element name="POST_ACCESORY_0">
        </element>
        <element name="ACCESORY_1">
        </element>
        <element name="POST_IGNITION_1">
        </element>
        <element name="IGNITION_ON_2">
        </element>
        <element name="RUNNING_2">
        </element>
        <element name="CRANK_3">
        </element>
    </enum>
    
    <enum name="CarModeStatus" since="2.0">
        <description>Reflects the status of the current car mode.</description>
        <element name="NORMAL" internal_name="CMS_NORMAL">
        </element>
        <element name="FACTORY" internal_name="CMS_FACTORY">
        </element>
        <element name="TRANSPORT" internal_name="CMS_TRANSPORT">
        </element>
        <element name="CRASH" internal_name="CMS_CRASH">
        </element>
    </enum>
    
    <struct name="ECallInfo" since="2.0">
        <param name="eCallNotificationStatus" type="VehicleDataNotificationStatus" mandatory="true">
            <description>References signal "eCallNotification_4A". See VehicleDataNotificationStatus.</description>
        </param>
        <param name="auxECallNotificationStatus" type="VehicleDataNotificationStatus" mandatory="true">
            <description>References signal "eCallNotification". See VehicleDataNotificationStatus.</description>
        </param>
        <param name="eCallConfirmationStatus" type="ECallConfirmationStatus" mandatory="true">
            <description>References signal "eCallConfirmation". See ECallConfirmationStatus.</description>
        </param>
    </struct>
    
    <struct name="AirbagStatus" since="2.0">
        <param name="driverAirbagDeployed" type="VehicleDataEventStatus" mandatory="true">
            <description>References signal "VedsDrvBag_D_Ltchd". See VehicleDataEventStatus.</description>
        </param>
        <param name="driverSideAirbagDeployed" type="VehicleDataEventStatus" mandatory="true">
            <description>References signal "VedsDrvSideBag_D_Ltchd". See VehicleDataEventStatus.</description>
        </param>
        <param name="driverCurtainAirbagDeployed" type="VehicleDataEventStatus" mandatory="true">
            <description>References signal "VedsDrvCrtnBag_D_Ltchd". See VehicleDataEventStatus.</description>
        </param>
        <param name="passengerAirbagDeployed" type="VehicleDataEventStatus" mandatory="true">
            <description>References signal "VedsPasBag_D_Ltchd". See VehicleDataEventStatus.</description>
        </param>
        <param name="passengerCurtainAirbagDeployed" type="VehicleDataEventStatus" mandatory="true">
            <description>References signal "VedsPasCrtnBag_D_Ltchd". See VehicleDataEventStatus.</description>
        </param>
        <param name="driverKneeAirbagDeployed" type="VehicleDataEventStatus" mandatory="true">
            <description>References signal "VedsKneeDrvBag_D_Ltchd". See VehicleDataEventStatus.</description>
        </param>
        <param name="passengerSideAirbagDeployed" type="VehicleDataEventStatus" mandatory="true">
            <description>References signal "VedsPasSideBag_D_Ltchd". See VehicleDataEventStatus.</description>
        </param>
        <param name="passengerKneeAirbagDeployed" type="VehicleDataEventStatus" mandatory="true">
            <description>References signal "VedsKneePasBag_D_Ltchd". See VehicleDataEventStatus.</description>
        </param>
    </struct>
    
    <struct name="EmergencyEvent" since="2.0">
        <param name="emergencyEventType" type="EmergencyEventType" mandatory="true">
            <description>References signal "VedsEvntType_D_Ltchd". See EmergencyEventType.</description>
        </param>
        <param name="fuelCutoffStatus" type="FuelCutoffStatus" mandatory="true">
            <description>References signal "RCM_FuelCutoff". See FuelCutoffStatus.</description>
        </param>
        <param name="rolloverEvent" type="VehicleDataEventStatus" mandatory="true">
            <description>References signal "VedsEvntRoll_D_Ltchd". See VehicleDataEventStatus.</description>
        </param>
        
        <param name="maximumChangeVelocity" type="Integer" minvalue="0" maxvalue="255" mandatory="true">
            <description>References signal "VedsMaxDeltaV_D_Ltchd". Change in velocity in KPH.  Additional reserved values:
                0x00 No event
                0xFE Not supported
                0xFF Fault
            </description>
        </param>
        <param name="multipleEvents" type="VehicleDataEventStatus" mandatory="true">
            <description>References signal "VedsMultiEvnt_D_Ltchd". See VehicleDataEventStatus.</description>
        </param>
    </struct>
    
    <struct name="ClusterModeStatus" since="2.0">
        <param name="powerModeActive" type="Boolean" mandatory="true">
            <description>References signal "PowerMode_UB".</description>
        </param>
        <param name="powerModeQualificationStatus" type="PowerModeQualificationStatus" mandatory="true">
            <description>References signal "PowerModeQF". See PowerModeQualificationStatus.</description>
        </param>
        <param name="carModeStatus" type="CarModeStatus" mandatory="true">
            <description>References signal "CarMode". See CarMode.</description>
        </param>
        <param name="powerModeStatus" type="PowerModeStatus" mandatory="true">
            <description>References signal "PowerMode". See PowerMode.</description>
        </param>
    </struct>
    
    <struct name="MyKey" since="2.0">
        <param name="e911Override" type="VehicleDataStatus" mandatory="true">
            <description>Indicates whether e911 override is on.  References signal "MyKey_e911Override_St". See VehicleDataStatus.</description>
        </param>
    </struct>
    
    <!-- ~~~~~~~~~~~~~~~~~~~~~~~~~~ -->
    <!-- / Ford Specific Data Items -->
    <!-- ~~~~~~~~~~~~~~~~~~~~~~~~~~ -->
    
    <enum name="VehicleDataResultCode" since="2.0">
        <description>Enumeration that describes possible result codes of a vehicle data entry request.</description>
        <element name="SUCCESS" internal_name="VDRC_SUCCESS">
            <description>Individual vehicle data item / DTC / DID request or subscription successful</description>
        </element>
        <element name="TRUNCATED_DATA" internal_name="VDRC_TRUNCATED_DATA">
            <description>DTC / DID request successful, however, not all active DTCs or full contents of DID location available</description>
        </element>
        <element name="DISALLOWED" internal_name="VDRC_DISALLOWED">
            <description>This vehicle data item is not allowed for this app by Ford.</description>
        </element>
        <element name="USER_DISALLOWED" internal_name="VDRC_USER_DISALLOWED">
            <description>The user has not granted access to this type of vehicle data item at this time.</description>
        </element>
        <element name="INVALID_ID" internal_name="VDRC_INVALID_ID">
            <description>The ECU ID referenced is not a valid ID on the bus / system.</description>
        </element>
        <element name="VEHICLE_DATA_NOT_AVAILABLE" internal_name="VDRC_DATA_NOT_AVAILABLE">
            <description>The requested vehicle data item / DTC / DID is not currently available or responding on the bus / system.</description>
        </element>
        <element name="DATA_ALREADY_SUBSCRIBED" internal_name="VDRC_DATA_ALREADY_SUBSCRIBED">
            <description>The vehicle data item is already subscribed.</description>
        </element>
        <element name="DATA_NOT_SUBSCRIBED" internal_name="VDRC_DATA_NOT_SUBSCRIBED">
            <description>The vehicle data item cannot be unsubscribed because it is not currently subscribed.</description>
        </element>
        <element name="IGNORED" internal_name="VDRC_IGNORED">
            <description>The request for this item is ignored because it is already in progress.</description>
        </element>
    </enum>
    
    <struct name="TireStatus" since="2.0">
        <description>The status and pressure of the tires.</description>
        
        <param name="pressureTelltale" type="WarningLightStatus" mandatory="true">
            <description>Status of the Tire Pressure Telltale. See WarningLightStatus.</description>
        </param>
        <param name="leftFront" type="SingleTireStatus" mandatory="true">
            <description>The status of the left front tire.</description>
        </param>
        <param name="rightFront" type="SingleTireStatus" mandatory="true">
            <description>The status of the right front tire.</description>
        </param>
        <param name="leftRear" type="SingleTireStatus" mandatory="true">
            <description>The status of the left rear tire.</description>
        </param>
        <param name="rightRear" type="SingleTireStatus" mandatory="true">
            <description>The status of the right rear tire.</description>
        </param>
        <param name="innerLeftRear" type="SingleTireStatus" mandatory="true">
            <description>The status of the inner left rear.</description>
        </param>
        <param name="innerRightRear" type="SingleTireStatus" mandatory="true">
            <description>The status of the inner right rear.</description>
        </param>
    </struct>
    
    <enum name="TurnSignal" since="5.0">
        <description>Enumeration that describes the status of the turn light indicator.</description>
        <element name="OFF">
            <description>Turn signal is OFF</description>
        </element>
        <element name="LEFT">
            <description>Left turn signal is on</description>
        </element>
        <element name="RIGHT">
            <description>Right turn signal is on</description>
        </element>
        <element name="BOTH">
            <description>Both signals (left and right) are on.</description>
        </element>
    </enum>

    <struct name="GPSData" since="2.0">
        <description>Struct with the GPS data.</description>
        <param name="longitudeDegrees" type="Float" minvalue="-180" maxvalue="180" mandatory="true">
        </param>
        <param name="latitudeDegrees" type="Float" minvalue="-90" maxvalue="90" mandatory="true">
        </param>
        <param name="utcYear" type="Integer" minvalue="2010" maxvalue="2100" mandatory="false" since="5.0">
            <description>The current UTC year.</description>
            <history>
                <param name="utcYear" type="Integer" minvalue="2010" maxvalue="2100" mandatory="true" since="2.0" until="5.0"/>
            </history>
        </param>
        <param name="utcMonth" type="Integer" minvalue="1" maxvalue="12" mandatory="false" since="5.0">
            <description>The current UTC month.</description>
            <history>
                <param name="utcMonth" type="Integer" minvalue="1" maxvalue="12" mandatory="true" since="2.0" until="5.0"/>
            </history>
        </param>
        <param name="utcDay" type="Integer" minvalue="1" maxvalue="31" mandatory="false" since="5.0">
            <description>The current UTC day.</description>
            <history>
                <param name="utcDay" type="Integer" minvalue="1" maxvalue="31" mandatory="true" since="2.0" until="5.0"/>
            </history>
        </param>
        <param name="utcHours" type="Integer" minvalue="0" maxvalue="23" mandatory="false" since="5.0">
            <description>The current UTC hour.</description>
            <history>
                <param name="utcHours" type="Integer" minvalue="0" maxvalue="23" mandatory="true" since="2.0" until="5.0"/>
            </history>
        </param>
        <param name="utcMinutes" type="Integer" minvalue="0" maxvalue="59" mandatory="false" since="5.0">
            <description>The current UTC minute.</description>
            <history>
                <param name="utcMinutes" type="Integer" minvalue="0" maxvalue="59" mandatory="true" since="2.0" until="5.0"/>
            </history>
        </param>
        <param name="utcSeconds" type="Integer" minvalue="0" maxvalue="59" mandatory="false" since="5.0">
            <description>The current UTC second.</description>
            <history>
                <param name="utcSeconds" type="Integer" minvalue="0" maxvalue="59" mandatory="true" since="2.0" until="5.0"/>
            </history>
        </param>
        <param name="compassDirection" type="CompassDirection" mandatory="false" since="5.0">
            <description>See CompassDirection.</description>
            <history>
                <param name="compassDirection" type="CompassDirection" mandatory="true" since="2.0" until="5.0"/>
            </history>
        </param>
        <param name="pdop" type="Float" minvalue="0" maxvalue="1000" defvalue="0" mandatory="false" since="5.0">
            <description>PDOP.  If undefined or unavailable, then value shall be set to 0.</description>
            <history>
                <param name="pdop" type="Float" minvalue="0" maxvalue="10" defvalue="0" mandatory="true" since="2.0" until="5.0"/>
            </history>
        </param>
        <param name="hdop" type="Float" minvalue="0" maxvalue="1000" defvalue="0" mandatory="false" since="5.0">
            <description>HDOP.  If value is unknown, value shall be set to 0.</description>
            <history>
                <param name="hdop" type="Float" minvalue="0" maxvalue="10" defvalue="0" mandatory="true" since="2.0" until="5.0"/>
            </history>
        </param>
        <param name="vdop" type="Float" minvalue="0" maxvalue="1000" defvalue="0" mandatory="false" since="5.0">
            <description>VDOP.  If value is unknown, value shall be set to 0.</description>
            <history>
                <param name="vdop" type="Float" minvalue="0" maxvalue="10" defvalue="0" mandatory="true" since="2.0" until="5.0"/>
            </history>
        </param>
        <param name="actual" type="Boolean" mandatory="false" since="5.0">
            <description>
                True, if actual.
                False, if inferred.
            </description>
            <history>
                <param name="actual" type="Boolean" mandatory="true" since="2.0" until="5.0"/>
            </history>
        </param>
        <param name="satellites" type="Integer" minvalue="0" maxvalue="31" mandatory="false" since="5.0">
            <description>Number of satellites in view</description>
            <history>
                <param name="satellites" type="Integer" minvalue="0" maxvalue="31" mandatory="true" since="2.0" until="5.0"/>
            </history>
        </param>
        <param name="dimension" type="Dimension" mandatory="false" since="5.0">
            <description>See Dimension</description>
            <history>
                <param name="dimension" type="Dimension" mandatory="true" since="2.0" until="5.0"/>
            </history>
        </param>
        <param name="altitude" type="Float" minvalue="-10000" maxvalue="10000" mandatory="false" since="5.0">
            <description>Altitude in meters</description>
            <history>
                <param name="altitude" type="Float" minvalue="-10000" maxvalue="10000" mandatory="true" since="2.0" until="5.0"/>
            </history>
        </param>
        <param name="heading" type="Float" minvalue="0" maxvalue="359.99" mandatory="false" since="5.0">
            <description>The heading. North is 0. Resolution is 0.01</description>
            <history>
                <param name="heading" type="Float" minvalue="0" maxvalue="359.99" mandatory="true" since="2.0" until="5.0"/>
            </history>
        </param>
        <param name="speed" type="Float" minvalue="0" maxvalue="500" mandatory="false" since="5.0">
            <description>The speed in KPH</description>
            <history>
                <param name="speed" type="Float" minvalue="0" maxvalue="500" mandatory="true" since="2.0" until="5.0"/>
            </history>
        </param>
        <param name="shifted" type="Boolean" mandatory="false" since="6.0">
            <description>
                True, if GPS lat/long, time, and altitude have been purposefully shifted (requires a proprietary algorithm to unshift).
                False, if the GPS data is raw and un-shifted.
                If not provided, then value is assumed False.
            </description>
        </param>
    </struct>
    
    <struct name="VehicleDataResult" since="2.0">
        <description>Individual published data request result</description>
        <param name="dataType" type="VehicleDataType" mandatory="true">
            <description>Defined published data element type.</description>
        </param>
        <param name="resultCode" type="VehicleDataResultCode" mandatory="true">
            <description>Published data result code.</description>
        </param>
    </struct>
    
    <struct name="DIDResult" since="2.0">
        <description>Individual requested DID result and data</description>
        <param name="resultCode" type="VehicleDataResultCode" mandatory="true">
            <description>Individual DID result code.</description>
        </param>
        <param name="didLocation" type="Integer" minvalue="0" maxvalue="65535" mandatory="true">
            <description>Location of raw data from vehicle data DID</description>
        </param>
        <param name="data" type="String" maxlength="5000" mandatory="false">
            <description>Raw DID-based data returned for requested element.</description>
        </param>
    </struct>
    
    <struct name="StartTime" since="1.0">
        <param name="hours" type="Integer" minvalue="0" maxvalue="59" mandatory="true">
            <description>
                The hour of the media clock.
                Some radios only support a max of 19 hours. If out of range, it will be rejected.
            </description>
        </param>
        <param name="minutes" type="Integer" minvalue="0" maxvalue="59"  mandatory="true"/>
        <param name="seconds" type="Integer" minvalue="0" maxvalue="59"  mandatory="true"/>
    </struct>
    
    <struct name="TextField" since="1.0">
        <param name="name" type="TextFieldName" mandatory="true">
            <description>The name that identifies the field. See TextFieldName.</description>
        </param>
        <param name="characterSet" type="CharacterSet" mandatory="true">
            <description>The character set that is supported in this field. See CharacterSet.</description>
        </param>
        <param name="width" type="Integer" minvalue="1" maxvalue="500" mandatory="true">
            <description>The number of characters in one row of this field.</description>
        </param>
        <param name="rows" type="Integer" minvalue="1" maxvalue="8" mandatory="true">
            <description>The number of rows of this field.</description>
        </param>
    </struct>
    
    <struct name="ImageResolution" since="3.0">
        <param name="resolutionWidth" type="Integer" minvalue="1" maxvalue="10000" mandatory="true">
            <description>The image resolution width.</description>
        </param>
        <param name="resolutionHeight" type="Integer" minvalue="1" maxvalue="10000" mandatory="true">
            <description>The image resolution height.</description>
        </param>
    </struct>
    
    <struct name="ImageField" since="3.0">
        <param name="name" type="ImageFieldName" mandatory="true">
            <description>The name that identifies the field. See ImageFieldName.</description>
        </param>
        <param name="imageTypeSupported" type="FileType" minsize="1" maxsize="100" array="true" mandatory="true">
            <description>The image types that are supported in this field. See FileType.</description>
        </param>
        <param name="imageResolution" type="ImageResolution" mandatory="false">
            <description>The image resolution of this field.</description>
        </param>
    </struct>
    
    <struct name="TouchCoord" since="3.0">
        <param name="x" type="Integer" mandatory="true" minvalue="0" maxvalue="10000">
            <description>The x coordinate of the touch.</description>
        </param>
        <param name="y" type="Integer" mandatory="true" minvalue="0" maxvalue="10000">
            <description>The y coordinate of the touch.</description>
        </param>
    </struct>
    
    <enum name="TouchType" since="3.0">
        <element name="BEGIN"/>
        <element name="MOVE"/>
        <element name="END"/>
        <element name="CANCEL" since="4.5"/>
    </enum>
    
    <struct name="TouchEvent" since="3.0">
        <param name="id" type="Integer" mandatory="true" minvalue="0" maxvalue="9">
            <description>
                A touch's unique identifier.  The application can track the current touch events by id.
                If a touch event has type begin, the id should be added to the set of touches.
                If a touch event has type end, the id should be removed from the set of touches.
            </description>
        </param>
        <param name="ts" type="Integer" mandatory="true" array="true" minvalue="0" maxvalue="2000000000" minsize="1" maxsize="1000">
            <description>
                The time that the touch was recorded.  This number can the time since the beginning of the session or something else as long as the units are in milliseconds.
                The timestamp is used to determined the rate of change of position of a touch.
                The application also uses the time to verify whether two touches, with different ids, are part of a single action by the user.
                If there is only a single timestamp in this array, it is the same for every coordinate in the coordinates array.
            </description>
        </param>
        <param name="c" type="TouchCoord" mandatory="true" array="true" minsize="1" maxsize="1000">
        </param>
    </struct>
    
    <struct name="TouchEventCapabilities" since="3.0">
        <param name="pressAvailable" type="Boolean" mandatory="true">
        </param>
        <param name="multiTouchAvailable" type="Boolean" mandatory="true">
        </param>
        <param name="doublePressAvailable" type="Boolean" mandatory="true">
        </param>
    </struct>
    
    <struct name="ScreenParams" since="3.0">
        <param name="resolution" type="ImageResolution" mandatory="true">
            <description>The resolution of the prescribed screen area.</description>
        </param>
        <param name="touchEventAvailable" type="TouchEventCapabilities" mandatory="false">
            <description>Types of screen touch events available in screen area.</description>
        </param>
    </struct>
    
    <enum name="PermissionStatus" since="2.0">
        <description>Enumeration that describes possible permission states of a policy table entry.</description>
        <element name="ALLOWED" internal_name="PS_ALLOWED"/>
        <element name="DISALLOWED" internal_name="PS_DISALLOWED"/>
        <element name="USER_DISALLOWED" internal_name="PS_USER_DISALLOWED"/>
        <element name="USER_CONSENT_PENDING" internal_name="PS_USER_CONSENT_PENDING"/>
    </enum>
    
    <struct name="HMIPermissions" since="2.0">
        <param name="allowed" type="HMILevel" minsize="0" maxsize="100" array="true" mandatory="true">
            <description>A set of all HMI levels that are permitted for this given RPC.</description>
        </param>
        <param name="userDisallowed" type="HMILevel" minsize="0" maxsize="100" array="true" mandatory="true">
            <description>A set of all HMI levels that are prohibited for this given RPC.</description>
        </param>
    </struct>
    
    <struct name="ParameterPermissions" since="2.0">
        <param name="allowed" type="String" minsize="0" maxsize="100" maxlength = "100" array="true" mandatory="true">
            <description>A set of all parameters that are permitted for this given RPC.</description>
        </param>
        <param name="userDisallowed" type="String" minsize="0" maxsize="100" maxlength = "100" array="true" mandatory="true">
            <description>A set of all parameters that are prohibited for this given RPC.</description>
        </param>
    </struct>
    
    <struct name="PermissionItem" since="2.0">
        <param name="rpcName" type="String" maxlength="100" mandatory="true">
            <description>Name of the individual RPC in the policy table.</description>
        </param>
        <param name="hmiPermissions" type="HMIPermissions"  mandatory="true"/>
        <param name="parameterPermissions" type="ParameterPermissions"  mandatory="true"/>
    </struct>
    
    <struct name="DisplayCapabilities" since="1.0">
        <description>Contains information about the display capabilities.</description>
        <param name="displayType" type="DisplayType" mandatory="true" deprecated="true" since="5.0">
            <description>The type of the display. See DisplayType</description>
            <history>
                <param name="displayType" type="DisplayType" mandatory="true" since="1.0" until="5.0"/>
            </history>
        </param>
        <param name="displayName" type="String" mandatory="false" since="5.0">
            <description>The name of the display the app is connected to.</description>
        </param>
        <param name="textFields" type="TextField" minsize="1" maxsize="100" array="true" mandatory="true">
            <description>A set of all fields that support text data. See TextField</description>
        </param>
        <param name="imageFields" type="ImageField" minsize="1" maxsize="100" array="true" mandatory="false">
            <description>A set of all fields that support images. See ImageField</description>
        </param>
        <param name="mediaClockFormats" type="MediaClockFormat" minsize="0" maxsize="100" array="true" mandatory="true">
            <description>A set of all supported formats of the media clock. See MediaClockFormat</description>
        </param>
        <param name="graphicSupported" type="Boolean" mandatory="true" since="2.0">
            <description>The display's persistent screen supports referencing a static or dynamic image.</description>
        </param>
        <param name="templatesAvailable" type="String" minsize="0" maxsize="100" maxlength="100" array="true" mandatory="false" since="3.0">
            <description>A set of all predefined persistent display templates available on headunit.  To be referenced in SetDisplayLayout.</description>
        </param>
        <param name="screenParams" type="ScreenParams" mandatory="false" since="3.0">
            <description>A set of all parameters related to a prescribed screen area (e.g. for video / touch input).</description>
        </param>
        <param name="numCustomPresetsAvailable" type="Integer" minvalue="1" maxvalue="100" mandatory="false" since="3.0">
            <description>The number of on-screen custom presets available (if any); otherwise omitted.</description>
        </param>
        
        <!-- TODO:  Add pixel density? -->
    </struct>

    <struct name="ButtonCapabilities" since="1.0">
        <description>Contains information about a button's capabilities.</description>
        <param name="name" type="ButtonName" mandatory="true">
            <description>The name of the button. See ButtonName.</description>
        </param>
        <param name="shortPressAvailable" type="Boolean" mandatory="true">
            <description>
                The button supports a short press.
                Whenever the button is pressed short, onButtonPressed( SHORT) will be invoked.
            </description>
        </param>
        <param name="longPressAvailable" type="Boolean" mandatory="true">
            <description>
                The button supports a LONG press.
                Whenever the button is pressed long, onButtonPressed( LONG) will be invoked.
            </description>
        </param>
        <param name="upDownAvailable" type="Boolean" mandatory="true">
            <description>
                The button supports "button down" and "button up".
                Whenever the button is pressed, onButtonEvent( DOWN) will be invoked.
                Whenever the button is released, onButtonEvent( UP) will be invoked.
            </description>
        </param>
    </struct>         

    <struct name="SoftButtonCapabilities" since="2.0">
        <description>Contains information about a SoftButton's capabilities.</description>
        <param name="shortPressAvailable" type="Boolean" mandatory="true">
            <description>
                The button supports a short press.
                Whenever the button is pressed short, onButtonPressed( SHORT) will be invoked.
            </description>
        </param>
        <param name="longPressAvailable" type="Boolean" mandatory="true">
            <description>
                The button supports a LONG press.
                Whenever the button is pressed long, onButtonPressed( LONG) will be invoked.
            </description>
        </param>
        <param name="upDownAvailable" type="Boolean" mandatory="true">
            <description>
                The button supports "button down" and "button up".
                Whenever the button is pressed, onButtonEvent( DOWN) will be invoked.
                Whenever the button is released, onButtonEvent( UP) will be invoked.
            </description>
        </param>
        <param name="imageSupported" type="Boolean" mandatory="true">
            <description>The button supports referencing a static or dynamic image.</description>
        </param>
    </struct>         

    <struct name="PresetBankCapabilities" since="2.0">
        <description>Contains information about on-screen preset capabilities.</description>
        <param name="onScreenPresetsAvailable" type="Boolean" mandatory="true">
            <description>Onscreen custom presets are available.</description>
        </param>
    </struct>         

    <struct name="HMICapabilities" since="3.0">
        <param name="navigation" type="Boolean" mandatory="false">
            <description>Availability of build in Nav. True: Available, False: Not Available</description>
        </param>
        <param name="phoneCall" type="Boolean" mandatory="false">
            <description>Availability of build in phone. True: Available, False: Not Available </description>
        </param>
        <param name="videoStreaming" type="Boolean" mandatory="false" since="4.5">
            <description>Availability of video streaming. </description>
        </param>
        <param name="remoteControl" type="Boolean" mandatory="false" since="4.5">
            <description>Availability of remote control feature. True: Available, False: Not Available</description>
        </param>
    </struct>

    <struct name="MenuParams" since="1.0">
        <param name="parentID" type="Integer" minvalue="0" maxvalue="2000000000" defvalue="0" mandatory="false">
            <description>
                unique ID of the sub menu, the command will be added to.
                If not provided, it will be provided to the top level of the in application menu.
            </description>
        </param>         
        <param name="position" type="Integer" minvalue="0" maxvalue="1000" mandatory="false">
            <description>
                Position within the items that are are at top level of the in application menu.
                0 will insert at the front.
                1 will insert at the second position.
                if position is greater or equal than the number of items on top level, the sub menu will be appended to the end.
                If this param was omitted the entry will be added at the end.
            </description>
        </param>         
        <param name="menuName" type="String" maxlength="500" mandatory="true">
            <description>Text to show in the menu for this sub menu.</description>
        </param>
    </struct>
    
    <struct name="TTSChunk" since="1.0">
        <description>A TTS chunk, that consists of text/phonemes to speak or the name of a file to play, and a TTS type (like text or SAPI)</description>
        <param name="text" minlength="0" maxlength="500" type="String" mandatory="true">
            <description>
                The text or phonemes to speak, or the name of the audio file to play.
                May not be empty.
            </description>
        </param>

        <param name="type" type="SpeechCapabilities" mandatory="true">
            <description>Describes whether the TTS chunk is plain text, a specific phoneme set, or an audio file. See SpeechCapabilities</description>
        </param>
    </struct>         

    <struct name="Turn" since="2.0">
        <param name="navigationText" type="String" maxlength="500" mandatory="false">
            <description>Individual turn text.  Must provide at least text or icon for a given turn.</description>
        </param>
        <param name="turnIcon" type="Image" mandatory="false">
            <description>Individual turn icon.  Must provide at least text or icon for a given turn.</description>
        </param>
    </struct>         

    <struct name="VehicleType" since="2.0">
        <param name="make" type="String" maxlength="500" mandatory="false">
            <description>Make of the vehicle, e.g. Ford</description>
        </param>
        <param name="model" type="String" maxlength="500" mandatory="false">
            <description>Model of the vehicle, e.g. Fiesta</description>
        </param>
        <param name="modelYear" type="String" maxlength="500" mandatory="false">
            <description>Model Year of the vehicle, e.g. 2013</description>
        </param>
        <param name="trim" type="String" maxlength="500" mandatory="false">
            <description>Trim of the vehicle, e.g. SE</description>
        </param>
    </struct>   
    
    <enum name="KeyboardLayout" since="3.0">
        <description>Enumeration listing possible keyboard layouts.</description>
        <element name="QWERTY" />
        <element name="QWERTZ" />
        <element name="AZERTY" />
    </enum>         
    
    <enum name="KeyboardEvent" since="3.0">
        <description>Enumeration listing possible keyboard events.</description>
        <element name="KEYPRESS" />
        <element name="ENTRY_SUBMITTED" />
        <element name="ENTRY_VOICE" />
        <element name="ENTRY_CANCELLED" />
        <element name="ENTRY_ABORTED" />
    </enum>         

    <enum name="KeypressMode" since="3.0">
        <description>Enumeration listing possible keyboard events.</description>
        <element name="SINGLE_KEYPRESS">
            <description>Each keypress is individually sent as the user presses the keyboard keys.</description>
        </element>
        <element name="QUEUE_KEYPRESSES">
            <description>The keypresses are queued and a string is eventually sent once the user chooses to submit their entry.</description>
        </element>
        <element name="RESEND_CURRENT_ENTRY">
            <description>The keypresses are queue and a string is sent each time the user presses a keyboard key; the string contains the entire current entry.</description>
        </element>
    </enum>         

    <struct name="KeyboardProperties" since="3.0">
        <description>Configuration of on-screen keyboard (if available).</description>         
        <param name="language" type="Language" mandatory="false">
            <description>The keyboard language.</description>
        </param>         
        <param name="keyboardLayout" type="KeyboardLayout" mandatory="false" >
            <description>Desired keyboard layout.</description>
        </param>         
        <param name="keypressMode" type="KeypressMode" mandatory="false" >
            <description>
                Desired keypress mode.
                If omitted, this value will be set to RESEND_CURRENT_ENTRY.
            </description>
        </param>         
        <param name="limitedCharacterList" type="String" maxlength="1" minsize="1" maxsize="100" array="true" mandatory="false">
            <description>Array of keyboard characters to enable.</description>
            <description>All omitted characters will be greyed out (disabled) on the keyboard.</description>
            <description>If omitted, the entire keyboard will be enabled.</description>
        </param>         
        <param name="autoCompleteText" type="String" maxlength="1000" mandatory="false">
            <description>Allows an app to prepopulate the text field with a suggested or completed entry as the user types</description>
        </param>         
    </struct>         

    <struct name="DeviceInfo" since="3.0">
        <description>Various information about connecting device.</description>         
        <param name="hardware" type="String"  minlength="0" maxlength="500" mandatory="false">
            <description>Device model</description>
        </param>
        <param name="firmwareRev" type="String" minlength="0" maxlength="500" mandatory="false">
            <description>Device firmware revision</description>
        </param>
        <param name="os" type="String" minlength="0" maxlength="500" mandatory="false">
            <description>Device OS</description>
        </param>
        <param name="osVersion" type="String" minlength="0" maxlength="500" mandatory="false">
            <description>Device OS version</description>
        </param>
        <param name="carrier" type="String" minlength="0" maxlength="500" mandatory="false">
            <description>Device mobile carrier (if applicable)</description>
        </param>
        <param name="maxNumberRFCOMMPorts" type="Integer" minvalue="0" maxvalue="100" mandatory="false">
            <description>Omitted if connected not via BT.</description>
        </param>         
    </struct>         

    <enum name="RequestType" since="3.0">
        <description>Enumeration listing possible asynchronous requests.</description>
        <element name="HTTP" />
        <element name="FILE_RESUME" />
        <element name="AUTH_REQUEST" />
        <element name="AUTH_CHALLENGE" />
        <element name="AUTH_ACK" />
        <element name="PROPRIETARY" />
        <element name="QUERY_APPS" />
        <element name="LAUNCH_APP" />
        <element name="LOCK_SCREEN_ICON_URL" />
        <element name="TRAFFIC_MESSAGE_CHANNEL" />
        <element name="DRIVER_PROFILE" />
        <element name="VOICE_SEARCH" />
        <element name="NAVIGATION" />
        <element name="PHONE" />
        <element name="CLIMATE" />
        <element name="SETTINGS" />
        <element name="VEHICLE_DIAGNOSTICS" />
        <element name="EMERGENCY" />
        <element name="MEDIA" />
        <element name="FOTA" />
        <element name="OEM_SPECIFIC" since="5.0" />
        <element name="ICON_URL" since="5.1" />
    </enum>         
 
    <enum name="AppHMIType" since="2.0">
        <description>Enumeration listing possible app types.</description>
        <element name="DEFAULT" />
        <element name="COMMUNICATION" />
        <element name="MEDIA" />
        <element name="MESSAGING" />
        <element name="NAVIGATION" />
        <element name="INFORMATION" />
        <element name="SOCIAL" />
        <element name="BACKGROUND_PROCESS" />
        <element name="TESTING" />
        <element name="SYSTEM" />
        <element name="PROJECTION" since="4.5" />
        <element name="REMOTE_CONTROL" since="4.5" />
    </enum>         

    <enum name="PredefinedLayout" platform="documentation" since="3.0">
        <description>Predefined screen layout.</description>         
        <element name="DEFAULT" rootscreen="true">
            <description>
                Default media / non-media screen.
                Can be set as a root screen.
            </description>
        </element>
        <element name="MEDIA" rootscreen="true">
            <description>
                Default Media screen.
                Can be set as a root screen.
            </description>
        </element>
        <element name="NON-MEDIA" internal_name="NON_MEDIA" rootscreen="true">
            <description>
                Default Non-media screen.
                Can be set as a root screen.
            </description>
        </element>
        <element name="ONSCREEN_PRESETS" rootscreen="true">
            <description>
                Custom root media screen containing app-defined onscreen presets.
                Can be set as a root screen.
            </description>
        </element>
        <element name="NAV_FULLSCREEN_MAP" rootscreen="true" >
            <description>
                Custom root template screen containing full screen map with navigation controls.
                Can be set as a root screen.
            </description>
        </element>
        <element name="NAV_LIST" rootscreen="true" >
            <description>
                Custom root template screen containing video represented list.
                Can be set as a root screen.
            </description>
        </element>
        <element name="NAV_KEYBOARD" rootscreen="true" >
            <description>
                Custom root template screen containing video represented keyboard.
                Can be set as a root screen.
            </description>
        </element>
        <element name="GRAPHIC_WITH_TEXT" rootscreen="true">
            <description>
                Custom root template screen containing half-screen graphic with lines of text.
                Can be set as a root screen.
            </description>
        </element>
        <element name="TEXT_WITH_GRAPHIC" rootscreen="true">
            <description>
                Custom root template screen containing lines of text with half-screen graphic.
                Can be set as a root screen.
            </description>
        </element>
        <element name="TILES_ONLY" rootscreen="true">
            <description>
                Custom root template screen containing only tiled SoftButtons.
                Can be set as a root screen.
            </description>
        </element>
        <element name="TEXTBUTTONS_ONLY" rootscreen="true">
            <description>
                Custom root template screen containing only text SoftButtons.
                Can be set as a root screen.
            </description>
        </element>
        <element name="GRAPHIC_WITH_TILES" rootscreen="true">
            <description>
                Custom root template screen containing half-screen graphic with tiled SoftButtons.
                Can be set as a root screen.
            </description>
        </element>
        <element name="TILES_WITH_GRAPHIC" rootscreen="true">
            <description>
                Custom root template screen containing tiled SoftButtons with half-screen graphic.
                Can be set as a root screen.
            </description>
        </element>
        <element name="GRAPHIC_WITH_TEXT_AND_SOFTBUTTONS" rootscreen="true">
            <description>
                Custom root template screen containing half-screen graphic with text and SoftButtons.
                Can be set as a root screen.
            </description>
        </element>
        <element name="TEXT_AND_SOFTBUTTONS_WITH_GRAPHIC" rootscreen="true">
            <description>
                Custom root template screen containing text and SoftButtons with half-screen graphic.
                Can be set as a root screen.
            </description>
        </element>
        <element name="GRAPHIC_WITH_TEXTBUTTONS" rootscreen="true">
            <description>
                Custom root template screen containing half-screen graphic with text only SoftButtons.
                Can be set as a root screen.
            </description>
        </element>
        <element name="TEXTBUTTONS_WITH_GRAPHIC" rootscreen="true">
            <description>
                Custom root template screen containing text only SoftButtons with half-screen graphic.
                Can be set as a root screen.
            </description>
        </element>
        <element name="LARGE_GRAPHIC_WITH_SOFTBUTTONS" rootscreen="true">
            <description>
                Custom root template screen containing a large graphic and SoftButtons.
                Can be set as a root screen.
            </description>
        </element>
        <element name="DOUBLE_GRAPHIC_WITH_SOFTBUTTONS" rootscreen="true">
            <description>
                Custom root template screen containing two graphics and SoftButtons.
                Can be set as a root screen.
            </description>
        </element>
        <element name="LARGE_GRAPHIC_ONLY" rootscreen="true">
            <description>
                Custom root template screen containing only a large graphic.
                Can be set as a root screen.
            </description>
        </element>
    </enum>         
   
    <enum name="FunctionID" internal_scope="base" since="1.0">
        <description>Enumeration linking function names with function IDs in SmartDeviceLink protocol. Assumes enumeration starts at value 0.</description>
        <element name="RESERVED" value="0" since="1.0" />
         <!--
         Base Request / Response RPCs
         Range = 0x 0000 0001 - 0x 0000 7FFF
         -->
        <element name="RegisterAppInterfaceID" value="1" hexvalue="1" since="1.0" />
        <element name="UnregisterAppInterfaceID" value="2" hexvalue="2" since="1.0" />
        <element name="SetGlobalPropertiesID" value="3" hexvalue="3" since="1.0" />
        <element name="ResetGlobalPropertiesID" value="4" hexvalue="4" since="1.0" />
        <element name="AddCommandID" value="5" hexvalue="5" since="1.0" />
        <element name="DeleteCommandID" value="6" hexvalue="6" since="1.0" />
        <element name="AddSubMenuID" value="7" hexvalue="7" since="1.0" />
        <element name="DeleteSubMenuID" value="8" hexvalue="8" since="1.0" />
        <element name="CreateInteractionChoiceSetID" value="9" hexvalue="9" since="1.0" />
        <element name="PerformInteractionID" value="10" hexvalue="A" since="1.0" />
        <element name="DeleteInteractionChoiceSetID" value="11" hexvalue="B" since="1.0" />
        <element name="AlertID" value="12" hexvalue="C" since="1.0" />
        <element name="ShowID" value="13" hexvalue="D" since="1.0" />
        <element name="SpeakID" value="14" hexvalue="E" since="1.0" />
        <element name="SetMediaClockTimerID" value="15" hexvalue="F" since="1.0" />
        <element name="PerformAudioPassThruID" value="16" hexvalue="10" since="2.0" />
        <element name="EndAudioPassThruID" value="17" hexvalue="11" since="2.0" />
        <element name="SubscribeButtonID" value="18" hexvalue="12" since="1.0" />
        <element name="UnsubscribeButtonID" value="19" hexvalue="13" since="1.0" />
        <element name="SubscribeVehicleDataID" value="20" hexvalue="14" since="2.0" />
        <element name="UnsubscribeVehicleDataID" value="21" hexvalue="15" since="2.0" />
        <element name="GetVehicleDataID" value="22" hexvalue="16" since="2.0" />
        <element name="ReadDIDID" value="23" hexvalue="17" since="2.0" />
        <element name="GetDTCsID" value="24" hexvalue="18" since="2.0" />
        <element name="ScrollableMessageID" value="25" hexvalue="19" since="2.0" />
        <element name="SliderID" value="26" hexvalue="1A" since="2.0" />
        <element name="ShowConstantTBTID" value="27" hexvalue="1B" since="2.0" />
        <element name="AlertManeuverID" value="28" hexvalue="1C" since="2.0" />
        <element name="UpdateTurnListID" value="29" hexvalue="1D" since="2.0" />
        <element name="ChangeRegistrationID" value="30" hexvalue="1E" since="2.0" />
        <element name="GenericResponseID" value="31" hexvalue="1F" since="1.0" />
        <element name="PutFileID" value="32" hexvalue="20" since="3.0" />
        <element name="DeleteFileID" value="33" hexvalue="21" since="3.0" />
        <element name="ListFilesID" value="34" hexvalue="22" since="3.0" />
        <element name="SetAppIconID" value="35" hexvalue="23" since="3.0" />
        <element name="SetDisplayLayoutID" value="36" hexvalue="24" since="3.0" />
        <element name="DiagnosticMessageID" value="37" hexvalue="25" since="3.0" />
        <element name="SystemRequestID" value="38" hexvalue="26" since="3.0" />
        <element name="SendLocationID" value="39" hexvalue="27" since="3.0" />
        <element name="DialNumberID" value="40" hexvalue="28" since="3.0" />
        <element name="ButtonPressID" value="41" hexvalue="29" since="4.5" />
        <element name="GetInteriorVehicleDataID" value="43" hexvalue="2B" since="4.5" />
        <element name="SetInteriorVehicleDataID" value="44" hexvalue="2C" since="4.5" />
        <element name="GetWayPointsID" value="45" hexvalue="2D" since="4.1" />
        <element name="SubscribeWayPointsID" value="46" hexvalue="2E" since="4.1" />
        <element name="UnsubscribeWayPointsID" value="47" hexvalue="2F" since="4.1" />
        <element name="GetSystemCapabilityID" value="48" hexvalue="30" since="4.5" />
        <element name="SendHapticDataID" value="49" hexvalue="31" since="4.5" />
<<<<<<< HEAD
        <element name="ShowAppMenuID" value="50" hexvalue="32" since="5.0" />
=======
        <element name="SetCloudAppPropertiesID" value="50" hexvalue="32" since="5.1" />
        <element name="GetCloudAppPropertiesID" value="51" hexvalue="33" since="5.1" />
        <element name="PublishAppServiceID" value="52" hexvalue="34" since="5.1" />
        <element name="GetAppServiceDataID" value="53" hexvalue="35" since="5.1" />
        <element name="GetFileID" value="54" hexvalue="36" since="5.1" />
        <element name="PerformAppServiceInteractionID" value="55" hexvalue="37" since="5.1" />
        <element name="CloseApplicationID" value="58" hexvalue="3A" since="6.0" />
>>>>>>> 5e6ea2c1
        
        <!--
         Base Notifications
         Range = 0x 0000 8000 - 0x 0000 FFFF
         -->
        
        <element name="OnHMIStatusID" value="32768" hexvalue="8000" since="1.0" />
        <element name="OnAppInterfaceUnregisteredID" value="32769" hexvalue="8001" since="1.0" />
        <element name="OnButtonEventID" value="32770" hexvalue="8002" since="1.0" />
        <element name="OnButtonPressID" value="32771" hexvalue="8003" since="1.0" />
        <element name="OnVehicleDataID" value="32772" hexvalue="8004" since="2.0" />
        <element name="OnCommandID" value="32773" hexvalue="8005" since="1.0" />
        <element name="OnTBTClientStateID" value="32774" hexvalue="8006" since="1.0" />
        <element name="OnDriverDistractionID" value="32775" hexvalue="8007" since="1.0" />
        <element name="OnPermissionsChangeID" value="32776" hexvalue="8008" since="2.0" />
        <element name="OnAudioPassThruID" value="32777" hexvalue="8009" since="2.0" />
        <element name="OnLanguageChangeID" value="32778" hexvalue="800A" since="2.0" />
        <element name="OnKeyboardInputID" value="32779" hexvalue="800B" since="3.0" />
        <element name="OnTouchEventID" value="32780" hexvalue="800C" since="3.0" />
        <element name="OnSystemRequestID" value="32781" hexvalue="800D" since="3.0" />
        <element name="OnHashChangeID" value="32782" hexvalue="800E" since="3.0" />
        <element name="OnInteriorVehicleDataID" value="32783" hexvalue="800F" since="4.5" />
        <element name="OnWayPointChangeID" value="32784" hexvalue="8010" since="4.1" />
        <element name="OnRCStatusID" value="32785" hexvalue="8011" since="5.0" />
        <element name="OnAppServiceDataID" value="32786" hexvalue="8012" since="5.1" />
        <element name="OnSystemCapabilityUpdatedID" value="32787" hexvalue="8013" since="5.1" />

        <!--
         Ford Specific Request / Response RPCs
         Range = 0x 0001 0000 - 0x 0001 7FFF
         -->
        
        <element name="EncodedSyncPDataID" value="65536" hexvalue="10000" since="1.0" />
        <element name="SyncPDataID" value="65537" hexvalue="10001" since="1.0" />
        
        <!--
         Ford Specific Notifications
         Range = 0x 0001 8000 - 0x 0001 FFFF
         -->
        
        <element name="OnEncodedSyncPDataID" value="98304" hexvalue="18000" since="1.0" />
        <element name="OnSyncPDataID" value="98305" hexvalue="18001" since="1.0" />
    </enum>
    
    <enum name="messageType" since="1.0">
        <description>
            Enumeration linking message types with function types in WiPro protocol.
            Assumes enumeration starts at value 0.
        </description>
        <element name="request" value="0" />
        <element name="response" value="1" />
        <element name="notification" value="2" />
    </enum>
    
    <struct name="DateTime" since="4.1">
        <param name="millisecond" type="Integer" minvalue="0" maxvalue="999" mandatory="false" since="4.2.2">
            <description>Milliseconds </description>
        </param>
        <param name="second" type="Integer" minvalue="0" maxvalue="60" mandatory="false" since="4.2.2">
            <description>Seconds part of time</description>
            <history>
                <param name="second" type="Integer" minvalue="0" maxvalue="60" mandatory="true" since="4.1" until="4.2.1" />
            </history>
        </param>
        <param name="minute" type="Integer" minvalue="0" maxvalue="59" mandatory="false" since="4.2.2">
            <description>Minutes part of time</description>
            <history>
                <param name="minute" type="Integer" minvalue="0" maxvalue="59" mandatory="true" since="4.1" until="4.2.1" />
            </history>
        </param>
        <param name="hour" type="Integer" minvalue="0" maxvalue="23" mandatory="false" since="4.2.2">
            <description>Hours part of time. Note that this structure accepts time only in 24 Hr format</description>
            <history>
                <param name="hour" type="Integer" minvalue="0" maxvalue="23" mandatory="true" since="4.1" until="4.2.1" />
            </history>
        </param>
        <param name="day" type="Integer" minvalue="1" maxvalue="31" mandatory="false" since="4.2.2">
            <description>Day of the month</description>
            <history>
                <param name="day" type="Integer" minvalue="1" maxvalue="31" mandatory="true" since="4.1" until="4.2.1" />
            </history>
        </param>
        <param name="month" type="Integer" minvalue="1" maxvalue="12" mandatory="false" since="4.2.2">
            <description>Month of the year</description>
            <history>
                <param name="month" type="Integer" minvalue="1" maxvalue="12" mandatory="true" since="4.1" until="4.2.1" />
            </history>
        </param>
        <param name="year" type="Integer" maxvalue="4095" mandatory="false" since="4.2.2">
            <description>The year in YYYY format</description>
            <history>
                <param name="year" type="Integer" maxvalue="4095" mandatory="true" since="4.1" until="4.2.1" />
            </history>
        </param>
        <param name="tz_hour" type="Integer" minvalue="-12" maxvalue="14" defvalue="0" mandatory="false" since="4.2.2">
            <description>Time zone offset in Hours wrt UTC.</description>
            <history>
                <param name="tz_hour" type="Integer" minvalue="-12" maxvalue="14" defvalue="0" mandatory="true" since="4.1" until="4.2.1" />
            </history>
        </param>
        <param name="tz_minute" type="Integer" minvalue="0" maxvalue="59" defvalue="0" mandatory="false" since="4.2.2">
            <description>Time zone offset in Min wrt UTC.</description>
            <history>
                <param name="tz_minute" type="Integer" minvalue="0" maxvalue="59" defvalue="0" mandatory="true" since="4.1" until="4.2.1" />
            </history>
        </param>
    </struct>
    
    <enum name="WayPointType" since="4.1">
        <description>Describes what kind of waypoint is requested/provided.</description>
        <element name="ALL" />
        <element name="DESTINATION" />
    </enum>
    
    <struct name="Coordinate" since="4.1">
        <param name="latitudeDegrees" minvalue="-90" maxvalue="90" type="Float" mandatory="true">
            <description>Latitude of the location.</description>
        </param>
        <param name="longitudeDegrees" minvalue="-180" maxvalue="180" type="Float" mandatory="true">
            <description>Longitude of the location.</description>
        </param>
    </struct>
    
    <struct name="OASISAddress" since="4.1">
        <param name="countryName" minlength="0" maxlength="200" type="String" mandatory="false">
            <description>Name of the country (localized)</description>
        </param>
        <param name="countryCode" minlength="0" maxlength="50" type="String" mandatory="false">
            <description>Name of country (ISO 3166-2)</description>
        </param>
        <param name="postalCode" minlength="0" maxlength="16" type="String" mandatory="false">
            <description>(PLZ, ZIP, PIN, CAP etc.)</description>
        </param>
        <param name="administrativeArea" minlength="0" maxlength="200" type="String" mandatory="false">
            <description>Portion of country (e.g. state)</description>
        </param>
        <param name="subAdministrativeArea" minlength="0" maxlength="200" type="String" mandatory="false">
            <description>Portion of e.g. state (e.g. county)</description>
        </param>
        <param name="locality" minlength="0" maxlength="200" type="String" mandatory="false">
            <description>Hypernym for e.g. city/village</description>
        </param>
        <param name="subLocality" minlength="0" maxlength="200" type="String" mandatory="false">
            <description>Hypernym for e.g. district</description>
        </param>
        <param name="thoroughfare" minlength="0" maxlength="200" type="String" mandatory="false">
            <description>Hypernym for street, road etc.</description>
        </param>
        <param name="subThoroughfare" minlength="0" maxlength="200" type="String" mandatory="false">
            <description>Portion of thoroughfare e.g. house number</description>
        </param>
    </struct>
    
    <struct name="LocationDetails" since="4.1">
        <param name="coordinate" type="Coordinate" mandatory="false">
            <description>Latitude/Longitude of the location.</description>
        </param>
        <param name="locationName" type="String" maxlength="500" mandatory="false">
            <description>Name of location.</description>
        </param>
        <param name="addressLines" type="String" maxlength="500" minsize="0" maxsize="4" array="true" mandatory="false">
            <description>Location address for display purposes only</description>
        </param>
        <param name="locationDescription" type="String" maxlength="500" mandatory="false">
            <description>Description intended location / establishment (if applicable)</description>
        </param>
        <param name="phoneNumber" type="String" maxlength="500" mandatory="false">
            <description>Phone number of location / establishment.</description>
        </param>
        <param name="locationImage" type="Image" mandatory="false">
            <description>Image / icon of intended location.</description>
        </param>
        <param name="searchAddress" type="OASISAddress" mandatory="false">
            <description>Address to be used by navigation engines for search</description>
        </param>
    </struct>
    
    <enum name="SystemCapabilityType" since="4.5">
        <description>Enumerations of all available system capability types</description>
        <element name="NAVIGATION"/>
        <element name="PHONE_CALL"/>
        <element name="VIDEO_STREAMING"/>
        <element name="REMOTE_CONTROL"/>
        <element name="APP_SERVICES" since="5.1"/>
    </enum>
    
    <struct name="NavigationCapability" since="4.5">
        <description>Extended capabilities for an onboard navigation system</description>
        <param name="sendLocationEnabled" type="Boolean" mandatory="false">
            <description>If the module has the ability to add locations to the onboard nav</description>
        </param>
        <param name="getWayPointsEnabled" type="Boolean" mandatory="false">
            <description>If the module has the ability to return way points from onboard nav</description>
        </param>
    </struct>
    
    <struct name="PhoneCapability" since="4.5">
        <description>Extended capabilities of the module's phone feature</description>
        <param name="dialNumberEnabled" type="Boolean" mandatory="false">
            <description>If the module has the ability to perform dial number</description>
        </param>
    </struct>
    
    <struct name="VideoStreamingFormat" since="4.5">
        <description>Video streaming formats and their specifications.</description>
        <param name="protocol" type="VideoStreamingProtocol" mandatory="true">
            <description>Protocol type, see VideoStreamingProtocol</description>
        </param>
        <param name="codec" type="VideoStreamingCodec" mandatory="true">
            <description>Codec type, see VideoStreamingCodec</description>
        </param>
    </struct>

    <struct name="VideoStreamingCapability" since="4.5">
        <description>Contains information about this system's video streaming capabilities.</description>
        <param name="preferredResolution" type="ImageResolution" mandatory="false">
            <description>The preferred resolution of a video stream for decoding and rendering on HMI.</description>
        </param>
        <param name="maxBitrate" type="Integer" minvalue="0" maxvalue="2147483647" mandatory="false">
            <description>The maximum bitrate of video stream that is supported, in kbps.</description>
        </param>
        <param name="supportedFormats" type="VideoStreamingFormat" array="true" mandatory="false">
            <description>Detailed information on each format supported by this system, in its preferred order (i.e. the first element in the array is most preferable to the system). Each object will contain a VideoStreamingFormat that describes what can be expected.</description>
        </param>
        <param name="hapticSpatialDataSupported" type="Boolean" mandatory="false">
            <description>True if the system can utilize the haptic spatial data from the source being streamed. If not included, it can be assumed the module doesn't support haptic spatial data'. </description>
        </param>
    </struct>

    <struct name="RGBColor" since="5.0">
        <param name="red" type="Integer" minvalue="0" maxvalue="255" mandatory="true" />
        <param name="green" type="Integer" minvalue="0" maxvalue="255" mandatory="true" />
        <param name="blue" type="Integer" minvalue="0" maxvalue="255" mandatory="true" />
    </struct>

    <struct name="TemplateColorScheme" since="5.0">
        <description>
            A color scheme for all display layout templates.
        </description>
        <param name="primaryColor" type="RGBColor" mandatory="false">
            <description>The primary "accent" color</description>
        </param>
        <param name="secondaryColor" type="RGBColor" mandatory="false">
            <description>The secondary "accent" color</description>
        </param>
        <param name="backgroundColor" type="RGBColor" mandatory="false">
            <description>The color of the background</description>
        </param>
    </struct>
    
    <!---Remote control  -->

    <enum name="MassageZone" since="5.0">
        <description>List possible zones of a multi-contour massage seat.</description>
        <element name="LUMBAR">
            <description>The back of a multi-contour massage seat. or SEAT_BACK</description>
        </element>
        <element name="SEAT_CUSHION">
            <description>The bottom a multi-contour massage seat. or SEAT_BOTTOM </description>
        </element>
    </enum>

    <enum name="MassageMode" since="5.0">
        <description>List possible modes of a massage zone.</description>
        <element name="OFF"/>
        <element name="LOW"/>
        <element name="HIGH"/>
    </enum>

    <struct name="MassageModeData" since="5.0">
        <description>Specify the mode of a massage zone.</description>
        <param name="massageZone" type="MassageZone" mandatory="true"></param>
        <param name="massageMode" type="MassageMode" mandatory="true"></param>
    </struct>

    <enum name="MassageCushion" since="5.0">
        <description>List possible cushions of a multi-contour massage seat.</description>
        <element name="TOP_LUMBAR"/>
        <element name="MIDDLE_LUMBAR"/>
        <element name="BOTTOM_LUMBAR"/>
        <element name="BACK_BOLSTERS"/>
        <element name="SEAT_BOLSTERS"/>
    </enum>

    <struct name="MassageCushionFirmness" since="5.0">
        <description>The intensity or firmness of a cushion.</description>
        <param name="cushion" type="MassageCushion" mandatory="true"></param>
        <param name="firmness" type="Integer" minvalue="0" maxvalue="100" mandatory="true"></param>
    </struct>

    <enum name="SeatMemoryActionType" since="5.0">
        <element name="SAVE">
            <description>Save current seat postions and settings to seat memory.</description>
        </element>
        <element name="RESTORE">
            <description>Restore / apply the seat memory settings to the current seat. </description>
        </element>
        <element name="NONE">
            <description>No action to be performed.</description>
        </element>
    </enum>

    <struct name="SeatMemoryAction" since="5.0">
        <param name="id" type="Integer" minvalue="1" maxvalue="10" mandatory="true"/>
        <param name="label" type="String" maxlength="100" mandatory="false"/>
        <param name="action" type="SeatMemoryActionType" mandatory="true"/>
    </struct>

    <enum name="SupportedSeat" since="5.0">
        <description>List possible seats that is a remote controllable seat.</description>
        <element name="DRIVER"/>
        <element name="FRONT_PASSENGER"/>
    </enum>

    <struct name="SeatControlData" since="5.0">
        <description>Seat control data corresponds to "SEAT" ModuleType. </description>
        <param name="id" type="SupportedSeat" mandatory="true"></param>
        
        <param name="heatingEnabled" type="Boolean" mandatory="false"></param>
        <param name="coolingEnabled" type="Boolean" mandatory="false"></param>
        <param name="heatingLevel" type="Integer" minvalue="0" maxvalue="100" mandatory="false"></param>
        <param name="coolingLevel" type="Integer" minvalue="0" maxvalue="100" mandatory="false"></param>

        <param name="horizontalPosition" type="Integer" minvalue="0" maxvalue="100" mandatory="false"></param>
        <param name="verticalPosition" type="Integer" minvalue="0" maxvalue="100" mandatory="false"></param>
        <param name="frontVerticalPosition" type="Integer" minvalue="0" maxvalue="100" mandatory="false"></param>
        <param name="backVerticalPosition" type="Integer" minvalue="0" maxvalue="100" mandatory="false"></param>
        <param name="backTiltAngle" type="Integer" minvalue="0" maxvalue="100" mandatory="false"></param>
        
        <param name="headSupportHorizontalPosition" type="Integer" minvalue="0" maxvalue="100" mandatory="false"></param>
        <param name="headSupportVerticalPosition" type="Integer" minvalue="0" maxvalue="100" mandatory="false"></param>
        
        <param name="massageEnabled" type="Boolean" mandatory="false"></param>
        <param name="massageMode" type="MassageModeData" minsize="1" maxsize="2" array="true" mandatory="false"></param>
        <param name="massageCushionFirmness" type="MassageCushionFirmness" minsize="1" maxsize="5" array="true" mandatory="false"></param>
        
        <param name="memory" type="SeatMemoryAction" mandatory="false"></param>
    </struct>

    <struct name="SeatControlCapabilities" since="5.0">
        <param name="moduleName" type="String" maxlength="100"  mandatory="true">
            <description>
            The short friendly name of the light control module.
            It should not be used to identify a module by mobile application.
            </description>
        </param>
        <param name="heatingEnabledAvailable" type="Boolean" mandatory="false">
        </param>
        <param name="coolingEnabledAvailable" type="Boolean" mandatory="false">
        </param>
        <param name="heatingLevelAvailable" type="Boolean" mandatory="false">
        </param>
        <param name="coolingLevelAvailable" type="Boolean" mandatory="false">
        </param>
        <param name="horizontalPositionAvailable" type="Boolean" mandatory="false">
        </param> 
        <param name="verticalPositionAvailable" type="Boolean" mandatory="false">
        </param> 
        <param name="frontVerticalPositionAvailable" type="Boolean" mandatory="false">
        </param> 
        <param name="backVerticalPositionAvailable" type="Boolean" mandatory="false">
        </param> 
        <param name="backTiltAngleAvailable" type="Boolean" mandatory="false">
        </param>
        <param name="headSupportHorizontalPositionAvailable" type="Boolean" mandatory="false">
        </param> 
        <param name="headSupportVerticalPositionAvailable" type="Boolean" mandatory="false">
        </param> 
        <param name="massageEnabledAvailable" type="Boolean" mandatory="false">
        </param> 
        <param name="massageModeAvailable" type="Boolean" mandatory="false">
        </param> 
        <param name="massageCushionFirmnessAvailable" type="Boolean" mandatory="false">
        </param>
        <param name="memoryAvailable" type="Boolean" mandatory="false">
        </param> 
    </struct> 
    
    <struct name="Temperature" since="4.5">
        <param name="unit" type="TemperatureUnit" mandatory="true">
            <description>Temperature Unit</description>
        </param>
        <param name="value" type="Float" mandatory="true">
            <description>Temperature Value in TemperatureUnit specified unit. Range depends on OEM and is not checked by SDL.</description>
        </param>
    </struct>
    
    <struct name="RdsData" since="4.5">
        <param name="PS" type="String" minlength="0" maxlength="8" mandatory="false">
            <description>Program Service Name</description>
        </param>
        <param name="RT" type="String" minlength="0" maxlength="64" mandatory="false">
            <description>Radio Text</description>
        </param>
        <param name="CT" type="String" minlength="24" maxlength="24" mandatory="false">
            <description>The clock text in UTC format as YYYY-MM-DDThh:mm:ss.sTZD</description>
        </param>
        <param name="PI" type="String" minlength="0" maxlength="6" mandatory="false">
            <description>Program Identification - the call sign for the radio station</description>
        </param>
        <param name="PTY" type="Integer" minvalue="0" maxvalue="31" mandatory="false">
            <description>The program type - The region should be used to differentiate between EU and North America program types</description>
        </param>
        <param name="TP" type="Boolean" mandatory="false">
            <description>Traffic Program Identification - Identifies a station that offers traffic</description>
        </param>
        <param name="TA" type="Boolean" mandatory="false">
            <description>Traffic Announcement Identification - Indicates an ongoing traffic announcement</description>
        </param>
        <param name="REG" type="String" mandatory="false">
            <description>Region</description>
        </param>
    </struct>

    <struct name="StationIDNumber" since="5.0">
        <param name="countryCode" type="Integer" minvalue="0" maxvalue="999"  mandatory="false">
            <description>Binary Representation of ITU Country Code. USA Code is 001.</description>
        </param>
        <param name="fccFacilityId" type="Integer" minvalue="0" maxvalue="999999"  mandatory="false">
            <description>Binary representation  of unique facility ID assigned by the FCC; FCC controlled for U.S. territory</description>
        </param>
    </struct>

    <struct name="SisData" since="5.0">
        <param name="stationShortName" type="String" minlength="4" maxlength="7"  mandatory="false">
            <description>Identifies the 4-alpha-character station call sign plus an optional (-FM) extension</description>
        </param>
        <param name="stationIDNumber" type="StationIDNumber"  mandatory="false">
            <description>Used for network Application. Consists of Country Code and FCC Facility ID.</description>
        </param>
        <param name="stationLongName" type="String" minlength="0" maxlength="56"  mandatory="false">
            <description>Identifies the station call sign or other identifying information in the long format.</description>
        </param>
        <param name="stationLocation" type="GPSData" mandatory="false">
            <description>Provides the 3-dimensional geographic station location.</description>
        </param>
        <param name="stationMessage" type="String" minlength="0" maxlength="56"  mandatory="false">
            <description>May be used to convey textual information of general interest to the consumer such as weather forecasts or public service announcements. Includes a high priority delivery feature to convey emergencies that may be in the listening area.</description>
        </param>
    </struct>
    
    <struct name="RadioControlData" since="4.5">
        <param name="frequencyInteger" type="Integer" minvalue="0" maxvalue="1710" mandatory="false">
            <description>The integer part of the frequency ie for 101.7 this value should be 101</description>
        </param>
        <param name="frequencyFraction" type="Integer" minvalue="0" maxvalue="9" mandatory="false">
            <description>The fractional part of the frequency for 101.7 is 7</description>
        </param>
        <param name="band" type="RadioBand" mandatory="false">
        </param>
        <param name="rdsData" type="RdsData" mandatory="false">
        </param>
        <param name="hdRadioEnable" type="Boolean" mandatory="false"  since="5.0">
            <description> True if the hd radio is on, false if the radio is off</description>
        </param>
        <param name="availableHDs" type="Integer" minvalue="1" maxvalue="7" mandatory="false" deprecated="true" since="6.0">
            <description>Number of HD sub-channels if available</description>
            <history>
                <param name="availableHDs" type="Integer" minvalue="1" maxvalue="3" mandatory="false" since="4.5" until="5.0"/>
                <param name="availableHDs" type="Integer" minvalue="1" maxvalue="7" mandatory="false" since="5.0" until="6.0"/>
            </history>
        </param>
        <param name="availableHdChannels" type="Integer" minvalue="0" maxvalue="7" array="true" minsize="0" maxsize="8" mandatory="false" since="6.0">
            <description>The list of available HD sub-channel indexes. Empty list means no Hd channel is available. Read-only. </description>
        </param>
        <param name="hdChannel" type="Integer" minvalue="0" maxvalue="7" mandatory="false" since="6.0">
            <description>Current HD sub-channel if available</description>
            <history>
                <param name="hdChannel" type="Integer" minvalue="1" maxvalue="3" mandatory="false" since="4.5" until="5.0"/>
                <param name="hdChannel" type="Integer" minvalue="1" maxvalue="7" mandatory="false" since="5.0" until="6.0"/>
            </history>
        </param>
        <param name="signalStrength" type="Integer" minvalue="0" maxvalue="100" mandatory="false">
        </param>
        <param name="signalChangeThreshold" type="Integer" minvalue="0" maxvalue="100" mandatory="false">
            <description>If the signal strength falls below the set value for this parameter, the radio will tune to an alternative frequency</description>
        </param>
        <param name="radioEnable" type="Boolean" mandatory="false">
            <description> True if the radio is on, false if the radio is off. If set to false, no other data will be included.</description>
        </param>
        <param name="state" type="RadioState" mandatory="false">
        </param>
        <param name="sisData" type="SisData" mandatory="false" since="5.0">
            <description>Read-only Station Information Service (SIS) data provides basic information about the station such as call sign, as well as information not displayable to the consumer such as the station identification number</description>
        </param>
    </struct>
    
    <struct name="ClimateControlData" since="4.5">
        <param name="fanSpeed" type="Integer" minvalue="0" maxvalue="100" mandatory="false">
        </param>
        <param name="currentTemperature" type="Temperature" mandatory="false">
        </param>
        <param name="desiredTemperature" type="Temperature" mandatory="false">
        </param>
        <param name="acEnable" type="Boolean" mandatory="false">
        </param>
        <param name="circulateAirEnable" type="Boolean" mandatory="false">
        </param>
        <param name="autoModeEnable" type="Boolean" mandatory="false">
        </param>
        <param name="defrostZone" type="DefrostZone" mandatory="false">
        </param>
        <param name="dualModeEnable" type="Boolean" mandatory="false">
        </param>
        <param name="acMaxEnable" type="Boolean" mandatory="false">
        </param>
        <param name="ventilationMode" type="VentilationMode" mandatory="false">
        </param>
        <param name="heatedSteeringWheelEnable" type="Boolean" mandatory="false" since="5.0">
            <description>value false means disabled/turn off, value true means enabled/turn on.</description>
        </param>
        <param name="heatedWindshieldEnable" type="Boolean" mandatory="false" since="5.0">
            <description>value false means disabled, value true means enabled.</description>
        </param>
        <param name="heatedRearWindowEnable" type="Boolean" mandatory="false" since="5.0">
            <description>value false means disabled, value true means enabled.</description>
        </param>
        <param name="heatedMirrorsEnable" type="Boolean" mandatory="false" since="5.0">
            <description>value false means disabled, value true means enabled.</description>
        </param>
        <param name="climateEnable" type="Boolean" mandatory="false" since="6.0">
        </param>
    </struct>

    <struct name="RadioControlCapabilities" since="4.5">
        <description>Contains information about a radio control module's capabilities.</description>
        <!-- need an ID in the future -->
        <param name="moduleName" type="String" maxlength="100" mandatory="true">
            <description>
                The short friendly name of the climate control module.
                It should not be used to identify a module by mobile application.
            </description>
        </param>
        <param name="radioEnableAvailable" type="Boolean" mandatory="false">
            <description>
                Availability of the control of enable/disable radio.
                True: Available, False: Not Available, Not present: Not Available.
            </description>
        </param>
        <param name="radioBandAvailable" type="Boolean" mandatory="false">
            <description>
                Availability of the control of radio band.
                True: Available, False: Not Available, Not present: Not Available.
            </description>
        </param>
        <param name="radioFrequencyAvailable" type="Boolean" mandatory="false">
            <description>
                Availability of the control of radio frequency.
                True: Available, False: Not Available, Not present: Not Available.
            </description>
        </param>
        <param name="hdChannelAvailable" type="Boolean" mandatory="false">
            <description>
                Availability of the control of HD radio channel.
                True: Available, False: Not Available, Not present: Not Available.
            </description>
        </param>
        <param name="rdsDataAvailable" type="Boolean" mandatory="false">
            <description>
                Availability of the getting Radio Data System (RDS) data.
                True: Available, False: Not Available, Not present: Not Available.
            </description>
        </param>
        <param name="availableHDsAvailable" type="Boolean" mandatory="false" deprecated="true" since="6.0">
            <description>
                Availability of the getting the number of available HD channels.
                True: Available, False: Not Available, Not present: Not Available.
            </description>
            <history>
                <param name="availableHDsAvailable" type="Boolean" mandatory="false" since="4.5" until="6.0"/>
            </history>
        </param>
        <param name="availableHdChannelsAvailable" type="Boolean" mandatory="false" since="6.0">
            <description>
                Availability of the list of available HD sub-channel indexes.
                True: Available, False: Not Available, Not present: Not Available.
            </description>
        </param>
        <param name="stateAvailable" type="Boolean" mandatory="false">
            <description>
                Availability of the getting the Radio state.
                True: Available, False: Not Available, Not present: Not Available.
            </description>
        </param>
        <param name="signalStrengthAvailable" type="Boolean" mandatory="false">
            <description>
                Availability of the getting the signal strength.
                True: Available, False: Not Available, Not present: Not Available.
            </description>
        </param>
        <param name="signalChangeThresholdAvailable" type="Boolean" mandatory="false">
            <description>
                Availability of the getting the signal Change Threshold.
                True: Available, False: Not Available, Not present: Not Available.
            </description>
        </param>
        <param name="sisDataAvailable" type="Boolean" mandatory="false" since="5.0">
            <description>
                Availability of the getting HD radio Station Information Service (SIS) data.
                True: Available, False: Not Available, Not present: Not Available.
            </description>
        </param>
        <param name="hdRadioEnableAvailable" type="Boolean" mandatory="false" since="5.0">
            <description>
                Availability of the control of enable/disable HD radio.
                True: Available, False: Not Available, Not present: Not Available.
            </description>
        </param>
        <param name="siriusxmRadioAvailable" type="Boolean" mandatory="false" since="5.0">
            <description>
                Availability of sirius XM radio.
                True: Available, False: Not Available, Not present: Not Available.
            </description>
        </param>
    </struct>
    
    <struct name="ClimateControlCapabilities" since="4.5">
        <description>Contains information about a climate control module's capabilities.</description>
        <!-- need an ID in the future -->
        <param name="moduleName" type="String" maxlength="100" mandatory="true">
            <description>The short friendly name of the climate control module.
                It should not be used to identify a module by mobile application.</description>
        </param>
        <param name="currentTemperatureAvailable" type="Boolean" mandatory="false" since="5.0">
            <description>
                Availability of the reading of current temperature.
                True: Available, False: Not Available, Not present: Not Available.
            </description>
        </param>
        <param name="fanSpeedAvailable" type="Boolean" mandatory="false">
            <description>
                Availability of the control of fan speed.
                True: Available, False: Not Available, Not present: Not Available.
            </description>
        </param>
        <param name="desiredTemperatureAvailable" type="Boolean" mandatory="false">
            <description>
                Availability of the control of desired temperature.
                True: Available, False: Not Available, Not present: Not Available.
            </description>
        </param>
        <param name="acEnableAvailable" type="Boolean" mandatory="false">
            <description>
                Availability of the control of turn on/off AC.
                True: Available, False: Not Available, Not present: Not Available.
            </description>
        </param>
        <param name="acMaxEnableAvailable" type="Boolean" mandatory="false">
            <description>
                Availability of the control of enable/disable air conditioning is ON on the maximum level.
                True: Available, False: Not Available, Not present: Not Available.
            </description>
        </param>
        <param name="circulateAirEnableAvailable" type="Boolean" mandatory="false">
            <description>
                Availability of the control of enable/disable circulate Air mode.
                True: Available, False: Not Available, Not present: Not Available.
            </description>
        </param>
        <param name="autoModeEnableAvailable" type="Boolean" mandatory="false">
            <description>
                Availability of the control of enable/disable auto mode.
                True: Available, False: Not Available, Not present: Not Available.
            </description>
        </param>
        <param name="dualModeEnableAvailable" type="Boolean" mandatory="false">
            <description>
                Availability of the control of enable/disable dual mode.
                True: Available, False: Not Available, Not present: Not Available.
            </description>
        </param>
        <param name="defrostZoneAvailable" type="Boolean" mandatory="false">
            <description>
                Availability of the control of defrost zones.
                True: Available, False: Not Available, Not present: Not Available.
            </description>
        </param>
        <param name="defrostZone" type="DefrostZone" minsize="1" maxsize="100" array="true" mandatory="false">
            <description>
                A set of all defrost zones that are controllable.
            </description>
        </param>
        <param name="ventilationModeAvailable" type="Boolean" mandatory="false">
            <description>
                Availability of the control of air ventilation mode.
                True: Available, False: Not Available, Not present: Not Available.
            </description>
        </param>
        <param name="ventilationMode" type="VentilationMode" minsize="1" maxsize="100" array="true" mandatory="false">
            <description>
                A set of all ventilation modes that are controllable.
            </description>
        </param>
        <param name="heatedSteeringWheelAvailable" type="Boolean" mandatory="false" since="5.0">
            <description>
                Availability of the control (enable/disable) of heated Steering Wheel.
                True: Available, False: Not Available, Not present: Not Available.
            </description>
        </param>
        <param name="heatedWindshieldAvailable" type="Boolean" mandatory="false" since="5.0">
            <description>
                Availability of the control (enable/disable) of heated Windshield.
                True: Available, False: Not Available, Not present: Not Available.
            </description>
        </param>
        <param name="heatedRearWindowAvailable" type="Boolean" mandatory="false" since="5.0">
            <description>
                Availability of the control (enable/disable) of heated Rear Window.
                True: Available, False: Not Available, Not present: Not Available.
            </description>
        </param>
        <param name="heatedMirrorsAvailable" type="Boolean" mandatory="false" since="5.0">
            <description>
                Availability of the control (enable/disable) of heated Mirrors.
                True: Available, False: Not Available, Not present: Not Available.
            </description>
        </param>
        <param name="climateEnableAvailable" type="Boolean" mandatory="false" since="6.0">
            <description>
                Availability of the control of enable/disable climate control.
                True: Available, False: Not Available, Not present: Not Available.
            </description>
        </param>
    </struct>

    <struct name="EqualizerSettings" since="5.0">
        <description>Defines the each Equalizer channel settings.</description>
        <param name="channelId" type="Integer" minvalue="1" maxvalue="100" mandatory="true"></param>
        <param name="channelName" type="String" mandatory="false" maxlength="50">
            <description>read-only channel / frequency name (e.i. "Treble, Midrange, Bass" or "125 Hz")</description>
        </param>
        <param name="channelSetting" type="Integer" minvalue="0" maxvalue="100" mandatory="true">
            <description>Reflects the setting, from 0%-100%.</description>
        </param>
    </struct>

    <struct name="AudioControlData" since="5.0">
        <param name="source" type="PrimaryAudioSource" mandatory="false">
            <description>
                In a getter response or a notification, it is the current primary audio source of the system.
                In a setter request, it is the target audio source that the system shall switch to.
                If the value is MOBILE_APP, the system shall switch to the mobile media app that issues the setter RPC.
            </description>
        </param>
        <param name="keepContext" type="Boolean" mandatory="false">
            <description>
                This parameter shall not be present in any getter responses or notifications.
                This parameter is optional in a setter request. The default value is false if it is not included.
                If it is false, the system not only changes the audio source but also brings the default application or 
                system UI associated with the audio source to foreground.
                If it is true, the system only changes the audio source, but keeps the current application in foreground.
            </description>
        </param>
        <param name="volume" type="Integer" mandatory="false" minvalue="0" maxvalue="100">
            <description>Reflects the volume of audio, from 0%-100%.</description>
        </param>
        <param name="equalizerSettings" type="EqualizerSettings" minsize="1" maxsize="100" mandatory="false" array="true">
            <description>Defines the list of supported channels (band) and their current/desired settings on HMI</description>
        </param>
    </struct>

    <struct name="AudioControlCapabilities" since="5.0">
        <param name="moduleName" type="String" maxlength="100" mandatory="true">
            <description>
                The short friendly name of the light control module.
                It should not be used to identify a module by mobile application.
            </description>
        </param>
        <param name="sourceAvailable" type="Boolean" mandatory="false">
            <description>Availability of the control of audio source. </description>
        </param>
        <param name="keepContextAvailable" type="Boolean" mandatory="false">
            <description>Availability of the keepContext parameter. </description>
        </param>
        <param name="volumeAvailable" type="Boolean" mandatory="false">
            <description>Availability of the control of audio volume.</description>
        </param>
        <param name="equalizerAvailable" type="Boolean" mandatory="false">
            <description>Availability of the control of Equalizer Settings.</description>
        </param>
        <param name="equalizerMaxChannelId" type="Integer" minvalue="1" maxvalue="100" mandatory="false">
            <description>Must be included if equalizerAvailable=true, and assume all IDs starting from 1 to this value are valid</description>
        </param>
    </struct>

    <enum name="LightName" since="5.0">
        <!-- Common Single Light 0~500 -->
        <element name="FRONT_LEFT_HIGH_BEAM" value="0"/>
        <element name="FRONT_RIGHT_HIGH_BEAM" value="1"/>
        <element name="FRONT_LEFT_LOW_BEAM" value="2"/>
        <element name="FRONT_RIGHT_LOW_BEAM" value="3"/>
        <element name="FRONT_LEFT_PARKING_LIGHT" value="4"/>
        <element name="FRONT_RIGHT_PARKING_LIGHT" value="5"/>
        <element name="FRONT_LEFT_FOG_LIGHT" value="6"/>
        <element name="FRONT_RIGHT_FOG_LIGHT" value="7"/>
        <element name="FRONT_LEFT_DAYTIME_RUNNING_LIGHT" value="8"/>
        <element name="FRONT_RIGHT_DAYTIME_RUNNING_LIGHT" value="9"/>
        <element name="FRONT_LEFT_TURN_LIGHT" value="10"/>
        <element name="FRONT_RIGHT_TURN_LIGHT" value="11"/>
        <element name="REAR_LEFT_FOG_LIGHT" value="12"/>
        <element name="REAR_RIGHT_FOG_LIGHT" value="13"/>
        <element name="REAR_LEFT_TAIL_LIGHT" value="14"/>
        <element name="REAR_RIGHT_TAIL_LIGHT" value="15"/>
        <element name="REAR_LEFT_BRAKE_LIGHT" value="16"/>
        <element name="REAR_RIGHT_BRAKE_LIGHT" value="17"/>
        <element name="REAR_LEFT_TURN_LIGHT" value="18"/>
        <element name="REAR_RIGHT_TURN_LIGHT" value="19"/>
        <element name="REAR_REGISTRATION_PLATE_LIGHT" value="20"/>

        <!-- Exterior Lights by common function groups 501~800 -->
        <element name="HIGH_BEAMS" value="501">
            <description>Include all high beam lights: front_left and front_right.</description>
        </element>
        <element name="LOW_BEAMS" value="502">
            <description>Include all low beam lights: front_left and front_right.</description>
        </element>
        <element name="FOG_LIGHTS" value="503">
            <description>Include all fog lights: front_left, front_right, rear_left and rear_right.</description>
        </element>
        <element name="RUNNING_LIGHTS" value="504">
            <description>Include all daytime running lights: front_left and front_right.</description>
        </element>
        <element name="PARKING_LIGHTS" value="505">
            <description>Include all parking lights: front_left and front_right.</description>
        </element>
        <element name="BRAKE_LIGHTS" value="506">
            <description>Include all brake lights: rear_left and rear_right.</description>
        </element>
        <element name="REAR_REVERSING_LIGHTS" value="507"/>
        <element name="SIDE_MARKER_LIGHTS" value="508"/>
        <element name="LEFT_TURN_LIGHTS" value="509">
            <description>Include all left turn signal lights: front_left, rear_left, left_side and mirror_mounted.</description>
        </element>
        <element name="RIGHT_TURN_LIGHTS" value="510">
            <description>Include all right turn signal lights: front_right, rear_right, right_side and mirror_mounted.</description>
        </element>
        <element name="HAZARD_LIGHTS" value="511">
            <description>Include all hazard lights: front_left, front_right, rear_left and rear_right.</description>
        </element>
        <element name="REAR_CARGO_LIGHTS" value="512">
            <description>Cargo lamps illuminate the cargo area.</description>
        </element>
        <element name="REAR_TRUCK_BED_LIGHTS" value="513">
            <description>Truck bed lamps light up the bed of the truck.</description>
        </element>
        <element name="REAR_TRAILER_LIGHTS" value="514">
            <description>Trailer lights are lamps mounted on a trailer hitch.</description>
        </element>
        <element name="LEFT_SPOT_LIGHTS" value="515">
            <description>It is the spotlights mounted on the left side of a vehicle.</description>
        </element>
        <element name="RIGHT_SPOT_LIGHTS" value="516">
            <description>It is the spotlights mounted on the right side of a vehicle.</description>
        </element>
        <element name="LEFT_PUDDLE_LIGHTS" value="517">
            <description>Puddle lamps illuminate the ground beside the door as the customer is opening or approaching the door.</description>
        </element>
        <element name="RIGHT_PUDDLE_LIGHTS" value="518">
            <description>Puddle lamps illuminate the ground beside the door as the customer is opening or approaching the door.</description>
        </element>

        <!-- Interior Lights by common function groups 801~900 -->
        <element name="AMBIENT_LIGHTS" value="801"/>
        <element name="OVERHEAD_LIGHTS" value="802"/>
        <element name="READING_LIGHTS" value="803"/>
        <element name="TRUNK_LIGHTS" value="804"/>

        <!-- Lights by location 901~1000-->
        <element name="EXTERIOR_FRONT_LIGHTS" value="901">
            <description>Include exterior lights located in front of the vehicle. For example, fog lights and low beams.</description>
        </element>
        <element name="EXTERIOR_REAR_LIGHTS" value="902">
            <description>Include exterior lights located at the back of the vehicle. For example, license plate lights, reverse lights, cargo lights, bed lights and trailer assist lights.</description>
        </element>
        <element name="EXTERIOR_LEFT_LIGHTS" value="903">
            <description>Include exterior lights located at the left side of the vehicle. For example, left puddle lights and spot lights.</description>
        </element>
        <element name="EXTERIOR_RIGHT_LIGHTS" value="904">
            <description>Include exterior lights located at the right side of the vehicle. For example, right puddle lights and spot lights.</description>
        </element>
        <element name="EXTERIOR_ALL_LIGHTS" value="905">
            <description> Include all exterior lights around the vehicle.</description>
        </element>
    </enum>

    <enum name="LightStatus" since="5.0">
        <element name="ON"/>
        <element name="OFF"/>
        <element name="RAMP_UP"/>
        <element name="RAMP_DOWN"/>
        <element name="UNKNOWN"/>
        <element name="INVALID"/>
    </enum>

    <struct name="LightCapabilities" since="5.0">
        <param name="name" type="LightName" mandatory="true" />
        <param name="statusAvailable" type="Boolean" mandatory="false">
          <description>
            Indicates if the status (ON/OFF) can be set remotely. App shall not use read-only values (RAMP_UP/RAMP_DOWN/UNKNOWN/INVALID) in a setInteriorVehicleData request.
          </description>
        </param>
        <param name="densityAvailable" type="Boolean" mandatory="false">
            <description>
                Indicates if the light's density can be set remotely (similar to a dimmer).
            </description>
        </param>
        <param name="rgbColorSpaceAvailable" type="Boolean" mandatory="false">
            <description>
                Indicates if the light's color can be set remotely by using the sRGB color space.
            </description>
        </param>
    </struct>

    <struct name="LightControlCapabilities" since="5.0">
        <param name="moduleName" type="String" maxlength="100" mandatory="true">
            <description>
                The short friendly name of the light control module.
                It should not be used to identify a module by mobile application.
            </description>
        </param>
        <param name="supportedLights" type="LightCapabilities" minsize="1" maxsize="100" array="true" mandatory="true">
            <description> An array of available LightCapabilities that are controllable. </description>
        </param>
    </struct>

    <struct name="LightState" since="5.0">
        <param name="id" type="LightName" mandatory="true">
            <description>The name of a light or a group of lights. </description>
        </param>
        <param name="status" type="LightStatus" mandatory="true"/>
        <param name="density" type="Float" minvalue="0" maxvalue="1" mandatory="false" />
        <param name="color" type="RGBColor" mandatory="false" />
    </struct>

    <struct name="LightControlData" since="5.0">
        <param name="lightState" type="LightState" mandatory="true" minsize="1" maxsize="100" array="true">
            <description>An array of LightNames and their current or desired status. No change to the status of the LightNames that are not listed in the array.</description>
        </param>
    </struct>

    <enum name="DisplayMode" since="5.0">
        <element name="DAY"/>
        <element name="NIGHT"/>
        <element name="AUTO"/>
    </enum>

    <enum name="DistanceUnit" since="5.0">
        <element name="MILES"/>
        <element name="KILOMETERS"/>
    </enum>

    <struct name="HMISettingsControlData" since="5.0">
        <description>Corresponds to "HMI_SETTINGS" ModuleType</description>
        <param name="displayMode" type="DisplayMode" mandatory="false"></param>
        <param name="temperatureUnit" type="TemperatureUnit" mandatory="false"></param>
        <param name="distanceUnit" type="DistanceUnit" mandatory="false"></param>
    </struct>

    <struct name="HMISettingsControlCapabilities" since="5.0">
        <param name="moduleName" type="String" maxlength="100" mandatory="true">
            <description>
              The short friendly name of the hmi setting module.
              It should not be used to identify a module by mobile application.
            </description>
        </param>
        <param name="distanceUnitAvailable" type="Boolean" mandatory="false">
            <description>Availability of the control of distance unit. </description>
        </param>
        <param name="temperatureUnitAvailable" type="Boolean" mandatory="false">
            <description>Availability of the control of temperature unit. </description>
        </param>
        <param name="displayModeUnitAvailable" type="Boolean" mandatory="false">
            <description>Availability of the control of HMI display mode. </description>
        </param>
    </struct>

    <struct name="ModuleData" since="4.5">
        <description>The moduleType indicates which type of data should be changed and identifies which data object exists in this struct. For example, if the moduleType is CLIMATE then a "climateControlData" should exist</description>
        <param name="moduleType" type="ModuleType" mandatory="true">
        </param>
        <param name="radioControlData" type="RadioControlData" mandatory="false">
        </param>
        <param name="climateControlData" type="ClimateControlData" mandatory="false">
        </param>
        <param name="seatControlData" type="SeatControlData" mandatory="false" since="5.0">
        </param>
        <param name="audioControlData" type="AudioControlData" mandatory="false" since="5.0">
        </param>
        <param name="lightControlData" type="LightControlData" mandatory="false" since="5.0">
        </param>
        <param name="hmiSettingsControlData" type="HMISettingsControlData" mandatory="false" since="5.0">
        </param>
    </struct>

    <struct name="RemoteControlCapabilities" since="4.5">
        <param name="climateControlCapabilities" type="ClimateControlCapabilities" mandatory="false" minsize="1" maxsize="100" array="true">
            <description>If included, the platform supports RC climate controls. For this baseline version, maxsize=1. i.e. only one climate control module is supported.</description>
        </param>
        <param name="radioControlCapabilities" type="RadioControlCapabilities" mandatory="false" minsize="1" maxsize="100" array="true">
            <description>If included, the platform supports RC radio controls.For this baseline version, maxsize=1. i.e. only one radio control module is supported.</description>
        </param>
        <param name="buttonCapabilities" type="ButtonCapabilities"  mandatory="false" minsize="1" maxsize="100" array="true">
            <description>If included, the platform supports RC button controls with the included button names.</description>
        </param>
        <param name="audioControlCapabilities" type="AudioControlCapabilities" mandatory="false" minsize="1" maxsize="100" array="true" since="5.0">
            <description>If included, the platform supports audio controls.</description>
        </param>
        <param name="hmiSettingsControlCapabilities" type="HMISettingsControlCapabilities" mandatory="false" since="5.0">
            <description>If included, the platform supports hmi setting controls.</description>
        </param>
        <param name="lightControlCapabilities" type="LightControlCapabilities" mandatory="false" since="5.0">
            <description>If included, the platform supports light controls.</description>
        </param>
        <param name="seatControlCapabilities" type="SeatControlCapabilities" mandatory="false" minsize="1" maxsize="100" array="true" since="5.0">
            <description>If included, the platform supports seat controls.</description>
        </param>
    </struct>
    
    <!-- End of RC -->
    
    <enum name="MetadataType" since="4.5">
        <element name="mediaTitle">
            <description>The data in this field contains the title of the currently playing audio track.</description>
        </element>
        <element name="mediaArtist">
            <description>The data in this field contains the artist or creator of the currently playing audio track.</description>
        </element>
        <element name="mediaAlbum">
            <description>The data in this field contains the album title of the currently playing audio track.</description>
        </element>
        <element name="mediaYear">
            <description>The data in this field contains the creation year of the currently playing audio track.</description>
        </element>
        <element name="mediaGenre">
            <description>The data in this field contains the genre of the currently playing audio track.</description>
        </element>
        <element name="mediaStation">
            <description>The data in this field contains the name of the current source for the media.</description>
        </element>
        <element name="rating">
            <description>The data in this field is a rating.</description>
        </element>
        <element name="currentTemperature">
            <description>The data in this field is the current temperature.</description>
        </element>
        <element name="maximumTemperature">
            <description>The data in this field is the maximum temperature for the day.</description>
        </element>
        <element name="minimumTemperature">
            <description>The data in this field is the minimum temperature for the day.</description>
        </element>
        <element name="weatherTerm">
            <description>The data in this field describes the current weather (ex. cloudy, clear, etc.).</description>
        </element>
        <element name="humidity">
            <description>The data in this field describes the current humidity value.</description>
        </element>
    </enum>

    <struct name="MetadataTags" since="4.5">
        <param name="mainField1" type="MetadataType" minsize="0" maxsize="5" array="true" mandatory="false">
            <description>The type of data contained in the "mainField1" text field.</description>
        </param>
        <param name="mainField2" type="MetadataType" minsize="0" maxsize="5" array="true" mandatory="false">
            <description>The type of data contained in the "mainField2" text field.</description>
        </param>
        <param name="mainField3" type="MetadataType" minsize="0" maxsize="5" array="true" mandatory="false">
            <description>The type of data contained in the "mainField3" text field.</description>
        </param>
        <param name="mainField4" type="MetadataType" minsize="0" maxsize="5" array="true" mandatory="false">
            <description>The type of data contained in the "mainField4" text field.</description>
        </param>
    </struct>
    
    <struct name="Rectangle" since="4.5">
        <param name="x" type="Float" mandatory="true">
            <description>The upper left X-coordinate of the rectangle</description>
        </param>
        <param name="y" type="Float" mandatory="true">
            <description>The upper left Y-coordinate of the rectangle</description>
        </param>
        <param name="width" type="Float" mandatory="true">
            <description>The width of the rectangle</description>
        </param>
        <param name="height" type="Float" mandatory="true">
            <description>The height of the rectangle</description>
        </param>
    </struct>

    <struct name="HapticRect" since="4.5">
        <description>Defines haptic data for each user control object for video streaming application</description>
        <param name="id" type="Integer" minvalue="0" maxvalue="2000000000" mandatory="true">
            <description>A user control spatial identifier</description>
        </param>
        <param name="rect" type="Rectangle" mandatory="true">
            <description>The position of the haptic rectangle to be highlighted. The center of this rectangle will be "touched" when a press occurs.</description>
        </param>
    </struct>

    <!-- App Services -->

    <enum name="AppServiceType" platform="documentation" since="5.1">
        <element name="MEDIA"/>
        <element name="WEATHER"/>
        <element name="NAVIGATION"/>
    </enum>

    <struct name="MediaServiceManifest" since="5.1">
    </struct>

    <enum name="MediaType" since="5.1">
        <element name="MUSIC"/>
        <element name="PODCAST"/>
        <element name="AUDIOBOOK"/>
        <element name="OTHER"/>
    </enum>

    <struct name="MediaServiceData" since="5.1">
        <description>This data is related to what a media service should provide</description>

        <param name="mediaType" type="MediaType" mandatory="false">
            <description>The type of the currently playing or paused track.</description>
        </param>

        <param name="mediaTitle" type="String" mandatory="false">
            <description>
                Music: The name of the current track
                Podcast: The name of the current episode
                Audiobook: The name of the current chapter
            </description>
        </param>

        <param name="mediaArtist" type="String" mandatory="false">
            <description>
                Music: The name of the current album artist
                Podcast: The provider of the podcast (hosts, network, company)
                Audiobook: The book author's name
            </description>
        </param>

        <param name="mediaAlbum" type="String" mandatory="false">
            <description>
                Music: The name of the current album
                Podcast: The name of the current podcast show
                Audiobook: The name of the current book
            </description>
        </param>

        <param name="playlistName" type="String" mandatory="false">
            <description>
                Music: The name of the playlist or radio station, if the user is playing from a playlist, otherwise, Null
                Podcast: The name of the playlist, if the user is playing from a playlist, otherwise, Null
                Audiobook: Likely not applicable, possibly a collection or "playlist" of books
            </description>
        </param>

        <param name="isExplicit" type="Boolean" mandatory="false">
            <description> Whether or not the content currently playing (e.g. the track, episode, or book) contains explicit content</description>
        </param>

        <param name="trackPlaybackProgress" type="Integer" mandatory="false">
            <description>
                Music: The current progress of the track in seconds
                Podcast: The current progress of the episode in seconds
                Audiobook: The current progress of the current segment (e.g. the chapter) in seconds
            </description>
        </param>

        <param name="trackPlaybackDuration" type="Integer" mandatory="false">
            <description>
                Music: The total duration of the track in seconds
                Podcast: The total duration of the episode in seconds
                Audiobook: The total duration of the current segment (e.g. the chapter) in seconds
            </description>
        </param>

        <param name="queuePlaybackProgress" type="Integer" mandatory="false">
            <description>
                Music: The current progress of the playback queue in seconds
                Podcast: The current progress of the playback queue in seconds
                Audiobook: The current progress of the playback queue (e.g. the book) in seconds
            </description>
        </param>

        <param name="queuePlaybackDuration" type="Integer" mandatory="false">
            <description>
                Music: The total duration of the playback queue in seconds
                Podcast: The total duration of the playback queue in seconds
                Audiobook: The total duration of the playback queue (e.g. the book) in seconds
            </description>
        </param>

        <param name="queueCurrentTrackNumber" type="Integer" mandatory="false">
            <description>
                Music: The current number (1 based) of the track in the playback queue
                Podcast: The current number (1 based) of the episode in the playback queue
                Audiobook: The current number (1 based) of the episode in the playback queue (e.g. the chapter number in the book)
            </description>
        </param>

        <param name="queueTotalTrackCount" type="Integer" mandatory="false">
            <description>
                Music: The total number of tracks in the playback queue
                Podcast: The total number of episodes in the playback queue
                Audiobook: The total number of sections in the playback queue (e.g. the number of chapters in the book)
            </description>
        </param>
        <param name="mediaImage" type="Image" mandatory="false" since="6.0">
          <description>
              Music: The album art of the current track
              Podcast: The podcast or chapter artwork of the current podcast episode
              Audiobook: The book or chapter artwork of the current audiobook
          </description>
        </param>
    </struct>

    <struct name="WeatherServiceManifest" since="5.1">
        <param name="currentForecastSupported" type="Boolean" mandatory="false"/>
        <param name="maxMultidayForecastAmount" type="Integer" mandatory="false"/>
        <param name="maxHourlyForecastAmount" type="Integer" mandatory="false"/>
        <param name="maxMinutelyForecastAmount" type="Integer" mandatory="false"/>
        <param name="weatherForLocationSupported" type="Boolean" mandatory="false"/>
    </struct>

    <struct name="WeatherAlert" since="5.1">
        <param name="title" type="String" mandatory="false"/>
        <param name="summary" type="String" mandatory="false"/>
        <param name="expires" type="DateTime" mandatory="false"/>
        <param name="regions" type="String" array="true" minsize="1" maxsize="99" mandatory="false"/>
        <param name="severity" type="String" mandatory="false"/>
        <param name="timeIssued" type="DateTime" mandatory="false"/>
    </struct>

    <struct name="WeatherData" since="5.1">
        <param name="currentTemperature" type="Temperature" mandatory="false"/>
        <param name="temperatureHigh" type="Temperature" mandatory="false"/>
        <param name="temperatureLow" type="Temperature" mandatory="false"/>
        <param name="apparentTemperature" type="Temperature" mandatory="false"/>
        <param name="apparentTemperatureHigh" type="Temperature" mandatory="false"/>
        <param name="apparentTemperatureLow" type="Temperature" mandatory="false"/>
    
        <param name="weatherSummary" type="String" mandatory="false"/>
        <param name="time" type="DateTime" mandatory="false"/>
        <param name="humidity" type="Float" minvalue="0" maxvalue="1" mandatory="false">
            <description> 0 to 1, percentage humidity </description>
        </param>
        <param name="cloudCover" type="Float" minvalue="0" maxvalue="1" mandatory="false">
            <description> 0 to 1, percentage cloud cover </description>
        </param>
        <param name="moonPhase" type="Float" minvalue="0" maxvalue="1" mandatory="false">
            <description> 0 to 1, percentage of the moon seen, e.g. 0 = no moon, 0.25 = quarter moon </description>
        </param>

        <param name="windBearing" type="Integer" mandatory="false">
            <description> In degrees, true north at 0 degrees </description>
        </param>
        <param name="windGust" type="Float" mandatory="false">
            <description> km/hr </description>
        </param>
        <param name="windSpeed" type="Float" mandatory="false">
            <description> km/hr </description>
        </param>

        <param name="nearestStormBearing" type="Integer" mandatory="false">
            <description> In degrees, true north at 0 degrees </description>
        </param>
        <param name="nearestStormDistance" type="Integer" mandatory="false">
            <description> In km </description>
        </param>
        <param name="precipAccumulation" type="Float" mandatory="false">
            <description> cm </description>
        </param>
        <param name="precipIntensity" type="Float" mandatory="false">
            <description> cm of water per hour </description>
        </param>
        <param name="precipProbability" type="Float" minvalue="0" maxvalue="1" mandatory="false">
            <description> 0 to 1, percentage chance </description>
        </param>
        <param name="precipType" type="String" mandatory="false">
            <description> e.g. "rain", "snow", "sleet", "hail" </description>
        </param>
        <param name="visibility" type="Float" mandatory="false">
            <description> In km </description>
        </param>

        <param name="weatherIcon" type="Image" mandatory="false"/>
    </struct>

    <struct name="WeatherServiceData" since="5.1">
        <description> This data is related to what a weather service would provide</description>
        <param name="location" type="LocationDetails" mandatory="true"/>
        <param name="currentForecast" type="WeatherData" mandatory="false"/>
        <param name="minuteForecast" type="WeatherData" array="true" minsize="15" maxsize="60" mandatory="false"/>
        <param name="hourlyForecast" type="WeatherData" array="true" minsize="1" maxsize="96" mandatory="false"/>
        <param name="multidayForecast" type="WeatherData" array="true" minsize="1" maxsize="30" mandatory="false"/>
        <param name="alerts" type="WeatherAlert" array="true" minsize="1" maxsize="10" mandatory="false">
            <description> This array should be ordered with the first object being the current day</description>
        </param>
    </struct>

    <struct name="NavigationServiceManifest" since="5.1">
        <param name="acceptsWayPoints" type="Boolean" mandatory="false">
            <description> Informs the subscriber if this service can actually accept way points. </description>
        </param>
    </struct>

    <enum name="NavigationAction" since="5.1">
        <element name="TURN">
            <description> Using this action plus a supplied direction can give the type of turn. </description>
        </element>
        <element name="EXIT"/>
        <element name="STAY"/>    
        <element name="MERGE"/>
        <element name="FERRY"/>
        <element name="CAR_SHUTTLE_TRAIN"/>
        <element name="WAYPOINT"/>
    </enum>

    <enum name="NavigationJunction" since="5.1">
        <element name="REGULAR">
            <description> A junction that represents a standard intersection with a single road crossing another. </description>
        </element>
        <element name="BIFURCATION">
            <description> A junction where the road splits off into two paths; a fork in the road. </description>
        </element>
        <element name="MULTI_CARRIAGEWAY">
            <description> A junction that has multiple intersections and paths. </description>
        </element>
        <element name="ROUNDABOUT">
            <description> A junction where traffic moves in a single direction around a central, non-traversable point to reach one of the connecting roads. </description>
        </element>
        <element name="TRAVERSABLE_ROUNDABOUT">
            <description> Similar to a roundabout, however the center of the roundabout is fully traversable. Also known as a mini-roundabout. </description>
        </element>
        <element name="JUGHANDLE">
            <description> A junction where lefts diverge to the right, then curve to the left, converting a left turn to a crossing maneuver. </description>
        </element>
        <element name="ALL_WAY_YIELD">
            <description> Multiple way intersection that allows traffic to flow based on priority; most commonly right of way and first in, first out. </description>
        </element>
        <element name="TURN_AROUND">
            <description> A junction designated for traffic turn arounds. </description>
        </element>
    </enum>

    <enum name="Direction" since="5.1">
        <element name="LEFT"/>
        <element name="RIGHT"/>
    </enum>

    <struct name="NavigationInstruction" since="5.1">
        <param name="locationDetails" type="LocationDetails" mandatory="true"/>

        <param name="action" type="NavigationAction" mandatory="true"/>

        <param name="eta" type="DateTime" mandatory="false"/>

        <param name="bearing" type="Integer" minvalue="0" maxvalue="359" mandatory="false">
            <description> The angle at which this instruction takes place. For example, 0 would mean straight, less than 45 is bearing right, greater than 135 is sharp right, between 45 and 135 is a regular right, and 180 is a U-Turn, etc. </description>
        </param>

        <param name="junctionType" type="NavigationJunction" mandatory="false"/>

        <param name="drivingSide" type="Direction" mandatory="false">
            <description> Used to infer which side of the road this instruction takes place. For a U-Turn (action=TURN, bearing=180) this will determine which direction the turn should take place. </description>
        </param>

        <param name="details" type="String" mandatory="false">
            <description> This is a string representation of this instruction, used to display instructions to the users. This is not intended to be read aloud to the users, see the param prompt in NavigationServiceData for that. </description>
        </param>

        <param name="image" type="Image" mandatory="false">
            <description> An image representation of this instruction. </description>
        </param>
    </struct>

    <struct name="NavigationServiceData" since="5.1">
        <description> This data is related to what a navigation service would provide.</description>

        <param name="timeStamp" type="DateTime" mandatory="true">
            <description> This is the timestamp of when the data was generated. This is to ensure any time or distance given in the data can accurately be adjusted if necessary. </description>
        </param>

        <param name="origin" type="LocationDetails" mandatory="false"/>
        <param name="destination" type="LocationDetails" mandatory="false"/>
        <param name="destinationETA" type="DateTime" mandatory="false"/>

        <param name="instructions" type="NavigationInstruction" array="true" mandatory="false">
            <description> This array should be ordered with all remaining instructions. The start of this array should always contain the next instruction.</description>
        </param>

        <param name="nextInstructionETA" type="DateTime" mandatory="false"/>
        <param name="nextInstructionDistance" type="Float" mandatory="false">
            <description>The distance to this instruction from current location. This should only be updated ever .1 unit of distance. For more accuracy the consumer can use the GPS location of itself and the next instruction. </description>
        </param>
        <param name="nextInstructionDistanceScale" type="Float" mandatory="false">
            <description>Distance till next maneuver (starting from) from previous maneuver.</description>
        </param>

        <param name="prompt" type="String" mandatory="false">
            <description>This is a prompt message that should be conveyed to the user through either display or voice (TTS). This param will change often as it should represent the following: approaching instruction, post instruction, alerts that affect the current navigation session, etc.</description>
        </param>
    </struct>

    <struct name="AppServiceManifest" since="5.1">
        <description> This manifest contains all the information necessary for the service to be published, activated, and consumers able to interact with it </description>

        <param name="serviceName" type="String" mandatory="false">
            <description> Unique name of this service </description>
        </param>

        <param name="serviceType" type="String" mandatory="true">
            <description> The type of service that is to be offered by this app. See AppServiceType for known enum equivalent types. Parameter is a string to allow for new service types to be used by apps on older versions of SDL Core. </description>
        </param>

        <param name="serviceIcon" type="Image" mandatory="false">
            <description> The icon to be associated with this service. Most likely the same as the appIcon.</description>
        </param>

        <param name="allowAppConsumers" type="Boolean" mandatory="false" defvalue="false">
            <description> If true, app service consumers beyond the IVI system will be able to access this service. If false, only the IVI system will be able consume the service. If not provided, it is assumed to be false. </description>
        </param>

        <param name="rpcSpecVersion" type="SyncMsgVersion" mandatory="false">
            <description> This is the max RPC Spec version the app service understands. This is important during the RPC passthrough functionality. If not included, it is assumed the max version of the module is acceptable. </description>
        </param>

        <param name="handledRPCs" type="Integer" array="true" mandatory="false">
            <description> This field contains the Function IDs for the RPCs that this service intends to handle correctly. This means the service will provide meaningful responses. </description>
        </param>

        <param name="mediaServiceManifest" type="MediaServiceManifest" mandatory="false"/>
        <param name="weatherServiceManifest" type="WeatherServiceManifest" mandatory="false"/>
        <param name="navigationServiceManifest" type="NavigationServiceManifest" mandatory="false"/>
    </struct>

    <struct name="AppServiceRecord" since="5.1">
        <description> This is the record of an app service publisher that the module has. It should contain the most up to date information including the service's active state</description>

        <param name="serviceID" type="String" mandatory="true">
            <description> A unique ID tied to this specific service record. The ID is supplied by the module that services publish themselves. </description>
        </param>

        <param name="serviceManifest" type="AppServiceManifest" mandatory="true">
            <description> Manifest for the service that this record is for.</description>
        </param>

        <param name="servicePublished" type="Boolean" mandatory="true">
            <description> If true, the service is published and available. If false, the service has likely just been unpublished, and should be considered unavailable.</description>
        </param>

        <param name="serviceActive" type="Boolean" mandatory="true">
            <description> If true, the service is the active primary service of the supplied service type. It will receive all potential RPCs that are passed through to that service type. If false, it is not the primary service of the supplied type. See servicePublished for its availability. </description>
        </param>
    </struct>

    <struct name="AppServiceData" since="5.1">
        <description> Contains all the current data of the app service. The serviceType will link to which of the service data objects are included in this object (e.g. if the service type is MEDIA, the mediaServiceData param should be included).</description>

        <param name="serviceType" type="String" mandatory="true">
            <description>The type of service that is to be offered by this app. See AppServiceType for known enum equivalent types. Parameter is a string to allow for new service types to be used by apps on older versions of SDL Core.</description>
        </param>
        <param name="serviceID" type="String" mandatory="true"/>

        <param name="mediaServiceData" type="MediaServiceData" mandatory="false"/>
        <param name="weatherServiceData" type="WeatherServiceData" mandatory="false"/>
        <param name="navigationServiceData" type="NavigationServiceData" mandatory="false"/>
    </struct>

    <enum name="ServiceUpdateReason" since="5.1">
        <element name="PUBLISHED">
            <description> The service has just been published with the module and once activated to the primary service of its type, it will be ready for possible consumption.</description>
        </element>
        <element name="REMOVED">
            <description> The service has just been unpublished with the module and is no longer accessible</description>
        </element>
        <element name="ACTIVATED">
            <description> The service is activated as the primary service of this type. All requests dealing with this service type will be handled by this service.</description>
        </element>
        <element name="DEACTIVATED">
            <description> The service has been deactivated as the primary service of its type</description>
        </element>
        <element name="MANIFEST_UPDATE">
            <description> The service has updated its manifest. This could imply updated capabilities</description>
        </element>
    </enum>

    <struct name="AppServiceCapability" since="5.1">
        <param name="updateReason" type="ServiceUpdateReason" mandatory="false">
            <description> Only included in OnSystemCapabilityUpdated. Update reason for service record.</description>
        </param>
        <param name="updatedAppServiceRecord" type="AppServiceRecord" mandatory="true">
            <description>Service record for a specific app service provider</description>
        </param>
    </struct>

    <struct name="AppServicesCapabilities" since="5.1">
        <description>Capabilities of app services including what service types are supported and the current state of services.</description>
        <param name="appServices" type="AppServiceCapability" array="true" mandatory="false">
            <description>An array of currently available services. If this is an update to the capability the affected services will include an update reason in that item</description>
        </param>
    </struct>

    <!-- End App Services -->
    
    <struct name="SystemCapability" since="4.5">
        <description>The systemCapabilityType identifies which data object exists in this struct. For example, if the SystemCapability Type is NAVIGATION then a "navigationCapability" should exist</description>
        <param name="systemCapabilityType" type="SystemCapabilityType" mandatory="true">
            <description>Used as a descriptor of what data to expect in this struct. The corresponding param to this enum should be included and the only other param included.</description>
        </param>
        <param name="navigationCapability" type="NavigationCapability" mandatory="false">
            <description>Describes extended capabilities for onboard navigation system </description>
        </param>
        <param name="phoneCapability" type="PhoneCapability" mandatory="false">
            <description>Describes extended capabilities of the module's phone feature</description>
        </param>
        <param name="videoStreamingCapability" type="VideoStreamingCapability" mandatory="false">
            <description>Describes extended capabilities of the module's phone feature</description>
        </param>
        <param name="remoteControlCapability" type="RemoteControlCapabilities" mandatory="false">
            <description>Describes extended capabilities of the module's phone feature</description>
        </param>
        <param name="appServicesCapabilities" type="AppServicesCapabilities" mandatory="false" since="5.1">
            <description>An array of currently available services. If this is an update to the capability the affected services will include an update reason in that item</description>
        </param>
    </struct>

    <!-- Requests/Responses -->
    
    <function name="RegisterAppInterface" functionID="RegisterAppInterfaceID" messagetype="request" since="1.0">
        <description>
            Establishes an interface with a mobile application.
            Before registerAppInterface no other commands will be accepted/executed.
        </description>
        
        <param name="syncMsgVersion" type="SyncMsgVersion" mandatory="true" since="1.0">
            <description>See SyncMsgVersion</description>
        </param>
        
        <param name="appName" type="String" maxlength="100" mandatory="true" since="1.0">
            <description>
                The mobile application name, e.g. "Ford Drive Green".
                Needs to be unique over all applications.
                May not be empty.
                May not start with a new line character.
                May not interfere with any name or synonym of previously registered applications and any predefined blacklist of words (global commands)
                Needs to be unique over all applications. Applications with the same name will be rejected.
                Only characters from char set [@TODO: Create char set (character/hex value) for each ACM and refer to] are supported.
            </description>
        </param>
        
        <param name="ttsName" type="TTSChunk" minsize="1" maxsize="100" array="true" mandatory="false" since="2.0">
            <description>
                TTS string for VR recognition of the mobile application name, e.g. "Ford Drive Green".
                Meant to overcome any failing on speech engine in properly pronouncing / understanding app name.
                Needs to be unique over all applications.
                May not be empty.
                May not start with a new line character.
                Only characters from char set [@TODO: Create char set (character/hex value) for each ACM and refer to] are supported.
            </description>
        </param>
        
        <param name="ngnMediaScreenAppName" type="String" maxlength="100" mandatory="false" since="1.0">
            <description>
                Provides an abbreviated version of the app name (if needed), that will be displayed on the NGN media screen.
                If not provided, the appName is used instead (and will be truncated if too long)
                Only characters from char set [@TODO: Create char set (character/hex value) for each ACM and refer to] are supported.
            </description>
        </param>
        
        <param name="vrSynonyms" type="String" maxlength="40" minsize="1" maxsize="100" array="true" mandatory="false" since="1.0">
            <description>
                Defines an additional voice recognition command.
                May not interfere with any app name of previously registered applications and any predefined blacklist of words (global commands)
                Only characters from char set [@TODO: Create char set (character/hex value) for each ACM and refer to] are supported.
            </description>
        </param>
        
        <param name="isMediaApplication" type="Boolean" mandatory="true" since="1.0">
            <description>
                Indicates if the application is a media or a non-media application.
                Only media applications will be able to stream audio to the module that is audible outside of the BT media source.
            </description>
        </param>
        <param name="languageDesired" type="Language" mandatory="true" since="1.0">
            <description>
                See Language
                Current app's expected VR+TTS language
                If there is a mismatch with the module, the app will be able to change this registration with changeRegistration prior to app being brought into focus.
            </description>
        </param>
        <param name="hmiDisplayLanguageDesired" type="Language" mandatory="true" since="2.0">
            <description>
                See Language
                Current app's expected display language
                If there is a mismatch with the module, the app will be able to change this registration with changeRegistration prior to app being brought into focus.
            </description>
        </param>
        
        <param name="appHMIType" type="AppHMIType" minsize="1" maxsize="100" array="true" mandatory="false" since="2.0">
            <description>
                See AppHMIType
                List of all applicable app HMI types stating which HMI classifications to be given to the app.
            </description>
        </param>
        
        <param name="hashID" type="String" maxlength="100" mandatory="false" since="3.0">
            <description>
                ID used to uniquely identify current state of all app data that can persist through connection cycles (e.g. ignition cycles).
                This registered data (commands, submenus, choice sets, etc.) can be reestablished without needing to explicitly reregister each piece.
                If omitted, then the previous state of an app's commands, etc. will not be restored.
                When sending hashID, all RegisterAppInterface parameters should still be provided (e.g. ttsName, etc.).
            </description>
        </param>
        <param name="deviceInfo" type="DeviceInfo" mandatory="false" since="3.0">
            <description>
                See DeviceInfo.
            </description>
        </param>
        <param name="appID" type="String" maxlength="100" mandatory="true" since="2.0">
            <description>ID used to validate app with policy table entries</description>
        </param>
        <param name="fullAppID" type="String" maxlength="100" mandatory="false" since="5.0">
            <description>ID used to validate app with policy table entries</description>
        </param>
        <param name="appInfo" type="AppInfo" mandatory="false" since="2.0">
            <description>
                See AppInfo.
            </description>
        </param>
        <param name="dayColorScheme" type="TemplateColorScheme" mandatory="false" since="5.0"/>
        <param name="nightColorScheme" type="TemplateColorScheme" mandatory="false" since="5.0"/>
    </function>
    
    <function name="RegisterAppInterface" functionID="RegisterAppInterfaceID" messagetype="response" since="1.0">
        <description>The response to registerAppInterface</description>
        
        <param name="success" type="Boolean" platform="documentation" mandatory="true">
            <description> true if successful; false, if failed </description>
        </param>
        
        <param name="resultCode" type="Result" platform="documentation" mandatory="true">
            <description>See Result</description>
            <element name="SUCCESS"/>
            <element name="INVALID_DATA"/>
            <element name="OUT_OF_MEMORY"/>
            <element name="TOO_MANY_PENDING_REQUESTS"/>
            <element name="GENERIC_ERROR"/>
            <element name="DUPLICATE_NAME"/>
            <element name="TOO_MANY_APPLICATIONS"/>
            <element name="APPLICATION_REGISTERED_ALREADY"/>
            <element name="UNSUPPORTED_VERSION"/>
            <element name="WRONG_LANGUAGE"/>
            <element name="DISALLOWED"/>
            <element name="WARNINGS"/>
            <element name="RESUME_FAILED"/>
        </param>
        
        <param name="info" type="String" maxlength="1000" mandatory="false" platform="documentation">
            <description>Provides additional human readable info regarding the result.</description>
        </param>
        
        <param name="syncMsgVersion" type="SyncMsgVersion" mandatory="false">
            <description>See SyncMsgVersion</description>
        </param>
        
        <param name="language" type="Language" mandatory="false">
            <description>The currently active VR+TTS language on the module. See "Language" for options.</description>
        </param>
        
        <param name="hmiDisplayLanguage" type="Language" mandatory="false" since="2.0">
            <description>The currently active display language on the module. See "Language" for options.</description>
        </param>
        
        <param name="displayCapabilities" type="DisplayCapabilities" mandatory="false">
            <description>See DisplayCapabilities</description>
        </param>
        
        <param name="buttonCapabilities" type="ButtonCapabilities" minsize="1" maxsize="100" array="true" mandatory="false">
            <description>See ButtonCapabilities</description >
        </param>
        
        <param name="softButtonCapabilities" type="SoftButtonCapabilities" minsize="1" maxsize="100" array="true" mandatory="false" since="2.0">
            <description>If returned, the platform supports on-screen SoftButtons; see SoftButtonCapabilities.</description >
        </param>
        
        <param name="presetBankCapabilities" type="PresetBankCapabilities" mandatory="false" since="2.0">
            <description>If returned, the platform supports custom on-screen Presets; see PresetBankCapabilities.</description >
        </param>
        <param name="hmiZoneCapabilities" type="HmiZoneCapabilities" minsize="1" maxsize="100" array="true" mandatory="false" since="1.0">
            <description>See HmiZoneCapabilities</description>
        </param>
        <param name="speechCapabilities" type="SpeechCapabilities" minsize="1" maxsize="100" array="true" mandatory="false" since="1.0">
            <description>See SpeechCapabilities</description>
        </param>
        
        <param name="prerecordedSpeech" type="PrerecordedSpeech" minsize="1" maxsize="100" array="true" mandatory="false" since="3.0">
            <description>See PrerecordedSpeech</description>
        </param>
        
        <param name="vrCapabilities" type="VrCapabilities" minsize="1" maxsize="100" array="true" mandatory="false" since="1.0">
            <description>See VrCapabilities</description>
        </param>
        
        <param name="audioPassThruCapabilities" type="AudioPassThruCapabilities" minsize="1" maxsize="100" array="true" mandatory="false" since="2.0">
            <description>See AudioPassThruCapability</description>
        </param>
        
        <param name="pcmStreamCapabilities" type="AudioPassThruCapabilities" array="false" mandatory="false" since="4.1">
            <description>See AudioPassThruCapability</description>
        </param>
        
        <param name="vehicleType" type="VehicleType" mandatory="false" since="2.0">
            <description>Specifies the vehicle's type. See VehicleType.</description>
        </param>
        
        <param name="supportedDiagModes" type="Integer" minvalue="0" maxvalue="255" array="true" minsize="1" maxsize="100" mandatory="false" since="3.0">
            <description>
                Specifies the white-list of supported diagnostic modes (0x00-0xFF) capable for DiagnosticMessage requests.
                If a mode outside this list is requested, it will be rejected.
            </description>
        </param>
        
        <param name="hmiCapabilities" type="HMICapabilities" mandatory="false" since="3.0">
            <description>Specifies the HMIÃƒÂ¢Ã¢â€šÂ¬Ã¢â€žÂ¢s capabilities. See HMICapabilities.</description>
        </param>
        
        <param name="sdlVersion" type="String" maxlength="100" mandatory="false" platform="documentation" since="3.0">
            <description>The SmartDeviceLink version.</description>
        </param>
        
        <param name="systemSoftwareVersion" type="String" maxlength="100" mandatory="false" platform="documentation" since="3.0">
            <description>The software version of the system that implements the SmartDeviceLink core.</description>
        </param>

        <param name="iconResumed" type="Boolean" mandatory="false" since="5.0">
            <description>
                Existence of apps icon at system. If true, apps icon
                was resumed at system. If false, apps icon is not resumed at system
            </description>
        </param>
    </function>
    
    <function name="UnregisterAppInterface" functionID="UnregisterAppInterfaceID" messagetype="request" since="1.0">
        <description>
            Closes an interface from a mobile application.
            After unregisterAppInterface, no commands other than registerAppInterface will be accepted/executed.
            Will fail, if no registerAppInterface was completed successfully before.
        </description>
    </function>
    
    <function name="UnregisterAppInterface" functionID="UnregisterAppInterfaceID" messagetype="response" since="1.0">
        
        <param name="success" type="Boolean" platform="documentation" mandatory="true">
            <description> true if successful; false, if failed </description>
        </param>
        
        <param name="resultCode" type="Result" platform="documentation" mandatory="true">
            <description>See Result</description>
            <element name="SUCCESS"/>
            <element name="INVALID_DATA"/>
            <element name="OUT_OF_MEMORY"/>
            <element name="TOO_MANY_PENDING_REQUESTS"/>
            <element name="APPLICATION_NOT_REGISTERED"/>
            <element name="GENERIC_ERROR"/>
        </param>
        
        <param name="info" type="String" maxlength="1000" mandatory="false" platform="documentation">
            <description>Provides additional human readable info regarding the result.</description>
        </param>
        
    </function>
    
    <function name="SetGlobalProperties" functionID="SetGlobalPropertiesID" messagetype="request" since="1.0">
        <description>Allows setting global properties.</description>
        
        <param name="helpPrompt" type="TTSChunk" minsize="1" maxsize="100" array="true" mandatory="false" since="1.0">
            <description>
                The help prompt.
                An array of text chunks of type TTSChunk. See TTSChunk.
                The array must have at least one item.
            </description>
        </param>
        
        <param name="timeoutPrompt" type="TTSChunk" minsize="1" maxsize="100" array="true" mandatory="false" since="1.0">
            <description>
                Help text for a wait timeout.
                An array of text chunks of type TTSChunk. See TTSChunk.
                The array must have at least one item.
            </description>
        </param>
        
        <param name="vrHelpTitle" type="String" maxlength="500" mandatory="false" since="2.0">
            <description>
                VR Help Title text.
                If omitted on supported displays, the default module help title shall be used.
                If omitted and one or more vrHelp items are provided, the request will be rejected.
            </description>
        </param>
        
        <param name="vrHelp" type="VrHelpItem" minsize="1" maxsize="100" array="true" mandatory="false" since="2.0">
            <description>
                VR Help Items.
                If omitted on supported displays, the default SmartDeviceLink VR help / What Can I Say? screen shall be used.
                If the list of VR Help Items contains nonsequential positions (e.g. [1,2,4]), the RPC shall be rejected.
                If omitted and a vrHelpTitle is provided, the request will be rejected.
            </description>
        </param>
        <param name="menuTitle" maxlength="500" type="String" mandatory="false" since="3.0">
            <description>Optional text to label an app menu button (for certain touchscreen platforms).</description>
        </param>
        
        <param name="menuIcon" type="Image" mandatory="false" since="3.0">
            <description>Optional icon to draw on an app menu button (for certain touchscreen platforms).</description>
        </param>
        
        <param name="keyboardProperties" type="KeyboardProperties" mandatory="false" since="3.0">
            <description>On-screen keyboard configuration (if available).</description>
        </param>
    </function>
    
    <function name="SetGlobalProperties" functionID="SetGlobalPropertiesID" messagetype="response" since="1.0">
        
        <param name="success" type="Boolean" platform="documentation" mandatory="true">
            <description> true if successful; false, if failed </description>
        </param>
        
        <param name="resultCode" type="Result" platform="documentation" mandatory="true">
            <description>See Result</description>
            <element name="SUCCESS"/>
            <element name="INVALID_DATA"/>
            <element name="OUT_OF_MEMORY"/>
            <element name="TOO_MANY_PENDING_REQUESTS"/>
            <element name="APPLICATION_NOT_REGISTERED"/>
            <element name="GENERIC_ERROR"/>
            <element name="REJECTED"/>
            <element name="UNSUPPORTED_RESOURCE"/>
            <element name="WARNINGS"/>
            <element name="DISALLOWED"/>
        </param>
        
        <param name="info" type="String" maxlength="1000" mandatory="false" platform="documentation">
            <description>Provides additional human readable info regarding the result.</description>
        </param>
        
    </function>
    
    <function name="ResetGlobalProperties" functionID="ResetGlobalPropertiesID" messagetype="request" since="1.0">
        <description>Allows resetting global properties.</description>
        
        <param name="properties" type="GlobalProperty" minsize="1" maxsize="100" array="true"  mandatory="true">
            <description>Contains the names of all global properties (like timeoutPrompt) that should be unset. Resetting means, that they have the same value as at start up (default)</description>
        </param>
    </function>
    
    <function name="ResetGlobalProperties" functionID="ResetGlobalPropertiesID" messagetype="response" since="1.0">
        
        <param name="success" type="Boolean" platform="documentation" mandatory="true">
            <description> true if successful; false, if failed </description>
        </param>
        
        <param name="resultCode" type="Result" platform="documentation" mandatory="true">
            <description>See Result</description>
            <element name="SUCCESS"/>
            <element name="INVALID_DATA"/>
            <element name="OUT_OF_MEMORY"/>
            <element name="TOO_MANY_PENDING_REQUESTS"/>
            <element name="APPLICATION_NOT_REGISTERED"/>
            <element name="GENERIC_ERROR"/>
            <element name="REJECTED"/>
            <element name="DISALLOWED"/>
        </param>
        
        <param name="info" type="String" maxlength="1000" mandatory="false" platform="documentation">
            <description>Provides additional human readable info regarding the result.</description>
        </param>
    </function>
    
    <function name="AddCommand" functionID="AddCommandID" messagetype="request" since="1.0">
        <description>
            Adds a command to the in application menu.
            Either menuParams or vrCommands must be provided.
        </description>
        
        <param name="cmdID" type="Integer" minvalue="0" maxvalue="2000000000" mandatory="true">
            <description>unique ID of the command to add.</description>
        </param>
        
        <param name="menuParams" type="MenuParams" mandatory="false">
            <description>Optional sub value containing menu parameters</description>
        </param>
        
        <param name="vrCommands" type="String" minsize="1" maxsize="100" maxlength="99" array="true" mandatory="false">
            <description>
                An array of strings to be used as VR synonyms for this command.
                If this array is provided, it may not be empty.
            </description>
        </param>
        
        <param name="cmdIcon" type="Image" mandatory="false" since="2.0">
            <description>
                Image struct determining whether static or dynamic icon.
                If omitted on supported displays, no (or the default if applicable) icon shall be displayed.
            </description>
        </param>
        
    </function>
    
    <function name="AddCommand" functionID="AddCommandID" messagetype="response" since="1.0">
        
        <param name="success" type="Boolean" platform="documentation" mandatory="true">
            <description> true if successful; false, if failed </description>
        </param>
        
        <param name="resultCode" type="Result" platform="documentation" mandatory="true">
            <description>See Result</description>
            <element name="SUCCESS"/>
            <element name="INVALID_DATA"/>
            <element name="OUT_OF_MEMORY"/>
            <element name="TOO_MANY_PENDING_REQUESTS"/>
            <element name="APPLICATION_NOT_REGISTERED"/>
            <element name="GENERIC_ERROR"/>
            <element name="REJECTED"/>
            <element name="INVALID_ID"/>
            <element name="DUPLICATE_NAME"/>
            <element name="UNSUPPORTED_RESOURCE"/>
            <element name="DISALLOWED"/>
            <element name="WARNINGS"/>
        </param>
        
        <param name="info" type="String" maxlength="1000" mandatory="false" platform="documentation">
            <description>Provides additional human readable info regarding the result.</description>
        </param>
        
    </function>
    
    <function name="DeleteCommand" functionID="DeleteCommandID" messagetype="request" since="1.0">
        <description>Deletes all commands from the in-application menu with the specified command id.</description>
        
        <param name="cmdID" type="Integer" minvalue="0" maxvalue="2000000000" mandatory="true">
            <description>ID of the command(s) to delete.</description>
        </param>
        
    </function>
    
    <function name="DeleteCommand" functionID="DeleteCommandID" messagetype="response" since="1.0">
        <param name="success" type="Boolean" platform="documentation" mandatory="true">
            <description> true if successful; false, if failed </description>
        </param>
        
        <param name="resultCode" type="Result" platform="documentation" mandatory="true">
            <description>See Result</description>
            <element name="SUCCESS"/>
            <element name="INVALID_DATA"/>
            <element name="OUT_OF_MEMORY"/>
            <element name="TOO_MANY_PENDING_REQUESTS"/>
            <element name="APPLICATION_NOT_REGISTERED"/>
            <element name="GENERIC_ERROR"/>
            <element name="REJECTED"/>
            <element name="INVALID_ID"/>
            <element name="IN_USE"/>
        </param>
        
        <param name="info" type="String" maxlength="1000" mandatory="false" platform="documentation">
            <description>Provides additional human readable info regarding the result.</description>
        </param>
        
    </function>
    
    <function name="AddSubMenu" functionID="AddSubMenuID" messagetype="request" since="1.0">
        <description>Adds a sub menu to the in-application menu.</description>
        
        <param name="menuID" type="Integer" minvalue="1" maxvalue="2000000000" mandatory="true">
            <description>unique ID of the sub menu to add.</description>
        </param>
        
        <param name="position" type="Integer" minvalue="0" maxvalue="1000" defvalue="1000" mandatory="false">
            <description>
                Position within the items that are are at top level of the in application menu.
                0 will insert at the front.
                1 will insert at the second position.
                If position is greater or equal than the number of items on top level, the sub menu will be appended to the end.
                Position of any submenu will always be located before the return and exit options
                If this param was omitted the entry will be added at the end.
            </description>
        </param>
        
        <param name="menuName" maxlength="500" type="String" mandatory="true">
            <description>Text to show in the menu for this sub menu.</description>
        </param>

        <param name="menuIcon" type="Image" mandatory="false" since="5.0">
            <description>The image field for AddSubMenu</description>
        </param>
    </function>
    
    <function name="AddSubMenu" functionID="AddSubMenuID" messagetype="response" since="1.0">
        <param name="success" type="Boolean" platform="documentation" mandatory="true">
            <description> true if successful; false, if failed </description>
        </param>
        
        <param name="resultCode" type="Result" platform="documentation" mandatory="true">
            <description>See Result</description>
            <element name="SUCCESS"/>
            <element name="INVALID_DATA"/>
            <element name="OUT_OF_MEMORY"/>
            <element name="TOO_MANY_PENDING_REQUESTS"/>
            <element name="APPLICATION_NOT_REGISTERED"/>
            <element name="GENERIC_ERROR"/>
            <element name="REJECTED"/>
            <element name="INVALID_ID"/>
            <element name="DUPLICATE_NAME"/>
        </param>
        
        <param name="info" type="String" maxlength="1000" mandatory="false" platform="documentation">
            <description>Provides additional human readable info regarding the result.</description>
        </param>
    </function>
    
    <function name="DeleteSubMenu" functionID="DeleteSubMenuID" messagetype="request" since="1.0">
        <description>Deletes a submenu from the in-application menu.</description>
        
        <param name="menuID" type="Integer" minvalue="1" maxvalue="2000000000" mandatory="true">
            <description>The "menuID" of the submenu to delete. (See addSubMenu.menuID)</description>
        </param>
        
    </function>
    
    <function name="DeleteSubMenu" functionID="DeleteSubMenuID" messagetype="response" since="1.0">
        
        <param name="success" type="Boolean" platform="documentation" mandatory="true">
            <description> true if successful; false, if failed </description>
        </param>
        
        <param name="resultCode" type="Result" platform="documentation" mandatory="true">
            <description>See Result</description>
            <element name="SUCCESS"/>
            <element name="INVALID_DATA"/>
            <element name="OUT_OF_MEMORY"/>
            <element name="TOO_MANY_PENDING_REQUESTS"/>
            <element name="APPLICATION_NOT_REGISTERED"/>
            <element name="GENERIC_ERROR"/>
            <element name="REJECTED"/>
            <element name="INVALID_ID"/>
            <element name="IN_USE"/>
        </param>
        
        <param name="info" type="String" maxlength="1000" mandatory="false" platform="documentation">
            <description>Provides additional human readable info regarding the result.</description>
        </param>
        
    </function>
    
    <function name="ShowAppMenu" functionID="ShowAppMenuID" messagetype="request" since="5.0">
        <description>Shows the built in menu view</description>
        <param name="menuID" type="Integer" minvalue="1" maxvalue="2000000000" mandatory="false">
            <description>If omitted the HMI opens the apps menu.
                If set to a sub-menu ID the HMI opens the corresponding sub-menu previously added using `AddSubMenu`.
            </description>
        </param>
    </function>

    <function name="ShowAppMenu" functionID="ShowAppMenuID" messagetype="response" since="5.0">
        <param name="success" type="Boolean" platform="documentation" mandatory="true">
            <description> true if successful; false, if failed </description>
        </param>
        <param name="resultCode" type="Result" platform="documentation" mandatory="true">
            <description>See Result</description>
            <element name="SUCCESS"/>
            <element name="INVALID_DATA"/>
            <element name="OUT_OF_MEMORY"/>
            <element name="TOO_MANY_PENDING_REQUESTS"/>
            <element name="APPLICATION_NOT_REGISTERED"/>
            <element name="GENERIC_ERROR"/>
            <element name="REJECTED"/>
            <element name="INVALID_ID"/>
            <element name="IN_USE"/>
        </param>
        <param name="info" type="String" maxlength="1000" mandatory="false" platform="documentation">
            <description>Provides additional human readable info regarding the result.</description>
        </param>
    </function>

    <function name="CreateInteractionChoiceSet" functionID="CreateInteractionChoiceSetID" messagetype="request" since="1.0">
        <description>creates interaction choice set to be used later by performInteraction</description>
        
        <param name="interactionChoiceSetID" type="Integer" minvalue="0" maxvalue="2000000000" mandatory="true">
            <description>Unique ID used for this interaction choice set.</description>
        </param>
        
        <param name="choiceSet" type="Choice" minsize="1" maxsize="100" array="true"  mandatory="true"/>
    </function>
    
    <function name="CreateInteractionChoiceSet" functionID="CreateInteractionChoiceSetID" messagetype="response" since="1.0">
        <param name="success" type="Boolean" platform="documentation" mandatory="true">
            <description> true if successful; false, if failed </description>
        </param>
        
        <param name="resultCode" type="Result" platform="documentation" mandatory="true">
            <description>See Result</description>
            <element name="SUCCESS"/>
            <element name="INVALID_DATA"/>
            <element name="OUT_OF_MEMORY"/>
            <element name="TOO_MANY_PENDING_REQUESTS"/>
            <element name="APPLICATION_NOT_REGISTERED"/>
            <element name="GENERIC_ERROR"/>
            <element name="REJECTED"/>
            <element name="INVALID_ID"/>
            <element name="DUPLICATE_NAME"/>
            <element name="UNSUPPORTED_RESOURCE"/>
        </param>
        
        <param name="info" type="String" maxlength="1000" mandatory="false" platform="documentation">
            <description>Provides additional human readable info regarding the result.</description>
        </param>
    </function>
    
    <function name="PerformInteraction" functionID="PerformInteractionID" messagetype="request" since="1.0">
        <description>Triggers an interaction (e.g. "Permit GPS?" - Yes, no, Always Allow).</description>
        
        <param name="initialText" type="String" maxlength="500"  mandatory="true">
            <description>
                Text to be displayed first.
            </description>
        </param>
        
        <param name="initialPrompt" type="TTSChunk" minsize="1" maxsize="100" array="true" mandatory="false">
            <description>
                This is the initial prompt spoken to the user at the start of an interaction.
                An array of text chunks of type TTSChunk. See TTSChunk.
                The array must have at least one item.
            </description>
        </param>
        
        <param name="interactionMode" type="InteractionMode" mandatory="true">
            <description>See InteractionMode.</description>
        </param>
        
        <param name="interactionChoiceSetIDList" type="Integer" minsize="0" maxsize="100" minvalue="0" maxvalue="2000000000" array="true" mandatory="true">
            <description>List of interaction choice set IDs to use with an interaction.</description>
        </param>
        
        <param name="helpPrompt" type="TTSChunk" minsize="1" maxsize="100" array="true" mandatory="false">
            <description>
                Help text. This is the spoken string when a user speaks "help" when the interaction is occurring.
                An array of text chunks of type TTSChunk. See TTSChunk.
                The array must have at least one item.
            </description>
        </param>
        
        <param name="timeoutPrompt" type="TTSChunk" minsize="1" maxsize="100" array="true" mandatory="false">
            <description>
                Timeout text. This text is spoken when a VR interaction times out.
                An array of text chunks of type TTSChunk. See TTSChunk.
                The array must have at least one item.
            </description>
        </param>
        
        <param name="timeout" type="Integer" minvalue="5000" maxvalue="100000" defvalue="10000" mandatory="false">
            <description>
                Timeout in milliseconds.
                If omitted a standard value of 10000 milliseconds is used.
                Applies only to the menu portion of the interaction. The VR timeout will be handled by the platform.
            </description>
        </param>
        
        <param name="vrHelp" type="VrHelpItem" minsize="1" maxsize="100" array="true" mandatory="false" since="2.0">
            <description>
                Ability to send suggested VR Help Items to display on-screen during Perform Interaction.
                If omitted on supported displays, the default generated list of suggested choices shall be displayed.
            </description>
        </param>
        
        <param name="interactionLayout" type="LayoutMode" mandatory="false" since="3.0">
            <description>See LayoutMode.</description>
        </param>
        
    </function>
    
    <function name="PerformInteraction" functionID="PerformInteractionID" messagetype="response" since="1.0">
        <param name="success" type="Boolean" platform="documentation" mandatory="true">
            <description> true if successful; false, if failed </description>
        </param>
        
        <param name="resultCode" type="Result" platform="documentation" mandatory="true">
            <description>See Result</description>
            <element name="SUCCESS"/>
            <element name="INVALID_DATA"/>
            <element name="OUT_OF_MEMORY"/>
            <element name="TOO_MANY_PENDING_REQUESTS"/>
            <element name="APPLICATION_NOT_REGISTERED"/>
            <element name="GENERIC_ERROR"/>
            <element name="REJECTED"/>
            <element name="INVALID_ID"/>
            <element name="DUPLICATE_NAME"/>
            <element name="TIMED_OUT"/>
            <element name="ABORTED"/>
            <element name="UNSUPPORTED_RESOURCE"/>
            <element name="WARNINGS"/>
        </param>
        
        <param name="info" type="String" maxlength="1000" mandatory="false" platform="documentation">
            <description>Provides additional human readable info regarding the result.</description>
        </param>
        
        <param name="choiceID" type="Integer" minvalue="0" maxvalue="2000000000" mandatory="false">
            <description>
                ID of the choice that was selected in response to PerformInteraction.
                Only is valid if general result is "success:true".
            </description>
        </param>
        
        <param name="manualTextEntry" type="String" maxlength="500" mandatory="false" since="3.0">
            <description>
                Manually entered text selection, e.g. through keyboard
                Can be returned in lieu of choiceID, depending on trigger source
            </description>
        </param>
        
        <param name="triggerSource" type="TriggerSource" mandatory="false">
            <description>
                See TriggerSource
                Only is valid if resultCode is SUCCESS.
            </description>
        </param>
        
    </function>
    
    <function name="DeleteInteractionChoiceSet" functionID="DeleteInteractionChoiceSetID" messagetype="request" since="1.0">
        <description>Deletes interaction choice set that has been created with "CreateInteractionChoiceSet".</description>
        <description>The interaction may only be deleted when not currently in use by a "performInteraction".</description>
        
        <param name="interactionChoiceSetID" type="Integer" minvalue="0" maxvalue="2000000000" mandatory="true">
            <description>ID of the interaction choice set to delete.</description>
        </param>
    </function>
    
    <function name="DeleteInteractionChoiceSet" functionID="DeleteInteractionChoiceSetID" messagetype="response" since="1.0">
        <param name="success" type="Boolean" platform="documentation" mandatory="true">
            <description> true if successful; false, if failed </description>
        </param>
        
        <param name="resultCode" type="Result" platform="documentation" mandatory="true">
            <description>See Result</description>
            <element name="SUCCESS"/>
            <element name="INVALID_DATA"/>
            <element name="OUT_OF_MEMORY"/>
            <element name="TOO_MANY_PENDING_REQUESTS"/>
            <element name="APPLICATION_NOT_REGISTERED"/>
            <element name="GENERIC_ERROR"/>
            <element name="REJECTED"/>
            <element name="INVALID_ID"/>
            <element name="IN_USE"/>
        </param>
        
        <param name="info" type="String" maxlength="1000" mandatory="false" platform="documentation">
            <description>Provides additional human readable info regarding the result.</description>
        </param>
    </function>
    
    <function name="Alert" functionID="AlertID" messagetype="request" since="1.0">
        <description>Shows an alert which typically consists of text-to-speech message and text on the display. At least either alertText1, alertText2 or TTSChunks need to be provided.</description>
        
        <param name="alertText1" type="String" maxlength="500" mandatory="false">
            <description>The first line of the alert text field</description>
        </param>
        
        <param name="alertText2" type="String" maxlength="500" mandatory="false">
            <description>The second line of the alert text field</description>
        </param>
        
        <param name="alertText3" type="String" maxlength="500" mandatory="false" since="2.0">
            <description>The optional third line of the alert text field</description>
        </param>
        
        <param name="ttsChunks" type="TTSChunk" minsize="1" maxsize="100" array="true" mandatory="false">
            <description>
                An array of text chunks of type TTSChunk. See TTSChunk.
                The array must have at least one item.
            </description>
        </param>
        
        <param name="duration" type="Integer" minvalue="3000" maxvalue="10000" defvalue="5000" mandatory="false">
            <description>
                Timeout in milliseconds.
                Typical timeouts are 3-5 seconds.
                If omitted, timeout is set to 5s.
            </description>
        </param>
        
        <param name="playTone" type="Boolean" mandatory="false">
            <description>
                Defines if tone should be played. Tone is played before TTS.
                If omitted, no tone is played.
            </description>
        </param>
        
        <param name="progressIndicator" type="Boolean" mandatory="false" since="3.0">
            <description>
                If supported on the given platform, the alert GUI will include some sort of animation indicating that loading of a feature is progressing.  e.g. a spinning wheel or hourglass, etc.
            </description>
        </param>
        
        <param name="softButtons" type="SoftButton" minsize="0" maxsize="4" array="true" mandatory="false" since="2.0">
            <description>
                App defined SoftButtons.
                If omitted on supported displays, the displayed alert shall not have any SoftButtons.
            </description>
        </param>
        
    </function>
    
    <function name="Alert" functionID="AlertID" messagetype="response" since="1.0">
        
        <param name="success" type="Boolean" platform="documentation" mandatory="true">
            <description> true if successful; false, if failed </description>
        </param>
        
        <param name="resultCode" type="Result" platform="documentation" mandatory="true">
            <description>See Result</description>
            <element name="SUCCESS"/>
            <element name="INVALID_DATA"/>
            <element name="OUT_OF_MEMORY"/>
            <element name="TOO_MANY_PENDING_REQUESTS"/>
            <element name="APPLICATION_NOT_REGISTERED"/>
            <element name="GENERIC_ERROR"/>
            <element name="REJECTED"/>
            <element name="ABORTED"/>
            <element name="DISALLOWED"/>
            <element name="USER_DISALLOWED"/>
            <element name="UNSUPPORTED_RESOURCE"/>
            <element name="WARNINGS"/>
        </param>
        
        <param name="info" type="String" maxlength="1000" mandatory="false" platform="documentation">
            <description>Provides additional human readable info regarding the result.</description>
        </param>
        
        <param name="tryAgainTime" type="Integer" minvalue="0" maxvalue="2000000000" mandatory="false" since="2.0">
            <description>
                Amount of time (in seconds) that an app must wait before resending an alert.
                If provided, another system event or overlay currently has a higher priority than this alert.
                An app must not send an alert without waiting at least the amount of time dictated.
            </description>
        </param>
        
    </function>
    
    <function name="Show" functionID="ShowID" messagetype="request" since="1.0">
        <description>Updates the persistent display. Supported fields depend on display capabilities.</description>
        
        <param name="mainField1" type="String" minlength="0" maxlength="500" mandatory="false" since="1.0">
            <description>
                The text that should be displayed in a single or upper display line.
                If this text is not set, the text of mainField1 stays unchanged.
                If this text is empty "", the field will be cleared.
            </description>
        </param>
        
        <param name="mainField2" type="String" minlength="0" maxlength="500" mandatory="false" since="1.0">
            <description>
                The text that should be displayed on the second display line.
                If this text is not set, the text of mainField2 stays unchanged.
                If this text is empty "", the field will be cleared.
            </description>
        </param>
        
        <param name="mainField3" type="String" minlength="0" maxlength="500" mandatory="false" since="2.0">
            <description>
                The text that should be displayed on the second "page" first display line.
                If this text is not set, the text of mainField3 stays unchanged.
                If this text is empty "", the field will be cleared.
            </description>
        </param>
        
        <param name="mainField4" type="String" minlength="0" maxlength="500" mandatory="false" since="2.0">
            <description>
                The text that should be displayed on the second "page" second display line.
                If this text is not set, the text of mainField4 stays unchanged.
                If this text is empty "", the field will be cleared.
            </description>
        </param>
        
        <param name="alignment" type="TextAlignment" mandatory="false" since="1.0">
            <description>
                Specifies how mainField1 and mainField2 texts should be aligned on display.
                If omitted, texts will be centered.
            </description>
        </param>
        
        <param name="statusBar" type="String" minlength="0" maxlength="500" mandatory="false" since="1.0">
            <description>Requires investigation regarding the nav display capabilities. Potentially lower lowerStatusBar, upperStatusBar, titleBar, etc.</description>
        </param>
        
        <param name="mediaClock" type="String" minlength="0" maxlength="500" mandatory="false" since="1.0">
            <description>
                Text value for MediaClock field. Has to be properly formatted by Mobile App according to the module's capabilities.
                If this text is set, any automatic media clock updates previously set with SetMediaClockTimer will be stopped.
            </description>
        </param>
        
        <param name="mediaTrack" type="String" minlength="0" maxlength="500" mandatory="false" since="1.0">
            <description>
                The text that should be displayed in the track field.
                If this text is not set, the text of mediaTrack stays unchanged.
                If this text is empty "", the field will be cleared.
            </description>
        </param>
        
        <param name="graphic" type="Image" mandatory="false" since="3.0">
            <description>
                Image struct determining whether static or dynamic image to display in app.
                If omitted on supported displays, the displayed graphic shall not change.
            </description>
        </param>
        
        <param name="secondaryGraphic" type="Image" mandatory="false" since="3.0">
            <description>
                Image struct determining whether static or dynamic secondary image to display in app.
                If omitted on supported displays, the displayed secondary graphic shall not change.
            </description>
        </param>
        
        <param name="softButtons" type="SoftButton" minsize="0" maxsize="8" array="true" mandatory="false" since="2.0">
            <description>
                App defined SoftButtons.
                If omitted on supported displays, the currently displayed SoftButton values will not change.
            </description>
        </param>
        
        <param name="customPresets" type="String" maxlength="500" minsize="0" maxsize="10" array="true" mandatory="false" since="3.0">
            <description>
                App labeled on-screen presets (i.e. on-screen media presets or dynamic search suggestions).
                If omitted on supported displays, the presets will be shown as not defined.
            </description>
        </param>
        
        <param name="metadataTags" type="MetadataTags" mandatory="false" since="4.5">
            <description>App defined metadata information. See MetadataStruct. Uses mainField1, mainField2, mainField3, mainField4.
                If omitted on supported displays, the currently set metadata tags will not change.
                If any text field contains no tags or the none tag, the metadata tag for that textfield should be removed.</description>
        </param>
    </function>
    
    <function name="Show" functionID="ShowID" messagetype="response" since="1.0">
        
        <param name="success" type="Boolean" platform="documentation" mandatory="true">
            <description> true if successful; false, if failed </description>
        </param>
        
        <param name="resultCode" type="Result" platform="documentation" mandatory="true">
            <description>See Result</description>
            <element name="SUCCESS"/>
            <element name="INVALID_DATA"/>
            <element name="OUT_OF_MEMORY"/>
            <element name="TOO_MANY_PENDING_REQUESTS"/>
            <element name="APPLICATION_NOT_REGISTERED"/>
            <element name="GENERIC_ERROR"/>
            <element name="REJECTED"/>
            <element name="DISALLOWED"/>
            <element name="UNSUPPORTED_RESOURCE"/>
            <element name="WARNINGS"/>
            <element name="ABORTED"/>
        </param>
        
        <param name="info" type="String" maxlength="1000" mandatory="false" platform="documentation">
            <description>Provides additional human readable info regarding the result.</description>
        </param>
    </function>
    
    <function name="Speak" functionID="SpeakID" messagetype="request" since="1.0">
        <description>Speaks a text.</description>
        
        <param name="ttsChunks" type="TTSChunk" minsize="1" maxsize="100" array="true" mandatory="true">
            <description>
                An array of text chunks of type TTSChunk. See TTSChunk.
                The array must have at least one item.
            </description>
        </param>
        
    </function>
    
    <function name="Speak" functionID="SpeakID" messagetype="response" since="1.0">
        
        <param name="success" type="Boolean" platform="documentation" mandatory="true">
            <description> true if successful; false, if failed </description>
        </param>
        
        <param name="resultCode" type="Result" platform="documentation" mandatory="true">
            <description>See Result</description>
            <element name="SUCCESS"/>
            <element name="INVALID_DATA"/>
            <element name="OUT_OF_MEMORY"/>
            <element name="TOO_MANY_PENDING_REQUESTS"/>
            <element name="APPLICATION_NOT_REGISTERED"/>
            <element name="GENERIC_ERROR"/>
            <element name="REJECTED"/>
            <element name="DISALLOWED"/>
            <element name="ABORTED"/>
            <element name="WARNINGS"/>
        </param>
        
        <param name="info" type="String" maxlength="1000" mandatory="false" platform="documentation">
            <description>Provides additional human readable info regarding the result.</description>
        </param>
        
    </function>
    
    <function name="SetMediaClockTimer" functionID="SetMediaClockTimerID" messagetype="request" since="1.0">
        <description>Sets the initial media clock value and automatic update method.</description>
        
        <param name="startTime" type="StartTime" mandatory="false">
            <description>
                See StartTime.
                startTime must be provided for "COUNTUP" and "COUNTDOWN".
                startTime will be ignored for "RESUME", and "CLEAR"
                startTime can be sent for "PAUSE", in which case it will update the paused startTime
            </description>
        </param>
        
        <param name="endTime" type="StartTime" mandatory="false" since="3.0">
            <description>
                See StartTime.
                endTime can be provided for "COUNTUP" and "COUNTDOWN"; to be used to calculate any visual progress bar (if not provided, this feature is ignored)
                If endTime is greater then startTime for COUNTDOWN or less than startTime for COUNTUP, then the request will return an INVALID_DATA.
                endTime will be ignored for "RESUME", and "CLEAR"
                endTime can be sent for "PAUSE", in which case it will update the paused endTime
            </description>
        </param>
        
        <param name="updateMode" type="UpdateMode" mandatory="true">
            <description>
                Enumeration to control the media clock.
                In case of pause, resume, or clear, the start time value is ignored and shall be left out.  For resume, the time continues with the same value as it was when paused.
            </description>
        </param>

        <param name="audioStreamingIndicator" type="AudioStreamingIndicator" mandatory="false" since="5.0">
            <description>
                Enumeration for the indicator icon on a play/pause button. see AudioStreamingIndicator.
            </description>
        </param>
    </function>
    
    <function name="SetMediaClockTimer" functionID="SetMediaClockTimerID" messagetype="response" since="1.0">
        <param name="success" type="Boolean" platform="documentation" mandatory="true">
            <description> true if successful; false, if failed </description>
        </param>
        
        <param name="resultCode" type="Result" platform="documentation" mandatory="true">
            <description>See Result</description>
            <element name="SUCCESS"/>
            <element name="INVALID_DATA"/>
            <element name="OUT_OF_MEMORY"/>
            <element name="TOO_MANY_PENDING_REQUESTS"/>
            <element name="APPLICATION_NOT_REGISTERED"/>
            <element name="GENERIC_ERROR"/>
            <element name="REJECTED"/>
            <element name="IGNORED"/>
        </param>
        
        <param name="info" type="String" maxlength="1000" mandatory="false" platform="documentation">
            <description>Provides additional human readable info regarding the result.</description>
        </param>
    </function>
    
    <function name="PerformAudioPassThru" functionID="PerformAudioPassThruID" messagetype="request" since="2.0">
        <description>Starts audio pass thru session </description>
        <param name="initialPrompt" type="TTSChunk" minsize="1" maxsize="100" array="true" mandatory="false">
            <description>
                The module will speak this prompt before opening the audio pass thru session.
                An array of text chunks of type TTSChunk. See TTSChunk.
                The array must have at least one item.
                If omitted, then no initial prompt is spoken.
            </description>
        </param>
        <param name="audioPassThruDisplayText1" type="String" mandatory="false" maxlength="500">
            <description>First line of text displayed during audio capture.</description>
        </param>
        <param name="audioPassThruDisplayText2" type="String" mandatory="false" maxlength="500">
            <description>Second line of text displayed during audio capture.</description>
        </param>
        <param name="samplingRate" type="SamplingRate" mandatory="true">
            <description> This value shall be allowed at 8 kHz or 16 or 22 or 44 kHz.</description>
        </param>
        <param name="maxDuration" type="Integer" minvalue="1" maxvalue="1000000" mandatory="true">
            <description>The maximum duration of audio recording in milliseconds. </description>
        </param>
        <param name="bitsPerSample" type="BitsPerSample" mandatory="true">
            <description>Specifies the quality the audio is recorded. Currently 8 bit or 16 bit.</description>
        </param>
        <param name="audioType" type="AudioType" mandatory="true">
            <description>Specifies the type of audio data being requested.</description>
        </param>
        <param name="muteAudio" type="Boolean" mandatory="false">
            <description>
                Defines if the current audio source should be muted during the APT session.  If not, the audio source will play without interruption.
                If omitted, the value is set to true.
            </description>
        </param>
    </function>
    
    <function name="PerformAudioPassThru" functionID="PerformAudioPassThruID" messagetype="response" since="2.0">
        <param name="success" type="Boolean" platform="documentation" mandatory="true">
            <description> true if successful; false, if failed </description>
        </param>
        
        <param name="resultCode" type="Result" platform="documentation" mandatory="true">
            <description>See Result</description>
            <element name="SUCCESS"/>
            <element name="INVALID_DATA"/>
            <element name="OUT_OF_MEMORY"/>
            <element name="TOO_MANY_PENDING_REQUESTS"/>
            <element name="APPLICATION_NOT_REGISTERED"/>
            <element name="GENERIC_ERROR"/>
            <element name="DISALLOWED"/>
            <element name="REJECTED"/>
            <element name="ABORTED"/>
            <element name="RETRY"/>
            <element name="WARNINGS"/>
        </param>
        
        <param name="info" type="String" maxlength="1000" mandatory="false" platform="documentation">
            <description>Provides additional human readable info regarding the result.</description>
        </param>
    </function>
    
    <function name="EndAudioPassThru" functionID="EndAudioPassThruID" messagetype="request" since="2.0">
        <description>When this request is invoked, the audio capture stops.</description>
    </function>
    
    <function name="EndAudioPassThru" functionID="EndAudioPassThruID" messagetype="response" since="2.0">
        <param name="success" type="Boolean" platform="documentation" mandatory="true">
            <description> true if successful; false, if failed </description>
        </param>
        
        <param name="resultCode" type="Result" platform="documentation" mandatory="true">
            <description>See Result</description>
            <element name="SUCCESS"/>
            <element name="INVALID_DATA"/>
            <element name="OUT_OF_MEMORY"/>
            <element name="TOO_MANY_PENDING_REQUESTS"/>
            <element name="APPLICATION_NOT_REGISTERED"/>
            <element name="GENERIC_ERROR"/>
            <element name="REJECTED"/>
            <element name="DISALLOWED"/>
        </param>
        
        <param name="info" type="String" maxlength="1000" mandatory="false" platform="documentation">
            <description>Provides additional human readable info regarding the result.</description>
        </param>
    </function>
    
    <function name="SubscribeButton" functionID="SubscribeButtonID" messagetype="request" since="1.0">
        <description>
            Subscribes to built-in HMI buttons.
            The application will be notified by the OnButtonEvent and OnButtonPress.
            To unsubscribe the notifications, use unsubscribeButton.
        </description>
        
        <param name="buttonName" type="ButtonName" mandatory="true">
            <description>Name of the button to subscribe.</description>
        </param>
    </function>
    
    <function name="SubscribeButton" functionID="SubscribeButtonID" messagetype="response" since="1.0">
        <param name="success" type="Boolean" platform="documentation" mandatory="true">
            <description> true if successful; false, if failed </description>
        </param>
        
        <param name="resultCode" type="Result" platform="documentation" mandatory="true">
            <description>See Result</description>
            <element name="SUCCESS"/>
            <element name="INVALID_DATA"/>
            <element name="OUT_OF_MEMORY"/>
            <element name="TOO_MANY_PENDING_REQUESTS"/>
            <element name="APPLICATION_NOT_REGISTERED"/>
            <element name="GENERIC_ERROR"/>
            <element name="UNSUPPORTED_RESOURCE" />
            <element name="IGNORED" />
            <element name="REJECTED"/>
        </param>
        
        <param name="info" type="String" maxlength="1000" mandatory="false" platform="documentation">
            <description>Provides additional human readable info regarding the result.</description>
        </param>
    </function>
    
    <function name="UnsubscribeButton" functionID="UnsubscribeButtonID" messagetype="request" since="1.0">
        <description>Unsubscribes from built-in HMI buttons.</description>
        
        <param name="buttonName" type="ButtonName" mandatory="true">
            <description>Name of the button to unsubscribe.</description>
        </param>
    </function>
    
    <function name="UnsubscribeButton" functionID="UnsubscribeButtonID" messagetype="response" since="1.0">
        <param name="success" type="Boolean" platform="documentation" mandatory="true">
            <description> true if successful; false, if failed </description>
        </param>
        
        <param name="resultCode" type="Result" platform="documentation" mandatory="true">
            <description>See Result</description>
            <element name="SUCCESS"/>
            <element name="INVALID_DATA"/>
            <element name="OUT_OF_MEMORY"/>
            <element name="TOO_MANY_PENDING_REQUESTS"/>
            <element name="APPLICATION_NOT_REGISTERED"/>
            <element name="GENERIC_ERROR"/>
            <element name="UNSUPPORTED_RESOURCE" />
            <element name="IGNORED" />
            <element name="REJECTED"/>
        </param>
        
        <param name="info" type="String" maxlength="1000" mandatory="false" platform="documentation">
            <description>Provides additional human readable info regarding the result.</description>
        </param>
    </function>
    
    <function name="SubscribeVehicleData" functionID="SubscribeVehicleDataID" messagetype="request" since="2.0">
        <description>
            Subscribes for specific published data items.
            The data will be only sent if it has changed.
            The application will be notified by the onVehicleData notification whenever new data is available.
            To unsubscribe the notifications, use unsubscribe with the same subscriptionType.
        </description>
        
        <param name="gps" type="Boolean" mandatory="false">
            <description>See GPSData</description>
        </param>
        <param name="speed" type="Boolean" mandatory="false">
            <description>The vehicle speed in kilometers per hour</description>
        </param>
        <param name="rpm" type="Boolean" mandatory="false">
            <description>The number of revolutions per minute of the engine</description>
        </param>
        <param name="fuelLevel" type="Boolean" mandatory="false">
            <description>The fuel level in the tank (percentage)</description>
        </param>
        <param name="fuelLevel_State" type="Boolean" mandatory="false">
            <description>The fuel level state</description>
        </param>
        <param name="instantFuelConsumption" type="Boolean" mandatory="false">
            <description>The instantaneous fuel consumption in microlitres</description>
        </param>
        <param name="fuelRange" type="Boolean" mandatory="false" since="5.0">
            <description>The estimate range in KM the vehicle can travel based on fuel level and consumption</description>
        </param>
        <param name="externalTemperature" type="Boolean" mandatory="false">
            <description>The external temperature in degrees celsius</description>
        </param>
        <param name="turnSignal" type="Boolean" mandatory="false" since="5.0">
            <description>See TurnSignal</description>
        </param>
        <param name="prndl" type="Boolean" mandatory="false">
            <description>See PRNDL</description>
        </param>
        <param name="tirePressure" type="Boolean" mandatory="false">
            <description>See TireStatus</description>
        </param>
        <param name="odometer" type="Boolean" mandatory="false">
            <description>Odometer in km</description>
        </param>
        <param name="beltStatus" type="Boolean" mandatory="false">
            <description>The status of the seat belts</description>
        </param>
        <param name="bodyInformation" type="Boolean" mandatory="false">
            <description>The body information including power modes</description>
        </param>
        <param name="deviceStatus" type="Boolean" mandatory="false">
            <description>The device status including signal and battery strength</description>
        </param>
        <param name="driverBraking" type="Boolean" mandatory="false">
            <description>The status of the brake pedal</description>
        </param>
        <param name="wiperStatus" type="Boolean" mandatory="false">
            <description>The status of the wipers</description>
        </param>
        <param name="headLampStatus" type="Boolean" mandatory="false">
            <description>Status of the head lamps</description>
        </param>
        <param name="engineTorque" type="Boolean" mandatory="false">
            <description>Torque value for engine (in Nm) on non-diesel variants</description>
        </param>
        <param name="accPedalPosition" type="Boolean" mandatory="false">
            <description>Accelerator pedal position (percentage depressed)</description>
        </param>
        <param name="steeringWheelAngle" type="Boolean" mandatory="false">
            <description>Current angle of the steering wheel (in deg)</description>
        </param>
        <param name="engineOilLife" type="Boolean" mandatory="false" since="5.0">
            <description>The estimated percentage of remaining oil life of the engine.</description>
        </param>
        <param name="electronicParkBrakeStatus" type="Boolean" mandatory="false" since="5.0">
            <description>The status of the park brake as provided by Electric Park Brake (EPB) system.</description>
        </param>
        <param name="cloudAppVehicleID" type="Boolean" mandatory="false" since="5.1">
            <description>Parameter used by cloud apps to identify a head unit</description>
        </param>
        
        <!-- Ford Specific Data Items -->
        <param name="eCallInfo" type="Boolean" mandatory="false">
            <description>Emergency Call notification and confirmation data</description>
        </param>
        <param name="airbagStatus" type="Boolean" mandatory="false">
            <description>The status of the air bags</description>
        </param>
        <param name="emergencyEvent" type="Boolean" mandatory="false">
            <description>Information related to an emergency event (and if it occurred)</description>
        </param>
        <param name="clusterModeStatus" type="Boolean" mandatory="false">
            <description>The status modes of the cluster</description>
        </param>
        <param name="myKey" type="Boolean" mandatory="false">
            <description>Information related to the MyKey feature</description>
        </param>
        
        <!-- / Ford Specific Data Items -->
        
    </function>
    
    <function name="SubscribeVehicleData" functionID="SubscribeVehicleDataID" messagetype="response" since="2.0">
        <param name="success" type="Boolean" platform="documentation" mandatory="true">
            <description> true, if successful; false, if failed </description>
        </param>
        
        <param name="resultCode" type="Result" platform="documentation" mandatory="true">
            <description>See Result</description>
            <element name="SUCCESS"/>
            <element name="WARNINGS"/>
            <element name="INVALID_DATA"/>
            <element name="OUT_OF_MEMORY"/>
            <element name="TOO_MANY_PENDING_REQUESTS"/>
            <element name="APPLICATION_NOT_REGISTERED"/>
            <element name="GENERIC_ERROR"/>
            <element name="REJECTED" />
            <element name="IGNORED" />
            <element name="DISALLOWED"/>
            <element name="USER_DISALLOWED"/>
        </param>
        
        <param name="info" type="String" maxlength="1000" mandatory="false" platform="documentation">
            <description>Provides additional human readable info regarding the result.</description>
        </param>
        
        <param name="gps" type="VehicleDataResult" mandatory="false">
            <description>See GPSData</description>
        </param>
        <param name="speed" type="VehicleDataResult" mandatory="false">
            <description>The vehicle speed in kilometers per hour</description>
        </param>
        <param name="rpm" type="VehicleDataResult" mandatory="false">
            <description>The number of revolutions per minute of the engine</description>
        </param>
        <param name="fuelLevel" type="VehicleDataResult" mandatory="false">
            <description>The fuel level in the tank (percentage)</description>
        </param>
        <param name="fuelLevel_State" type="VehicleDataResult" mandatory="false">
            <description>The fuel level state</description>
        </param>
        <param name="instantFuelConsumption" type="VehicleDataResult" mandatory="false">
            <description>The instantaneous fuel consumption in microlitres</description>
        </param>
        <param name="fuelRange" type="VehicleDataResult" mandatory="false" since="5.0">
            <description>The estimate range in KM the vehicle can travel based on fuel level and consumption</description>
        </param>
        <param name="externalTemperature" type="VehicleDataResult" mandatory="false">
            <description>The external temperature in degrees celsius.</description>
        </param>
        <param name="turnSignal" type="VehicleDataResult" mandatory="false" since="5.0">
            <description>See TurnSignal</description>
        </param>
        <param name="prndl" type="VehicleDataResult" mandatory="false">
            <description>See PRNDL</description>
        </param>
        <param name="tirePressure" type="VehicleDataResult" mandatory="false">
            <description>See TireStatus</description>
        </param>
        <param name="odometer" type="VehicleDataResult" mandatory="false">
            <description>Odometer in km</description>
        </param>
        <param name="beltStatus" type="VehicleDataResult" mandatory="false">
            <description>The status of the seat belts</description>
        </param>
        <param name="bodyInformation" type="VehicleDataResult" mandatory="false">
            <description>The body information including power modes</description>
        </param>
        <param name="deviceStatus" type="VehicleDataResult" mandatory="false">
            <description>The device status including signal and battery strength</description>
        </param>
        <param name="driverBraking" type="VehicleDataResult" mandatory="false">
            <description>The status of the brake pedal</description>
        </param>
        <param name="wiperStatus" type="VehicleDataResult" mandatory="false">
            <description>The status of the wipers</description>
        </param>
        <param name="headLampStatus" type="VehicleDataResult" mandatory="false">
            <description>Status of the head lamps</description>
        </param>
        <param name="engineTorque" type="VehicleDataResult" mandatory="false">
            <description>Torque value for engine (in Nm) on non-diesel variants</description>
        </param>
        <param name="accPedalPosition" type="VehicleDataResult" mandatory="false">
            <description>Accelerator pedal position (percentage depressed)</description>
        </param>
        <param name="steeringWheelAngle" type="VehicleDataResult" mandatory="false">
            <description>Current angle of the steering wheel (in deg)</description>
        </param>
        <param name="engineOilLife" type="VehicleDataResult" mandatory="false" since="5.0">
            <description>The estimated percentage of remaining oil life of the engine.</description>
        </param>
        <param name="electronicParkBrakeStatus" type="VehicleDataResult" mandatory="false" since="5.0">
            <description>The status of the park brake as provided by Electric Park Brake (EPB) system.</description>
        </param>
        <param name="cloudAppVehicleID" type="VehicleDataResult" mandatory="false" since="5.1">
            <description>Parameter used by cloud apps to identify a head unit</description>
        </param>
        
        <!-- Ford Specific Data Items -->
        <param name="eCallInfo" type="VehicleDataResult" mandatory="false">
            <description>Emergency Call notification and confirmation data</description>
        </param>
        <param name="airbagStatus" type="VehicleDataResult" mandatory="false">
            <description>The status of the air bags</description>
        </param>
        <param name="emergencyEvent" type="VehicleDataResult" mandatory="false">
            <description>Information related to an emergency event (and if it occurred)</description>
        </param>
        <param name="clusterModes" type="VehicleDataResult" mandatory="false">
            <description>The status modes of the cluster</description>
        </param>
        <param name="myKey" type="VehicleDataResult" mandatory="false">
            <description>Information related to the MyKey feature</description>
        </param>
        <!-- / Ford Specific Data Items -->
        
    </function>
    
    <function name="UnsubscribeVehicleData" functionID="UnsubscribeVehicleDataID" messagetype="request" since="2.0">
        <description>This function is used to unsubscribe the notifications from the subscribeVehicleData function.</description>
        
        <param name="gps" type="Boolean" mandatory="false">
            <description>See GPSData</description>
        </param>
        <param name="speed" type="Boolean" mandatory="false">
            <description>The vehicle speed in kilometers per hour</description>
        </param>
        <param name="rpm" type="Boolean" mandatory="false">
            <description>The number of revolutions per minute of the engine</description>
        </param>
        <param name="fuelLevel" type="Boolean" mandatory="false">
            <description>The fuel level in the tank (percentage)</description>
        </param>
        <param name="fuelLevel_State" type="Boolean" mandatory="false">
            <description>The fuel level state</description>
        </param>
        <param name="instantFuelConsumption" type="Boolean" mandatory="false">
            <description>The instantaneous fuel consumption in microlitres</description>
        </param>
        <param name="fuelRange" type="Boolean" mandatory="false" since="5.0">
            <description>The estimate range in KM the vehicle can travel based on fuel level and consumption</description>
        </param>
        <param name="externalTemperature" type="Boolean" mandatory="false">
            <description>The external temperature in degrees celsius.</description>
        </param>
        <param name="turnSignal" type="Boolean" mandatory="false" since="5.0">
            <description>See TurnSignal</description>
        </param>
        <param name="prndl" type="Boolean" mandatory="false">
            <description>See PRNDL</description>
        </param>
        <param name="tirePressure" type="Boolean" mandatory="false">
            <description>See TireStatus</description>
        </param>
        <param name="odometer" type="Boolean" mandatory="false">
            <description>Odometer in km</description>
        </param>
        <param name="beltStatus" type="Boolean" mandatory="false">
            <description>The status of the seat belts</description>
        </param>
        <param name="bodyInformation" type="Boolean" mandatory="false">
            <description>The body information including power modes</description>
        </param>
        <param name="deviceStatus" type="Boolean" mandatory="false">
            <description>The device status including signal and battery strength</description>
        </param>
        <param name="driverBraking" type="Boolean" mandatory="false">
            <description>The status of the brake pedal</description>
        </param>
        <param name="wiperStatus" type="Boolean" mandatory="false">
            <description>The status of the wipers</description>
        </param>
        <param name="headLampStatus" type="Boolean" mandatory="false">
            <description>Status of the head lamps</description>
        </param>
        <param name="engineTorque" type="Boolean" mandatory="false">
            <description>Torque value for engine (in Nm) on non-diesel variants</description>
        </param>
        <param name="accPedalPosition" type="Boolean" mandatory="false">
            <description>Accelerator pedal position (percentage depressed)</description>
        </param>
        <param name="steeringWheelAngle" type="Boolean" mandatory="false">
            <description>Current angle of the steering wheel (in deg)</description>
        </param>
        <param name="engineOilLife" type="Boolean" mandatory="false" since="5.0">
            <description>The estimated percentage of remaining oil life of the engine.</description>
        </param>
        <param name="electronicParkBrakeStatus" type="Boolean" mandatory="false" since="5.0">
            <description>The status of the park brake as provided by Electric Park Brake (EPB) system.</description>
        </param>
        <param name="cloudAppVehicleID" type="Boolean" mandatory="false" since="5.1">
            <description>Parameter used by cloud apps to identify a head unit</description>
        </param>
        
        <!-- Ford Specific Data Items -->
        <param name="eCallInfo" type="Boolean" mandatory="false">
            <description>Emergency Call notification and confirmation data</description>
        </param>
        <param name="airbagStatus" type="Boolean" mandatory="false">
            <description>The status of the air bags</description>
        </param>
        <param name="emergencyEvent" type="Boolean" mandatory="false">
            <description>Information related to an emergency event (and if it occurred)</description>
        </param>
        <param name="clusterModeStatus" type="Boolean" mandatory="false">
            <description>The status modes of the cluster</description>
        </param>
        <param name="myKey" type="Boolean" mandatory="false">
            <description>Information related to the MyKey feature</description>
        </param>
        <!-- / Ford Specific Data Items -->
        
    </function>
    
    <function name="UnsubscribeVehicleData" functionID="UnsubscribeVehicleDataID" messagetype="response" since="2.0">
        <param name="success" type="Boolean" platform="documentation" mandatory="true">
            <description> true, if successful; false, if failed </description>
        </param>
        
        <param name="resultCode" type="Result" platform="documentation" mandatory="true">
            <description>See Result</description>
            <element name="SUCCESS"/>
            <element name="WARNINGS"/>
            <element name="INVALID_DATA"/>
            <element name="OUT_OF_MEMORY"/>
            <element name="TOO_MANY_PENDING_REQUESTS"/>
            <element name="APPLICATION_NOT_REGISTERED"/>
            <element name="GENERIC_ERROR"/>
            <element name="REJECTED" />
            <element name="IGNORED" />
            <element name="DISALLOWED"/>
        </param>
        
        <param name="info" type="String" maxlength="1000" mandatory="false" platform="documentation">
            <description>Provides additional human readable info regarding the result.</description>
        </param>
        
        <param name="gps" type="VehicleDataResult" mandatory="false">
            <description>See GPSData</description>
        </param>
        <param name="speed" type="VehicleDataResult" mandatory="false">
            <description>The vehicle speed in kilometers per hour</description>
        </param>
        <param name="rpm" type="VehicleDataResult" mandatory="false">
            <description>The number of revolutions per minute of the engine</description>
        </param>
        <param name="fuelLevel" type="VehicleDataResult" mandatory="false">
            <description>The fuel level in the tank (percentage)</description>
        </param>
        <param name="fuelLevel_State" type="VehicleDataResult" mandatory="false">
            <description>The fuel level state</description>
        </param>
        <param name="instantFuelConsumption" type="VehicleDataResult" mandatory="false">
            <description>The instantaneous fuel consumption in microlitres</description>
        </param>
        <param name="fuelRange" type="VehicleDataResult" mandatory="false" since="5.0">
            <description>The estimate range in KM the vehicle can travel based on fuel level and consumption</description>
        </param>
        <param name="externalTemperature" type="VehicleDataResult" mandatory="false">
            <description>The external temperature in degrees celsius</description>
        </param>
        <param name="turnSignal" type="VehicleDataResult" mandatory="false" since="5.0">
            <description>See TurnSignal</description>
        </param>
        <param name="prndl" type="VehicleDataResult" mandatory="false">
            <description>See PRNDL</description>
        </param>
        <param name="tirePressure" type="VehicleDataResult" mandatory="false">
            <description>See TireStatus</description>
        </param>
        <param name="odometer" type="VehicleDataResult" mandatory="false">
            <description>Odometer in km</description>
        </param>
        <param name="beltStatus" type="VehicleDataResult" mandatory="false">
            <description>The status of the seat belts</description>
        </param>
        <param name="bodyInformation" type="VehicleDataResult" mandatory="false">
            <description>The body information including power modes</description>
        </param>
        <param name="deviceStatus" type="VehicleDataResult" mandatory="false">
            <description>The device status including signal and battery strength</description>
        </param>
        <param name="driverBraking" type="VehicleDataResult" mandatory="false">
            <description>The status of the brake pedal</description>
        </param>
        <param name="wiperStatus" type="VehicleDataResult" mandatory="false">
            <description>The status of the wipers</description>
        </param>
        <param name="headLampStatus" type="VehicleDataResult" mandatory="false">
            <description>Status of the head lamps</description>
        </param>
        <param name="engineTorque" type="VehicleDataResult" mandatory="false">
            <description>Torque value for engine (in Nm) on non-diesel variants</description>
        </param>
        <param name="accPedalPosition" type="VehicleDataResult" mandatory="false">
            <description>Accelerator pedal position (percentage depressed)</description>
        </param>
        <param name="steeringWheelAngle" type="VehicleDataResult" mandatory="false">
            <description>Current angle of the steering wheel (in deg)</description>
        </param>
        <param name="engineOilLife" type="VehicleDataResult" mandatory="false" since="5.0">
            <description>The estimated percentage of remaining oil life of the engine.</description>
        </param>
        <param name="electronicParkBrakeStatus" type="VehicleDataResult" mandatory="false" since="5.0">
            <description>The status of the park brake as provided by Electric Park Brake (EPB) system.</description>
        </param>
        <param name="cloudAppVehicleID" type="VehicleDataResult" mandatory="false" since="5.1">
            <description>Parameter used by cloud apps to identify a head unit</description>
        </param>
        
        <!-- Ford Specific Data Items -->
        <param name="eCallInfo" type="VehicleDataResult" mandatory="false">
            <description>Emergency Call notification and confirmation data</description>
        </param>
        <param name="airbagStatus" type="VehicleDataResult" mandatory="false" >
            <description>The status of the air bags</description>
        </param>
        <param name="emergencyEvent" type="VehicleDataResult" mandatory="false">
            <description>Information related to an emergency event (and if it occurred)</description>
        </param>
        <param name="clusterModes" type="VehicleDataResult" mandatory="false">
            <description>The status modes of the cluster</description>
        </param>
        <param name="myKey" type="VehicleDataResult" mandatory="false">
            <description>Information related to the MyKey feature</description>
        </param>
        <!-- / Ford Specific Data Items -->
        
    </function>
    
    <function name="GetVehicleData" functionID="GetVehicleDataID" messagetype="request" since="2.0">
        <description>Non periodic vehicle data read request.</description>
        
        <param name="gps" type="Boolean" mandatory="false">
            <description>See GPSData</description>
        </param>
        <param name="speed" type="Boolean" mandatory="false">
            <description>The vehicle speed in kilometers per hour</description>
        </param>
        <param name="rpm" type="Boolean" mandatory="false">
            <description>The number of revolutions per minute of the engine</description>
        </param>
        <param name="fuelLevel" type="Boolean" mandatory="false">
            <description>The fuel level in the tank (percentage)</description>
        </param>
        <param name="fuelLevel_State" type="Boolean" mandatory="false">
            <description>The fuel level state</description>
        </param>
        <param name="instantFuelConsumption" type="Boolean" mandatory="false">
            <description>The instantaneous fuel consumption in microlitres</description>
        </param>
        <param name="fuelRange" type="Boolean" mandatory="false" since="5.0">
            <description>The estimate range in KM the vehicle can travel based on fuel level and consumption</description>
        </param>
        <param name="externalTemperature" type="Boolean" mandatory="false">
            <description>The external temperature in degrees celsius</description>
        </param>
        <param name="turnSignal" type="Boolean" mandatory="false" since="5.0">
            <description>See TurnSignal</description>
        </param>
        <param name="vin" type="Boolean" mandatory="false">
            <description>Vehicle identification number</description>
        </param>
        <param name="prndl" type="Boolean" mandatory="false">
            <description>See PRNDL</description>
        </param>
        <param name="tirePressure" type="Boolean" mandatory="false">
            <description>See TireStatus</description>
        </param>
        <param name="odometer" type="Boolean" mandatory="false">
            <description>Odometer in km</description>
        </param>
        <param name="beltStatus" type="Boolean" mandatory="false">
            <description>The status of the seat belts</description>
        </param>
        <param name="bodyInformation" type="Boolean" mandatory="false">
            <description>The body information including ignition status and internal temp</description>
        </param>
        <param name="deviceStatus" type="Boolean" mandatory="false">
            <description>The device status including signal and battery strength</description>
        </param>
        <param name="driverBraking" type="Boolean" mandatory="false">
            <description>The status of the brake pedal</description>
        </param>
        <param name="wiperStatus" type="Boolean" mandatory="false">
            <description>The status of the wipers</description>
        </param>
        <param name="headLampStatus" type="Boolean" mandatory="false">
            <description>Status of the head lamps</description>
        </param>
        <param name="engineTorque" type="Boolean" mandatory="false">
            <description>Torque value for engine (in Nm) on non-diesel variants</description>
        </param>
        <param name="accPedalPosition" type="Boolean" mandatory="false">
            <description>Accelerator pedal position (percentage depressed)</description>
        </param>
        <param name="steeringWheelAngle" type="Boolean" mandatory="false">
            <description>Current angle of the steering wheel (in deg)</description>
        </param>
        <param name="engineOilLife" type="Boolean" mandatory="false" since="5.0">
            <description>The estimated percentage of remaining oil life of the engine.</description>
        </param>
        <param name="electronicParkBrakeStatus" type="Boolean" mandatory="false" since="5.0">
            <description>The status of the park brake as provided by Electric Park Brake (EPB) system.</description>
        </param>
        <param name="cloudAppVehicleID" type="Boolean" mandatory="false" since="5.1">
            <description>Parameter used by cloud apps to identify a head unit</description>
        </param>
        
        <!-- Ford Specific Data Items -->
        <param name="eCallInfo" type="Boolean" mandatory="false">
            <description>Emergency Call notification and confirmation data</description>
        </param>
        <param name="airbagStatus" type="Boolean" mandatory="false">
            <description>The status of the air bags</description>
        </param>
        <param name="emergencyEvent" type="Boolean" mandatory="false">
            <description>Information related to an emergency event (and if it occurred)</description>
        </param>
        <param name="clusterModeStatus" type="Boolean" mandatory="false">
            <description>The status modes of the cluster</description>
        </param>
        <param name="myKey" type="Boolean" mandatory="false">
            <description>Information related to the MyKey feature</description>
        </param>
        <!-- / Ford Specific Data Items -->
        
    </function>
    
    <function name="GetVehicleData" functionID="GetVehicleDataID" messagetype="response" since="2.0">
        
        <param name="success" type="Boolean" platform="documentation" mandatory="true">
            <description> true, if successful; false, if failed </description>
        </param>
        
        <param name="resultCode" type="Result" platform="documentation" mandatory="true">
            <description>See Result</description>
            <element name="SUCCESS"/>
            <element name="INVALID_DATA"/>
            <element name="OUT_OF_MEMORY"/>
            <element name="TOO_MANY_PENDING_REQUESTS"/>
            <element name="APPLICATION_NOT_REGISTERED"/>
            <element name="GENERIC_ERROR"/>
            <element name="REJECTED"/>
            <element name="VEHICLE_DATA_NOT_ALLOWED"/>
            <element name="VEHICLE_DATA_NOT_AVAILABLE"/>
            <element name="USER_DISALLOWED"/>
        </param>
        
        <param name="info" type="String" maxlength="1000" mandatory="false" platform="documentation">
            <description>Provides additional human readable info regarding the result.</description>
        </param>
        
        <param name="gps" type="GPSData" mandatory="false">
            <description>See GPSData</description>
        </param>
        <param name="speed" type="Float" minvalue="0" maxvalue="700" mandatory="false">
            <description>The vehicle speed in kilometers per hour</description>
        </param>
        <param name="rpm" type="Integer" minvalue="0" maxvalue="20000" mandatory="false">
            <description>The number of revolutions per minute of the engine</description>
        </param>
        <param name="fuelLevel" type="Float" minvalue="-6" maxvalue="106" mandatory="false">
            <description>The fuel level in the tank (percentage)</description>
        </param>
        <param name="fuelLevel_State" type="ComponentVolumeStatus" mandatory="false">
            <description>The fuel level state</description>
        </param>
        <param name="instantFuelConsumption" type="Float" minvalue="0" maxvalue="25575" mandatory="false">
            <description>The instantaneous fuel consumption in microlitres</description>
        </param>
        <param name="fuelRange" type="FuelRange" minsize="0" maxsize="100" array="true" mandatory="false" since="5.0">
            <description>The estimate range in KM the vehicle can travel based on fuel level and consumption</description>
        </param>
        <param name="externalTemperature" type="Float" minvalue="-40" maxvalue="100" mandatory="false">
            <description>The external temperature in degrees celsius</description>
        </param>
        <param name="turnSignal" type="TurnSignal" mandatory="false" since="5.0">
            <description>See TurnSignal</description>
        </param>
        <param name="vin" type="String" maxlength="17" mandatory="false">
            <description>Vehicle identification number</description>
        </param>
        <param name="prndl" type="PRNDL" mandatory="false">
            <description>See PRNDL</description>
        </param>
        <param name="tirePressure" type="TireStatus" mandatory="false">
            <description>See TireStatus</description>
        </param>
        <param name="odometer" type="Integer" minvalue="0" maxvalue="17000000" mandatory="false">
            <description>Odometer in km</description>
        </param>
        <param name="beltStatus" type="BeltStatus" mandatory="false">
            <description>The status of the seat belts</description>
        </param>
        <param name="bodyInformation" type="BodyInformation" mandatory="false">
            <description>The body information including power modes</description>
        </param>
        <param name="deviceStatus" type="DeviceStatus" mandatory="false">
            <description>The device status including signal and battery strength</description>
        </param>
        <param name="driverBraking" type="VehicleDataEventStatus" mandatory="false">
            <description>The status of the brake pedal</description>
        </param>
        <param name="wiperStatus" type="WiperStatus" mandatory="false">
            <description>The status of the wipers</description>
        </param>
        <param name="headLampStatus" type="HeadLampStatus" mandatory="false">
            <description>Status of the head lamps</description>
        </param>
        <param name="engineTorque" type="Float" minvalue="-1000" maxvalue="2000" mandatory="false">
            <description>Torque value for engine (in Nm) on non-diesel variants</description>
        </param>
        <param name="accPedalPosition" type="Float" minvalue="0" maxvalue="100" mandatory="false">
            <description>Accelerator pedal position (percentage depressed)</description>
        </param>
        <param name="steeringWheelAngle" type="Float" minvalue="-2000" maxvalue="2000" mandatory="false">
            <description>Current angle of the steering wheel (in deg)</description>
        </param>
        <param name="engineOilLife" type="Float" minvalue="0" maxvalue="100" mandatory="false" since="5.0">
            <description>The estimated percentage of remaining oil life of the engine.</description>
        </param>
        <param name="electronicParkBrakeStatus" type="ElectronicParkBrakeStatus" mandatory="false" since="5.0">
            <description>The status of the park brake as provided by Electric Park Brake (EPB) system.</description>
        </param>
        <param name="cloudAppVehicleID" type="String" mandatory="false" since="5.1">
            <description>Parameter used by cloud apps to identify a head unit</description>
        </param>
        
        <!-- Ford Specific Data Items -->
        <param name="eCallInfo" type="ECallInfo" mandatory="false">
            <description>Emergency Call notification and confirmation data</description>
        </param>
        <param name="airbagStatus" type="AirbagStatus" mandatory="false">
            <description>The status of the air bags</description>
        </param>
        <param name="emergencyEvent" type="EmergencyEvent" mandatory="false">
            <description>Information related to an emergency event (and if it occurred)</description>
        </param>
        <param name="clusterModeStatus" type="ClusterModeStatus" mandatory="false">
            <description>The status modes of the cluster</description>
        </param>
        <param name="myKey" type="MyKey" mandatory="false">
            <description>Information related to the MyKey feature</description>
        </param>
        <!-- / Ford Specific Data Items -->
        
    </function>
    
    <function name="ReadDID" functionID="ReadDIDID" messagetype="request" since="2.0">
        <description>Non periodic vehicle data read request</description>
        
        <param name="ecuName" type="Integer" minvalue="0" maxvalue="65535" mandatory="true">
            <description>Name of ECU.</description>
        </param>
        <param name="didLocation" type="Integer" minvalue="0" maxvalue="65535" minsize="1" maxsize="1000" array="true" mandatory="true">
            <description>Get raw data from vehicle data DID location(s)</description>
        </param>
    </function>
    
    <function name="ReadDID" functionID="ReadDIDID" messagetype="response" since="2.0">
        
        <param name="success" type="Boolean" platform="documentation" mandatory="true">
            <description> true, if successful; false, if failed </description>
        </param>
        
        <param name="resultCode" type="Result" platform="documentation" mandatory="true">
            <description>See Result</description>
            <element name="SUCCESS"/>
            <element name="INVALID_DATA"/>
            <element name="OUT_OF_MEMORY"/>
            <element name="TOO_MANY_PENDING_REQUESTS"/>
            <element name="APPLICATION_NOT_REGISTERED"/>
            <element name="GENERIC_ERROR"/>
            <element name="REJECTED"/>
            <element name="DISALLOWED"/>
            <element name="USER_DISALLOWED"/>
            <element name="TRUNCATED_DATA"/>
        </param>
        
        <param name="info" type="String" maxlength="1000" mandatory="false" platform="documentation">
            <description>Provides additional human readable info regarding the result.</description>
        </param>
        
        <param name="didResult" type="DIDResult" minsize="0" maxsize="1000" array="true" mandatory="false">
            <description>Array of requested DID results (with data if available).</description>
        </param>
        
    </function>
    
    <function name="GetDTCs" functionID="GetDTCsID" messagetype="request" since="2.0">
        <description>Vehicle module diagnostic trouble code request.</description>
        
        <param name="ecuName" type="Integer" minvalue="0" maxvalue="65535" mandatory="true">
            <description>Name of ECU.</description>
        </param>
        
        <param name="dtcMask" type="Integer" minvalue="0" maxvalue="255" mandatory="false">
            <description>DTC Mask Byte to be sent in diagnostic request to module .</description>
        </param>
        
    </function>
    
    <function name="GetDTCs" functionID="GetDTCsID" messagetype="response" since="2.0">
        
        <param name="success" type="Boolean" platform="documentation" mandatory="true">
            <description> true, if successful; false, if failed </description>
        </param>
        
        <param name="resultCode" type="Result" platform="documentation" mandatory="true">
            <description>See Result</description>
            <element name="SUCCESS"/>
            <element name="INVALID_DATA"/>
            <element name="OUT_OF_MEMORY"/>
            <element name="TOO_MANY_PENDING_REQUESTS"/>
            <element name="APPLICATION_NOT_REGISTERED"/>
            <element name="GENERIC_ERROR"/>
            <element name="REJECTED"/>
            <element name="DISALLOWED"/>
            <element name="USER_DISALLOWED"/>
            <element name="TRUNCATED_DATA"/>
        </param>
        
        <param name="info" type="String" maxlength="1000" mandatory="false" platform="documentation">
            <description>Provides additional human readable info regarding the result.</description>
        </param>
        
        <param name="ecuHeader" type="Integer" minvalue="0" maxvalue="65535" mandatory="true">
            <description>2 byte ECU Header for DTC response (as defined in VHR_Layout_Specification_DTCs.pdf)</description>
        </param>
        
        <param name="dtc" type="String" mandatory="false" minsize="1" maxsize="15" maxlength="10" array="true">
            <description>
                Array of all reported DTCs on module (ecuHeader contains information if list is truncated).
                Each DTC is represented by 4 bytes (3 bytes of data and 1 byte status as defined in VHR_Layout_Specification_DTCs.pdf).
            </description>
        </param>
        
    </function>
    
    <function name="DiagnosticMessage" functionID="DiagnosticMessageID" messagetype="request" since="3.0">
        <description>Non periodic vehicle diagnostic request</description>
        
        <param name="targetID" type="Integer" minvalue="0" maxvalue="65535" mandatory="true">
            <description>Name of target ECU.</description>
        </param>
        
        <param name="messageLength" type="Integer" minvalue="0" maxvalue="65535" mandatory="true">
            <description>Length of message (in bytes).</description>
        </param>
        
        <param name="messageData" type="Integer" minvalue="0" maxvalue="255" minsize="1" maxsize="65535" array="true" mandatory="true">
            <description>
                Array of bytes comprising CAN message.
            </description>
        </param>
    </function>
    
    <function name="DiagnosticMessage" functionID="DiagnosticMessageID" messagetype="response" since="3.0">
        
        <param name="success" type="Boolean" platform="documentation" mandatory="true">
            <description> true, if successful; false, if failed </description>
        </param>
        
        <param name="resultCode" type="Result" platform="documentation" mandatory="true">
            <description>See Result</description>
            <element name="SUCCESS"/>
            <element name="INVALID_DATA"/>
            <element name="OUT_OF_MEMORY"/>
            <element name="TOO_MANY_PENDING_REQUESTS"/>
            <element name="APPLICATION_NOT_REGISTERED"/>
            <element name="GENERIC_ERROR"/>
            <element name="REJECTED"/>
            <element name="DISALLOWED"/>
            <element name="USER_DISALLOWED"/>
            <element name="TRUNCATED_DATA"/>
        </param>
        
        <param name="info" type="String" maxlength="1000" mandatory="false" platform="documentation">
            <description>Provides additional human readable info regarding the result.</description>
        </param>
        
        <param name="messageDataResult" type="Integer" minvalue="0" maxvalue="255" minsize="1" maxsize="65535" array="true" mandatory="true">
            <description>
                Array of bytes comprising CAN message result.
            </description>
        </param>
        
    </function>
    
    <function name="ScrollableMessage" functionID="ScrollableMessageID" messagetype="request" since="2.0">
        <description>Creates a full screen overlay containing a large block of formatted text that can be scrolled with up to 8 SoftButtons defined</description>
        <param name="scrollableMessageBody" type="String" maxlength="500" mandatory="true">
            <description>Body of text that can include newlines and tabs.</description>
        </param>
        <param name="timeout" type="Integer" minvalue="1000" maxvalue="65535" defvalue="30000" mandatory="false">
            <description>App defined timeout.  Indicates how long of a timeout from the last action (i.e. scrolling message resets timeout).</description>
        </param>
        <param name="softButtons" type="SoftButton" minsize="0" maxsize="8" array="true" mandatory="false">
            <description>
                App defined SoftButtons.
                If omitted on supported displays, only the system defined "Close" SoftButton will be displayed.
            </description>
        </param>
    </function>
    
    <function name="ScrollableMessage" functionID="ScrollableMessageID" messagetype="response" since="2.0">
        <param name="success" type="Boolean" platform="documentation" mandatory="true">
            <description> true, if successful; false, if failed </description>
        </param>
        
        <param name="resultCode" type="Result" platform="documentation" mandatory="true">
            <description>See Result</description>
            <element name="SUCCESS"/>
            <element name="INVALID_DATA"/>
            <element name="OUT_OF_MEMORY"/>
            <element name="CHAR_LIMIT_EXCEEDED"/>
            <element name="TOO_MANY_PENDING_REQUESTS"/>
            <element name="APPLICATION_NOT_REGISTERED"/>
            <element name="GENERIC_ERROR"/>
            <element name="DISALLOWED"/>
            <element name="UNSUPPORTED_RESOURCE"/>
            <element name="REJECTED"/>
            <element name="ABORTED"/>
        </param>
        
        <param name="info" type="String" maxlength="1000" mandatory="false" platform="documentation">
            <description>Provides additional human readable info regarding the result.</description>
        </param>
        
    </function>
    
    <function name="Slider" functionID="SliderID" messagetype="request" since="2.0">
        <description>Creates a full screen or pop-up overlay (depending on platform) with a single user controlled slider.</description>
        <param name="numTicks" type="Integer" minvalue="2" maxvalue="26" mandatory="true">
            <description>Number of selectable items on a horizontal axis</description>
        </param>
        <param name="position" type="Integer" minvalue="1" maxvalue="26" mandatory="true">
            <description>Initial position of slider control (cannot exceed numTicks)</description>
        </param>
        <param name="sliderHeader" type="String" maxlength="500" mandatory="true">
            <description>Text header to display</description>
        </param>
        <param name="sliderFooter" type="String" maxlength="500"  minsize="1" maxsize="26" array="true" mandatory="false">
            <description>
                Text footer to display (meant to display min/max threshold descriptors).
                For a static text footer, only one footer string shall be provided in the array.
                For a dynamic text footer, the number of footer text string in the array must match the numTicks value.
                For a dynamic text footer, text array string should correlate with potential slider position index.
                If omitted on supported displays, no footer text shall be displayed.
            </description>
        </param>
        <param name="timeout" type="Integer" minvalue="1000" maxvalue="65535" defvalue="10000" mandatory="false">
            <description>
                App defined timeout.  Indicates how long of a timeout from the last action (i.e. sliding control resets timeout).
                If omitted, the value is set to 10000.
            </description>
        </param>
    </function>
    
    <function name="Slider" functionID="SliderID" messagetype="response" since="2.0">
        <param name="success" type="Boolean" platform="documentation" mandatory="true">
            <description> true, if successful; false, if failed </description>
        </param>
        
        <param name="resultCode" type="Result" platform="documentation" mandatory="true">
            <description>See Result</description>
            <element name="SUCCESS"/>
            <element name="SAVED"/>
            <element name="INVALID_DATA"/>
            <element name="OUT_OF_MEMORY"/>
            <element name="TOO_MANY_PENDING_REQUESTS"/>
            <element name="APPLICATION_NOT_REGISTERED"/>
            <element name="GENERIC_ERROR"/>
            <element name="DISALLOWED"/>
            <element name="UNSUPPORTED_RESOURCE"/>
            <element name="REJECTED"/>
            <element name="ABORTED"/>
            <element name="TIMED_OUT"/>
        </param>
        
        <param name="info" type="String" maxlength="1000" mandatory="false" platform="documentation">
            <description>Provides additional human readable info regarding the result.</description>
        </param>
        
        <param name="sliderPosition" type="Integer" minvalue="1" maxvalue="26" mandatory="false">
            <description>
                Current slider value returned when saved or canceled (aborted)
                This value is only returned for resultCodes "SAVED" or "ABORTED"
            </description>
        </param>
    </function>
    
    <function name="ShowConstantTBT" functionID="ShowConstantTBTID" messagetype="request" since="2.0">
        <param name="navigationText1" type="String" minlength="0" maxlength="500" mandatory="false" since="2.0">
        </param>
        <param name="navigationText2" type="String" minlength="0" maxlength="500" mandatory="false" since="2.0">
        </param>
        <param name="eta" type="String" minlength="0" maxlength="500" mandatory="false" since="2.0">
        </param>
        <param name="timeToDestination" type="String" minlength="0" maxlength="500" mandatory="false" since="3.0">
        </param>
        <param name="totalDistance" type="String" minlength="0" maxlength="500" mandatory="false" since="2.0">
        </param>
        <param name="turnIcon" type="Image" mandatory="false" since="2.0">
        </param>
        <param name="nextTurnIcon" type="Image" mandatory="false" since="3.0">
        </param>
        <param name="distanceToManeuver" type="Float" minvalue="0" maxvalue="1000000000" mandatory="false" since="2.0">
            <description>
                Fraction of distance till next maneuver (starting from when AlertManeuver is triggered).
                Used to calculate progress bar.
            </description>
        </param>
        <param name="distanceToManeuverScale" type="Float" minvalue="0" maxvalue="1000000000" mandatory="false" since="2.0">
            <description>
                Distance till next maneuver (starting from) from previous maneuver.
                Used to calculate progress bar.
            </description>
        </param>
        <param name="maneuverComplete" type="Boolean" mandatory="false" since="2.0">
            <description>
                If and when a maneuver has completed while an AlertManeuver is active, the app must send this value set to TRUE in order to clear the AlertManeuver overlay.
                If omitted the value will be assumed as FALSE.
            </description>
        </param>
        <param name="softButtons" type="SoftButton" minsize="0" maxsize="3" array="true" mandatory="false" since="2.0">
            <description>
                Three dynamic SoftButtons available (first SoftButton is fixed to "Turns").
                If omitted on supported displays, the currently displayed SoftButton values will not change.
            </description>
        </param>
    </function>
    
    <function name="ShowConstantTBT" functionID="ShowConstantTBTID" messagetype="response" since="2.0">
        <param name="success" type="Boolean" platform="documentation" mandatory="true">
            <description> true, if successful; false, if failed </description>
        </param>
        <param name="resultCode" type="Result" platform="documentation" mandatory="true">
            <description>See Result</description>
            <element name="SUCCESS"/>
            <element name="INVALID_DATA"/>
            <element name="OUT_OF_MEMORY"/>
            <element name="TOO_MANY_PENDING_REQUESTS"/>
            <element name="APPLICATION_NOT_REGISTERED"/>
            <element name="GENERIC_ERROR"/>
            <element name="REJECTED"/>
            <element name="DISALLOWED"/>
            <element name="UNSUPPORTED_REQUEST"/>
            <element name="UNSUPPORTED_RESOURCE"/>
        </param>
        <param name="info" type="String" maxlength="1000" mandatory="false" platform="documentation">
            <description>Provides additional human readable info regarding the result.</description>
        </param>
    </function>
    
    <function name="AlertManeuver" functionID="AlertManeuverID" messagetype="request" since="2.0">
        <param name="ttsChunks" type="TTSChunk" minsize="1" maxsize="100" array="true" mandatory="false">
            <description>An array of text chunks of type TTSChunk. See TTSChunk</description>
        </param>
        <param name="softButtons" type="SoftButton" minsize="0" maxsize="3" array="true" mandatory="false">
            <description>If omitted on supported displays, only the system defined "Close" SoftButton shall be displayed.</description>
        </param>
    </function>
    
    <function name="AlertManeuver" functionID="AlertManeuverID" messagetype="response" since="2.0">
        <param name="success" type="Boolean" platform="documentation" mandatory="true">
            <description> true, if successful; false, if failed </description>
        </param>
        <param name="resultCode" type="Result" platform="documentation" mandatory="true">
            <description>See Result</description>
            <element name="SUCCESS"/>
            <element name="INVALID_DATA"/>
            <element name="OUT_OF_MEMORY"/>
            <element name="TOO_MANY_PENDING_REQUESTS"/>
            <element name="APPLICATION_NOT_REGISTERED"/>
            <element name="GENERIC_ERROR"/>
            <element name="REJECTED"/>
            <element name="IGNORED"/>
            <element name="DISALLOWED"/>
            <element name="UNSUPPORTED_REQUEST"/>
            <element name="UNSUPPORTED_RESOURCE"/>
            <element name="ABORTED"/>
            <element name="WARNINGS"/>
        </param>
        <param name="info" type="String" maxlength="1000" mandatory="false" platform="documentation">
            <description>Provides additional human readable info regarding the result.</description>
        </param>
    </function>
    
    <function name="UpdateTurnList" functionID="UpdateTurnListID" messagetype="request" since="2.0">
        <param name="turnList" type="Turn" minsize="1" maxsize="100" array="true" mandatory="false">
        </param>
        <param name="softButtons" type="SoftButton" minsize="0" maxsize="1" array="true" mandatory="false">
            <description>If omitted on supported displays, app-defined SoftButton will be left blank.</description>
        </param>
    </function>
    
    <function name="UpdateTurnList" functionID="UpdateTurnListID" messagetype="response" since="2.0">
        <param name="success" type="Boolean" platform="documentation" mandatory="true">
            <description> true, if successful; false, if failed </description>
        </param>
        <param name="resultCode" type="Result" platform="documentation" mandatory="true">
            <description>See Result</description>
            <element name="SUCCESS"/>
            <element name="INVALID_DATA"/>
            <element name="OUT_OF_MEMORY"/>
            <element name="TOO_MANY_PENDING_REQUESTS"/>
            <element name="APPLICATION_NOT_REGISTERED"/>
            <element name="GENERIC_ERROR"/>
            <element name="REJECTED"/>
            <element name="DISALLOWED"/>
            <element name="UNSUPPORTED_REQUEST"/>
            <element name="UNSUPPORTED_RESOURCE"/>
        </param>
        <param name="info" type="String" maxlength="1000" mandatory="false" platform="documentation">
            <description>Provides additional human readable info regarding the result.</description>
        </param>
    </function>
    
    <function name="ChangeRegistration" functionID="ChangeRegistrationID" messagetype="request" since="2.0">
        <param name="language" type="Language" mandatory="true">
            <description>Requested voice engine (VR+TTS) language registration</description>
        </param>
        <param name="hmiDisplayLanguage" type="Language" mandatory="true">
            <description>Request display language registration</description>
        </param>
        <param name="appName" type="String" maxlength="100" mandatory="false" since="3.0">
            <description>Request new app name registration</description>
        </param>
        <param name="ttsName" type="TTSChunk" minsize="1" maxsize="100" array="true" mandatory="false" since="3.0">
            <description>Request new ttsName registration</description>
        </param>
        <param name="ngnMediaScreenAppName" type="String" maxlength="100" mandatory="false" since="3.0">
            <description>Request new app short name registration</description>
        </param>
        <param name="vrSynonyms" type="String" maxlength="40" minsize="1" maxsize="100" array="true" mandatory="false" since="3.0">
            <description>Request new VR synonyms registration</description>
        </param>
        
    </function>
    
    <function name="ChangeRegistration" functionID="ChangeRegistrationID" messagetype="response" since="2.0">
        <param name="success" type="Boolean" platform="documentation" mandatory="true">
            <description>
                true, if successful
                false, if failed
            </description>
        </param>
        
        <param name="resultCode" type="Result" platform="documentation" mandatory="true">
            <description>See Result</description>
            <element name="SUCCESS"/>
            <element name="INVALID_DATA"/>
            <element name="OUT_OF_MEMORY"/>
            <element name="TOO_MANY_PENDING_REQUESTS"/>
            <element name="APPLICATION_NOT_REGISTERED"/>
            <element name="GENERIC_ERROR"/>
            <element name="REJECTED"/>
            <element name="DISALLOWED"/>
        </param>
        
        <param name="info" type="String" maxlength="1000" mandatory="false" platform="documentation">
            <description>Provides additional human readable info regarding the result.</description>
        </param>
        
    </function>
    
    <function name="GenericResponse" functionID="GenericResponseID" messagetype="response" since="1.0">
        <description>
            Generic Response is sent, when the name of a received msg cannot be retrieved. Only used in case of an error.
            Currently, only resultCode INVALID_DATA is used.
        </description>
        <param name="success" type="Boolean" platform="documentation" mandatory="true">
            <description> true, if successful; false, if failed </description>
        </param>
        
        <param name="resultCode" type="Result" platform="documentation" mandatory="true">
            <description>See Result</description>
            <element name="INVALID_DATA"/>
        </param>
        
        <param name="info" type="String" maxlength="1000" mandatory="false" platform="documentation">
            <description>Provides additional human readable info regarding the result.</description>
        </param>
    </function>
    
    <function name="PutFile" functionID="PutFileID" messagetype="request" since="3.0">
        <description>
            Used to push a binary data onto the module from a mobile device, such as icons and album art
            Not supported on first generation of SDL enabled modules.
            Binary data is in binary part of hybrid msg.
        </description>
        
        <param name="syncFileName" type="String" maxlength="255" mandatory="true">
            <description>File reference name.</description>
        </param>
        
        <param name="fileType" type="FileType" mandatory="true">
            <description>Selected file type.</description>
        </param>
        
        <param name="persistentFile" type="Boolean" defvalue="false" mandatory="false">
            <description>
                Indicates if the file is meant to persist between sessions / ignition cycles.
                If set to TRUE, then the system will aim to persist this file through session / cycles.
                While files with this designation will have priority over others, they are subject to deletion by the system at any time.
                In the event of automatic deletion by the system, the app will receive a rejection and have to resend the file.
                If omitted, the value will be set to false.
            </description>
        </param>
        
        <param name="systemFile" type="Boolean" defvalue="false" mandatory="false" >
            <description>
                Indicates if the file is meant to be passed thru core to elsewhere on the system.
                If set to TRUE, then the system will instead pass the data thru as it arrives to a predetermined area outside of core.
                If omitted, the value will be set to false.
            </description>
        </param>
        
        <param name="offset" type="Integer" minvalue="0" maxvalue="2000000000" mandatory="false">
            <description>Optional offset in bytes for resuming partial data chunks</description>
        </param>
        <param name="length" type="Integer" minvalue="0" maxvalue="2000000000" mandatory="false">
            <description>
                Optional length in bytes for resuming partial data chunks
                If offset is set to 0, then length is the total length of the file to be downloaded
            </description>
        </param>
        <param name="crc" type="Integer" minvalue="0" maxvalue="4294967295" mandatory="false" since="5.0">
            <description> Additional CRC32 checksum to protect data integrity up to 512 Mbits </description>
        </param>
    </function>
    
    <function name="PutFile" functionID="PutFileID" messagetype="response" since="3.0">
        <description>Response is sent, when the file data was copied (success case). Or when an error occurred.</description>
        <description>Not supported on first generation SDL enabled vehicles. </description>
        <param name="success" type="Boolean" platform="documentation" mandatory="true">
            <description> true, if successful; false, if failed </description>
        </param>
        
        <param name="resultCode" type="Result" platform="documentation" mandatory="true">
            <description>See Result</description>
            <element name="SUCCESS"/>
            <element name="INVALID_DATA"/>
            <element name="OUT_OF_MEMORY"/>
            <element name="TOO_MANY_PENDING_REQUESTS"/>
            <element name="APPLICATION_NOT_REGISTERED"/>
            <element name="GENERIC_ERROR"/>
            <element name="REJECTED"/>
            <element name="UNSUPPORTED_REQUEST"/>
            <element name="CORRUPTED_DATA"/>
        </param>
        
        <param name="spaceAvailable" type="Integer" minvalue="0" maxvalue="2000000000" mandatory="false" since="5.0">
            <description>
                Provides the total local space available in SDL Core for the registered app.
                If the transfer has systemFile enabled, then the value will be set to 0 automatically.
            </description>
            <history>
                <param name="spaceAvailable" type="Integer" minvalue="0" maxvalue="2000000000" mandatory="true" since="3.0" until="5.0"/>
            </history>
        </param>
        
        <param name="info" type="String" maxlength="1000" mandatory="false" platform="documentation">
            <description>Provides additional human readable info regarding the result.</description>
        </param>
    </function>

    <function name="GetFile" functionID="GetFileID" messagetype="request" since="5.1">
        <description>This request is sent to the module to retrieve a file</description>
        <param name="fileName" type="String" maxlength="255" mandatory="true">
            <description>File name that should be retrieved</description>
        </param>
        <param name="appServiceId" type="String" mandatory="false">
            <description>ID of the service that should have uploaded the requested file.</description>
        </param>
        <param name="fileType" type="FileType" mandatory="false">
            <description>Selected file type.</description>
        </param>
        <param name="offset" type="Integer" minvalue="0" maxvalue="2000000000" mandatory="false">
            <description>Optional offset in bytes for resuming partial data chunks</description>
        </param>
        <param name="length" type="Integer" minvalue="0" maxvalue="2000000000" mandatory="false">
            <description>
                Optional length in bytes for resuming partial data chunks
                If offset is set to 0, then length is the total length of the file to be retrieved
            </description>
        </param>
    </function>

    <function name="GetFile" functionID="GetFileID" messagetype="response" since="5.1">
        <description>This response includes the data that is requested from the specific service</description>
        <param name="success" type="Boolean" platform="documentation" mandatory="true">
            <description> true, if successful; false, if failed </description>
        </param>
        <param name="resultCode" type="Result" platform="documentation" mandatory="true">
            <description>See Result</description>
            <element name="SUCCESS"/>
            <element name="REJECTED"/>
            <element name="DISALLOWED"/>
            <element name="INVALID_DATA"/>
            <element name="OUT_OF_MEMORY"/>
            <element name="TOO_MANY_PENDING_REQUESTS"/>
            <element name="APPLICATION_NOT_REGISTERED"/>
            <element name="GENERIC_ERROR"/>
            <element name="FILE_NOT_FOUND"/>
        </param>
        <param name="info" type="String" maxlength="1000" mandatory="false" platform="documentation">
            <description>Provides additional human readable info regarding the result.</description>
        </param>

        <!-- Specific response data -->
        <param name="offset" type="Integer" minvalue="0" maxvalue="2000000000" mandatory="false">
            <description>Optional offset in bytes for resuming partial data chunks</description>
        </param>

        <param name="length" type="Integer" minvalue="0" maxvalue="2000000000" mandatory="false">
            <description>Optional length in bytes for resuming partial data chunks if offset is set to 0, then length is the total length of the file to be downloaded</description>
        </param>

        <param name="fileType" type="FileType" mandatory="false">
            <description>File type that is being sent in response.</description>
        </param>

        <param name="crc" type="Integer" minvalue="0" maxvalue="4294967295" mandatory="false">
            <description>Additional CRC32 checksum to protect data integrity up to 512 Mbits</description>
        </param>
    </function>

    <function name="DeleteFile" functionID="DeleteFileID" messagetype="request" since="3.0">
        <description>
            Used to delete a file resident on the module in the app's local cache.
            Not supported on first generation SDL enabled vehicles.
        </description>
        
        <param name="syncFileName" type="String" maxlength="500" mandatory="true">
            <description>File reference name.</description>
        </param>
        
    </function>
    
    <function name="DeleteFile" functionID="DeleteFileID" messagetype="response" since="3.0">
        <description>
            Response is sent, when the file data was deleted (success case). Or when an error occurred.
            Not supported on First generation SDL enabled vehicles.
        </description>
        <param name="success" type="Boolean" platform="documentation" mandatory="true">
            <description> true if successful; false, if failed </description>
        </param>
        
        <param name="resultCode" type="Result" platform="documentation" mandatory="true">
            <description>See Result</description>
            <element name="SUCCESS"/>
            <element name="INVALID_DATA"/>
            <element name="OUT_OF_MEMORY"/>
            <element name="TOO_MANY_PENDING_REQUESTS"/>
            <element name="APPLICATION_NOT_REGISTERED"/>
            <element name="GENERIC_ERROR"/>
            <element name="REJECTED"/>
            <element name="UNSUPPORTED_REQUEST"/>
        </param>
        
        <param name="spaceAvailable" type="Integer" minvalue="0" maxvalue="2000000000" mandatory="false" since="5.0">
            <description>Provides the total local space available on the module for the registered app.</description>
            <history>
                <param name="spaceAvailable" type="Integer" minvalue="0" maxvalue="2000000000" mandatory="true" since="3.0" until="5.0"/>
            </history>
        </param>
        
        <param name="info" type="String" maxlength="1000" mandatory="false" platform="documentation">
            <description>Provides additional human readable info regarding the result.</description>
        </param>
    </function>
    
    <function name="ListFiles" functionID="ListFilesID" messagetype="request" since="3.0">
        <description>
            Requests the current list of resident filenames for the registered app.
            Not supported on first generation SDL enabled vehicles.
        </description>
    </function>
    
    <function name="ListFiles" functionID="ListFilesID" messagetype="response" since="3.0">
        <description>
            Returns the current list of resident filenames for the registered app along with the current space available
            Not supported on First generation SDL enabled vehicles.
        </description>
        <param name="success" type="Boolean" platform="documentation" mandatory="true">
            <description> true, if successful; false, if failed </description>
        </param>
        
        <param name="resultCode" type="Result" platform="documentation" mandatory="true">
            <description>See Result</description>
            <element name="SUCCESS"/>
            <element name="INVALID_DATA"/>
            <element name="OUT_OF_MEMORY"/>
            <element name="TOO_MANY_PENDING_REQUESTS"/>
            <element name="APPLICATION_NOT_REGISTERED"/>
            <element name="GENERIC_ERROR"/>
            <element name="REJECTED"/>
            <element name="UNSUPPORTED_REQUEST"/>
        </param>
        
        <param name="filenames" type="String" maxlength="500" minsize="0" maxsize="1000" array="true" mandatory="false">
            <description>
                An array of all filenames resident on the module for the given registered app.
                If omitted, then no files currently reside on the system.
            </description>
        </param>
        
        <param name="spaceAvailable" type="Integer" minvalue="0" maxvalue="2000000000" mandatory="false" since="5.0">
            <description>Provides the total local space available on the module for the registered app.</description>
            <history>
                <param name="spaceAvailable" type="Integer" minvalue="0" maxvalue="2000000000" mandatory="true" since="3.0" until="5.0"/>
            </history>
        </param>
        
        <param name="info" type="String" maxlength="1000" mandatory="false" platform="documentation">
            <description>Provides additional human readable info regarding the result.</description>
        </param>
    </function>
    
    <function name="SetAppIcon" functionID="SetAppIconID" messagetype="request" since="3.0">
        <description>
            Used to set existing local file on the module as the app's icon
            Not supported on first generation SDL enabled vehicles.
        </description>
        
        <param name="syncFileName" type="String" maxlength="500" mandatory="true">
            <description>File reference name.</description>
        </param>
        
    </function>
    
    <function name="SetAppIcon" functionID="SetAppIconID" messagetype="response" since="3.0">
        <description>
            Response is sent, when the file data was copied (success case). Or when an error occurred.
            Not supported on First generation SDL enabled vehicles.
        </description>
        
        <param name="success" type="Boolean" platform="documentation" mandatory="true">
            <description> true, if successful; false, if failed </description>
        </param>
        
        <param name="resultCode" type="Result" platform="documentation" mandatory="true">
            <description>See Result</description>
            <element name="SUCCESS"/>
            <element name="INVALID_DATA"/>
            <element name="OUT_OF_MEMORY"/>
            <element name="TOO_MANY_PENDING_REQUESTS"/>
            <element name="APPLICATION_NOT_REGISTERED"/>
            <element name="GENERIC_ERROR"/>
            <element name="REJECTED"/>
            <element name="UNSUPPORTED_REQUEST"/>
        </param>
        
        <param name="info" type="String" maxlength="1000" mandatory="false" platform="documentation">
            <description>Provides additional human readable info regarding the result.</description>
        </param>
        
    </function>
    
    <function name="SetDisplayLayout" functionID="SetDisplayLayoutID" messagetype="request" since="3.0">
        <description>
            Used to set an alternate display layout.
            If not sent, default screen for given platform will be shown
        </description>
        
        <param name="displayLayout" type="String" maxlength="500" mandatory="true">
            <description>
                Predefined or dynamically created screen layout.
                Currently only predefined screen layouts are defined.
            </description>
        </param>

        <param name="dayColorScheme" type="TemplateColorScheme" mandatory="false" since="5.0"/>

        <param name="nightColorScheme" type="TemplateColorScheme" mandatory="false" since="5.0"/>
    </function>
    
    <function name="SetDisplayLayout" functionID="SetDisplayLayoutID" messagetype="response" since="3.0">
        
        <param name="success" type="Boolean" platform="documentation" mandatory="true">
            <description> true, if successful; false, if failed </description>
        </param>
        
        <param name="resultCode" type="Result" platform="documentation" mandatory="true">
            <description>See Result</description>
            <element name="SUCCESS"/>
            <element name="INVALID_DATA"/>
            <element name="OUT_OF_MEMORY"/>
            <element name="TOO_MANY_PENDING_REQUESTS"/>
            <element name="APPLICATION_NOT_REGISTERED"/>
            <element name="GENERIC_ERROR"/>
            <element name="REJECTED"/>
            <element name="UNSUPPORTED_REQUEST"/>
        </param>
        
        <param name="displayCapabilities" type="DisplayCapabilities" mandatory="false">
            <description>See DisplayCapabilities</description>
        </param>
        
        <param name="buttonCapabilities" type="ButtonCapabilities" minsize="1" maxsize="100" array="true" mandatory="false">
            <description>See ButtonCapabilities</description >
        </param>
        
        <param name="softButtonCapabilities" type="SoftButtonCapabilities" minsize="1" maxsize="100" array="true" mandatory="false">
            <description>If returned, the platform supports on-screen SoftButtons; see SoftButtonCapabilities.</description>
        </param>
        
        <param name="presetBankCapabilities" type="PresetBankCapabilities" mandatory="false">
            <description>If returned, the platform supports custom on-screen Presets; see PresetBankCapabilities.</description>
        </param>
        
        <param name="info" type="String" maxlength="1000" mandatory="false" platform="documentation">
            <description>Provides additional human readable info regarding the result.</description>
        </param>
        
    </function>
    
    <function name="SystemRequest" functionID="SystemRequestID" messagetype="request" since="3.0">
        <description>An asynchronous request from the device; binary data can be included in hybrid part of message for some requests (such as HTTP, Proprietary, or Authentication requests)</description>
        <param name="requestType" type="RequestType" mandatory="true">
            <description>
                The type of system request.
                Note that Proprietary requests should forward the binary data to the known proprietary module on the system.
            </description>
        </param>
        <param name="requestSubType" type="String" maxlength="255" mandatory="false" since="5.0">
            <description>
                This parameter is filled for supporting OEM proprietary data exchanges.
            </description>
        </param>
        <param name="fileName" type="String" maxlength="255" mandatory="false">
            <description>
                Filename of HTTP data to store in predefined system staging area.
                Mandatory if requestType is HTTP.
                PROPRIETARY requestType should ignore this parameter.
            </description>
        </param>
    </function>
    
    <function name="SystemRequest" functionID="SystemRequestID" messagetype="response" since="3.0">
        <param name="success" type="Boolean" platform="documentation" mandatory="true">
            <description> true, if successful; false, if failed </description>
        </param>
        
        <param name="resultCode" type="Result" platform="documentation" mandatory="true">
            <description>See Result</description>
            <element name="SUCCESS"/>
            <element name="INVALID_DATA"/>
            <element name="OUT_OF_MEMORY"/>
            <element name="TOO_MANY_PENDING_REQUESTS"/>
            <element name="APPLICATION_NOT_REGISTERED"/>
            <element name="GENERIC_ERROR"/>
            <element name="REJECTED"/>
            <element name="INVALID_CERT"/>
            <element name="EXPIRED_CERT"/>
            <element name="UNSUPPORTED_REQUEST"/>
            <element name="UNSUPPORTED_RESOURCE"/>
            <element name="DISALLOWED"/>
            <element name="ABORTED"/>
            <element name="WARNINGS"/>
            <element name="TIMED_OUT"/>
            <element name="IGNORED"/>
        </param>
    </function>
    
    <function name="SendLocation" functionID="SendLocationID" messagetype="request" since="3.0">
        <param name="longitudeDegrees" type="Float" minvalue="-180" maxvalue="180" mandatory="false">
        </param>
        <param name="latitudeDegrees" type="Float" minvalue="-90" maxvalue="90" mandatory="false">
        </param>
        <param name="locationName" type="String" maxlength="500" mandatory="false">
            <description>
                Name / title of intended location
            </description>
        </param>
        <param name="locationDescription" type="String" maxlength="500" mandatory="false">
            <description>
                Description intended location / establishment (if applicable)
            </description>
        </param>
        <param name="addressLines" type="String" maxlength="500" minsize="0" maxsize="4" array="true" mandatory="false">
            <description>
                Location address (if applicable)
            </description>
        </param>
        <param name="phoneNumber" type="String" maxlength="500" mandatory="false">
            <description>
                Phone number of intended location / establishment (if applicable)
            </description>
        </param>
        <param name="locationImage" type="Image" mandatory="false">
            <description>
                Image / icon of intended location (if applicable and supported)
            </description>
        </param>
        
        <param name="timeStamp" type="DateTime" mandatory="false" since="4.1">
            <description>
                timestamp in ISO 8601 format
            </description>
        </param>
        
        <param name="address" type="OASISAddress" mandatory="false" since="4.1">
            <description>Address to be used for setting destination</description>
        </param>
        <param name="deliveryMode" type="DeliveryMode" mandatory="false" since="4.1">
            <description>Defines the mode of prompt for user</description>
        </param>
    </function>
    
    <function name="SendLocation" functionID="SendLocationID" messagetype="response" since="3.0">
        <param name="success" type="Boolean" platform="documentation" mandatory="true">
            <description> true, if successful; false, if failed </description>
        </param>
        
        <param name="resultCode" type="Result" platform="documentation" mandatory="true">
            <description>See Result</description>
            <element name="SUCCESS"/>
            <element name="INVALID_DATA"/>
            <element name="OUT_OF_MEMORY"/>
            <element name="TOO_MANY_PENDING_REQUESTS"/>
            <element name="APPLICATION_NOT_REGISTERED"/>
            <element name="GENERIC_ERROR"/>
            <element name="REJECTED"/>
            <element name="UNSUPPORTED_RESOURCE"/>
            <element name="DISALLOWED"/>
        </param>
        
        <param name="info" type="String" maxlength="1000" mandatory="false" platform="documentation">
            <description>Provides additional human readable info regarding the result.</description>
        </param>
    </function>
    
    <function name="DialNumber" functionID="DialNumberID" messagetype="request" since="3.0">
        <description>Dials a phone number and switches to phone application.</description>
        
        <param name="number" type="String" maxlength="40" mandatory="true">
            <description>
                Phone number is a string, which can be up to 40 chars.
                All characters shall be stripped from string except digits 0-9 and * # , ; +
            </description>
        </param>
    </function>
    
    <function name="DialNumber" functionID="DialNumberID" messagetype="response" since="3.0">
        <param name="success" type="Boolean" platform="documentation" mandatory="true">
            <description>true, if successful</description>
            <description>false, if failed</description>
        </param>
        
        <param name="resultCode" type="Result" platform="documentation" mandatory="true">
            <description>See Result</description>
            <element name="SUCCESS"/>
            <element name="INVALID_DATA"/>
            <element name="OUT_OF_MEMORY"/>
            <element name="TOO_MANY_PENDING_REQUESTS"/>
            <element name="APPLICATION_NOT_REGISTERED"/>
            <element name="GENERIC_ERROR"/>
            <element name="REJECTED"/>
        </param>
        
        <param name="info" type="String" maxlength="1000" mandatory="false" platform="documentation">
            <description>Provides additional human readable info regarding the result.</description>
        </param>
    </function>
    
    <function name="ButtonPress" functionID="ButtonPressID" messagetype="request" since="4.5">
        <param name="moduleType" type="ModuleType" mandatory="true">
            <description>The module where the button should be pressed</description>
        </param>
        <param name="buttonName" type="ButtonName" mandatory="true">
            <description>The name of supported RC climate or radio button.</description>
        </param>
        <param name="buttonPressMode" type="ButtonPressMode" mandatory="true">
            <description>Indicates whether this is a LONG or SHORT button press event.</description>
        </param>
    </function>
    
    <function name="ButtonPress" functionID="ButtonPressID" messagetype="response" since="4.5">
        <param name="resultCode" type="Result" platform="documentation" mandatory="true">
            <description>See Result</description>
            <element name="SUCCESS"/>
            <element name="OUT_OF_MEMORY"/>
            <element name="TOO_MANY_PENDING_REQUESTS"/>
            <element name="APPLICATION_NOT_REGISTERED"/>
            <element name="GENERIC_ERROR"/>
            <element name="REJECTED"/>
            <element name="IGNORED"/>
            <element name="DISALLOWED"/>
            <element name="USER_DISALLOWED"/>
            <element name="IN_USE"/>
        </param>
        <param name="info" type="String" maxlength="1000" mandatory="false">
        </param>
        <param name="success" type="Boolean" platform="documentation" mandatory="true">
            <description> true if successful; false, if failed </description>
        </param>
    </function>
    
    <function name="GetInteriorVehicleData" functionID="GetInteriorVehicleDataID" messagetype="request" since="4.5">
        <param name="moduleType" type="ModuleType" mandatory="true">
            <description>
                The type of a RC module to retrieve module data from the vehicle.
                In the future, this should be the Identification of a module.
            </description>
        </param>
        <param name="subscribe" type="Boolean" mandatory="false" since="4.5.1">
            <description>
                If subscribe is true, the head unit will register OnInteriorVehicleData notifications for the requested moduleType.
                If subscribe is false, the head unit will unregister OnInteriorVehicleData notifications for the requested moduleType.
                If subscribe is not included, the subscription status of the app for the requested moduleType will remain unchanged.
            </description>
            <history>
                <param name="subscribe" type="Boolean" mandatory="false" defvalue="false" since="4.5" until="4.5.1"/>
            </history>
        </param>
    </function>
    
    <function name="GetInteriorVehicleData" functionID="GetInteriorVehicleDataID" messagetype="response" since="4.5">
        <param name="moduleData" type="ModuleData" mandatory="true">
        </param>
        <param name="resultCode" type="Result" platform="documentation" mandatory="true">
            <description>See Result</description>
            <element name="SUCCESS"/>
            <element name="INVALID_DATA"/>
            <element name="OUT_OF_MEMORY"/>
            <element name="TOO_MANY_PENDING_REQUESTS"/>
            <element name="APPLICATION_NOT_REGISTERED"/>
            <element name="GENERIC_ERROR"/>
            <element name="REJECTED"/>
            <element name="IGNORED"/>
            <element name="DISALLOWED"/>
            <element name="USER_DISALLOWED"/>
            <element name="UNSUPPORTED_RESOURCE"/>
        </param>
        <param name="info" type="String" maxlength="1000" mandatory="false">
        </param>
        <param name="success" type="Boolean" platform="documentation" mandatory="true">
            <description> true if successful; false, if failed </description>
        </param>
        <param name="isSubscribed" type="Boolean" mandatory="false" >
            <description>
                It is a conditional-mandatory parameter: must be returned in case "subscribe" parameter was present in the related request.
                if "true" - the "moduleType" from request is successfully subscribed and the head unit will send onInteriorVehicleData notifications for the moduleType.
                if "false" - the "moduleType" from request is either unsubscribed or failed to subscribe.
            </description>
        </param>
    </function>
    
    <function name="SetInteriorVehicleData" functionID="SetInteriorVehicleDataID" messagetype="request" since="4.5">
        <param name="moduleData" type="ModuleData" mandatory="true">
            <description>The module data to set for the requested RC module.</description>
        </param>
    </function>
    
    <function name="SetInteriorVehicleData" functionID="SetInteriorVehicleDataID" messagetype="response" since="4.5">
        <description>Used to set the values of one remote control module </description>
        <param name="moduleData" type="ModuleData" mandatory="true">
        </param>
        <param name="resultCode" type="Result" platform="documentation" mandatory="true">
            <description>See Result</description>
            <element name="SUCCESS"/>
            <element name="INVALID_DATA"/>
            <element name="OUT_OF_MEMORY"/>
            <element name="TOO_MANY_PENDING_REQUESTS"/>
            <element name="APPLICATION_NOT_REGISTERED"/>
            <element name="GENERIC_ERROR"/>
            <element name="REJECTED"/>
            <element name="IGNORED"/>
            <element name="DISALLOWED"/>
            <element name="USER_DISALLOWED"/>
            <element name="READ_ONLY"/>
            <element name="UNSUPPORTED_RESOURCE"/>
            <element name="IN_USE"/>
        </param>
        <param name="info" type="String" maxlength="1000" mandatory="false">
        </param>
        <param name="success" type="Boolean" platform="documentation" mandatory="true">
            <description> true if successful; false, if failed </description>
        </param>
    </function>
    
    <function name="SubscribeWayPoints" functionID="SubscribeWayPointsID" messagetype="request" since="4.1">
        <description>To subscribe in getting changes for Waypoints/destinations</description>
    </function>
    
    <function name="SubscribeWayPoints" functionID="SubscribeWayPointsID" messagetype="response" since="4.1">
        <param name="success" type="Boolean" platform="documentation" mandatory="true">
            <description> true, if successful; false, if failed </description>
        </param>
        <param name="resultCode" type="Result" platform="documentation" mandatory="true">
            <description>See Result</description>
            <element name="SUCCESS"/>
            <element name="INVALID_DATA"/>
            <element name="GENERIC_ERROR"/>
            <element name="REJECTED"/>
            <element name="UNSUPPORTED_RESOURCE"/>
            <element name="IGNORED"/>
            <element name="DISALLOWED"/>
        </param>
        <param name="info" type="String" maxlength="1000" mandatory="false" platform="documentation">
            <description>Provides additional human readable info regarding the result.</description>
        </param>
    </function>
    
    <function name="GetWayPoints" functionID="GetWayPointsID" messagetype="request" since="4.1">
        <description>Request for getting waypoint/destination data.</description>
        <param name="wayPointType" type="WayPointType" mandatory="true">
            <description>To request for either the destination only or for all waypoints including destination</description>
        </param>
    </function>
    
    <function name="GetWayPoints" functionID="GetWayPointsID" messagetype="response" since="4.1">
        <param name="success" type="Boolean" platform="documentation" mandatory="true">
            <description> true, if successful; false, if failed </description>
        </param>
        <param name="resultCode" type="Result" platform="documentation" mandatory="true">
            <description>See Result</description>
            <element name="SUCCESS"/>
            <element name="INVALID_DATA"/>
            <element name="TIMED_OUT"/>
            <element name="GENERIC_ERROR"/>
            <element name="REJECTED"/>
            <element name="UNSUPPORTED_RESOURCE"/>
            <element name="IGNORED"/>
            <element name="IN_USE"/>
            <element name="DISALLOWED"/>
        </param>
        <param name="info" type="String" maxlength="1000" mandatory="false" platform="documentation">
            <description>Provides additional human readable info regarding the result.</description>
        </param>
        <param name="wayPoints" type="LocationDetails" mandatory="false" array="true" minsize="1" maxsize="10">
            <description>See LocationDetails</description>
        </param>
    </function>
    
    <function name="UnsubscribeWayPoints" functionID="UnsubscribeWayPointsID" messagetype="request" since="4.1">
        <description>Request to unsubscribe from WayPoints and Destination</description>
    </function>
    
    <function name="UnsubscribeWayPoints" functionID="UnsubscribeWayPointsID" messagetype="response" since="4.1">
        <param name="success" type="Boolean" platform="documentation" mandatory="true">
            <description> true, if successful; false, if failed </description>
        </param>
        <param name="resultCode" type="Result" platform="documentation" mandatory="true">
            <description>See Result</description>
            <element name="SUCCESS"/>
            <element name="INVALID_DATA"/>
            <element name="GENERIC_ERROR"/>
            <element name="REJECTED"/>
            <element name="UNSUPPORTED_RESOURCE"/>
            <element name="IGNORED"/>
            <element name="DISALLOWED"/>
        </param>
        <param name="info" type="String" maxlength="1000" mandatory="false" platform="documentation">
            <description>Provides additional human readable info regarding the result.</description>
        </param>
        <param name="wayPoints" type="LocationDetails" mandatory="false" array="true" minsize="1" maxsize="10">
            <description>See LocationDetails</description>
        </param>
    </function>
    
    <function name="GetSystemCapability" functionID="GetSystemCapabilityID" messagetype="request" since="4.5">
        <description>Request for expanded information about a supported system/HMI capability</description>
        <param name="systemCapabilityType" type="SystemCapabilityType" mandatory="true">
            <description>The type of system capability to get more information on</description>
        </param>
        <param name="subscribe" type="Boolean" mandatory="false" since="5.1">
            <description>Flag to subscribe to updates of the supplied service capability type. If true, the requester will be subscribed. If false, the requester will not be subscribed and be removed as a subscriber if it was previously subscribed.</description>
        </param>
    </function>
    
    <function name="GetSystemCapability" functionID="GetSystemCapabilityID" messagetype="response" since="4.5">
        <param name="systemCapability" type="SystemCapability" mandatory="true">
        </param>
        <param name="resultCode" type="Result" platform="documentation" mandatory="true">
            <description>See Result</description>
            <element name="SUCCESS"/>
            <element name="INVALID_DATA"/>
            <element name="OUT_OF_MEMORY"/>
            <element name="TOO_MANY_PENDING_REQUESTS"/>
            <element name="APPLICATION_NOT_REGISTERED"/>
            <element name="GENERIC_ERROR"/>
            <element name="REJECTED"/>
            <element name="IGNORED"/>
            <element name="DISALLOWED"/>
            <element name="USER_DISALLOWED"/>
            <element name="UNSUPPORTED_RESOURCE">
                <description>The capability does not exist on the module</description>
            </element>
            <element name="DATA_NOT_AVAILABLE">
                <description>The capability should exist on the module but there was an error retrieving the data.</description>
            </element>
        </param>
        <param name="info" type="String" maxlength="1000" mandatory="false">
            <description>Provides additional human readable info regarding the result.</description>
        </param>
        <param name="success" type="Boolean" platform="documentation" mandatory="true">
            <description> true if successful; false, if failed </description>
        </param>
    </function>
    
    <function name="SendHapticData" functionID="SendHapticDataID" messagetype="request" since="4.5">
        <description>Send the spatial data gathered from SDLCarWindow or VirtualDisplayEncoder to the HMI. This data will be utilized by the HMI to determine how and when haptic events should occur</description>
        <param name="hapticRectData" type="HapticRect" minsize="0" maxsize="1000"  mandatory="false" array="true">
            <description>Array of spatial data structures that represent the locations of all user controls present on the HMI. This data should be updated if/when the application presents a new screen. When a request is sent, if successful, it will replace all spatial data previously sent through RPC. If an empty array is sent, the existing spatial data will be cleared</description>
        </param>
    </function>
    
    <function name="SendHapticData" functionID="SendHapticDataID" messagetype="response" since="4.5">
        <param name="success" type="Boolean" platform="documentation" mandatory="true">
            <description> true if successful; false if failed </description>
        </param>
        <param name="info" type="String" maxlength="1000" mandatory="false">
            <description>Provides additional human readable info regarding the result.</description>
        </param>
        <param name="resultCode" type="Result" platform="documentation" mandatory="true">
            <description>See Result</description>
            <element name="SUCCESS"/>
            <element name="GENERIC_ERROR"/>
        </param>
    </function>

    <function name="SetCloudAppProperties" functionID="SetCloudAppPropertiesID" messagetype="request" since="5.1">
        <description>
            RPC used to enable/disable a cloud application and set its cloud-related policy properties
        </description>
        <param name="properties" type="CloudAppProperties" mandatory="true">
            <description> The new cloud application properties </description>
        </param>
    </function>

    <function name="SetCloudAppProperties" functionID="SetCloudAppPropertiesID" messagetype="response" since="5.1">
        <description>The response to SetCloudAppProperties</description>
        <param name="success" type="Boolean" platform="documentation" mandatory="true">
            <description> true if successful; false if failed </description>
        </param>
        <param name="resultCode" type="Result" platform="documentation" mandatory="true">
            <description>See Result</description>
            <element name="SUCCESS"/>
            <element name="INVALID_DATA"/>
            <element name="OUT_OF_MEMORY"/>
            <element name="TOO_MANY_PENDING_REQUESTS"/>
            <element name="GENERIC_ERROR"/>
            <element name="DISALLOWED"/>
            <element name="WARNINGS"/>
        </param>

        <param name="info" type="String" maxlength="1000" mandatory="false" platform="documentation">
            <description>Provides additional human readable info regarding the result.</description>
        </param>
    </function>

    <function name="GetCloudAppProperties" functionID="GetCloudAppPropertiesID" messagetype="request" since="5.1">
        <description>
            RPC used to get the current properties of a cloud application
        </description> 
        <param name="appID" type="String" maxlength="100" mandatory="true"></param>
    </function>

    <function name="GetCloudAppProperties" functionID="GetCloudAppPropertiesID" messagetype="response" since="5.1">
        <description>The response to GetCloudAppProperties</description>
        <param name="properties" type="CloudAppProperties" mandatory="false">
            <description> The requested cloud application properties </description>
        </param>
        <param name="success" type="Boolean" platform="documentation" mandatory="true">
            <description> true if successful; false if failed </description>
        </param>
        <param name="resultCode" type="Result" platform="documentation" mandatory="true">
            <description>See Result</description>
            <element name="SUCCESS"/>
            <element name="INVALID_DATA"/>
            <element name="OUT_OF_MEMORY"/>
            <element name="TOO_MANY_PENDING_REQUESTS"/>
            <element name="GENERIC_ERROR"/>
            <element name="DISALLOWED"/>
            <element name="WARNINGS"/>
        </param>

        <param name="info" type="String" maxlength="1000" mandatory="false" platform="documentation">
            <description>Provides additional human readable info regarding the result.</description>
        </param>
    </function>

    <function name="PublishAppService" functionID="PublishAppServiceID" messagetype="request" since="5.1">
        <description>Registers a service offered by this app on the module</description>

        <param name="appServiceManifest" type="AppServiceManifest" mandatory="true">
            <description> The manifest of the service that wishes to be published.</description>
        </param>
    </function>

    <function name="PublishAppService" functionID="PublishAppServiceID" messagetype="response" since="5.1">
        <description>Response to the request to register a service offered by this app on the module</description>

        <param name="success" type="Boolean" platform="documentation" mandatory="true">
            <description> true, if successful; false, if failed </description>
        </param>
       
        <param name="resultCode" type="Result" platform="documentation" mandatory="true">
            <description>See Result</description>
            <element name="SUCCESS"/>
            <element name="REJECTED"/>
            <element name="DISALLOWED"/>
            <element name="INVALID_DATA"/>
            <element name="OUT_OF_MEMORY"/>
            <element name="TOO_MANY_PENDING_REQUESTS"/>
            <element name="APPLICATION_NOT_REGISTERED"/>
            <element name="GENERIC_ERROR"/>
        </param>

        <param name="info" type="String" maxlength="1000" mandatory="false" platform="documentation">
            <description>Provides additional human readable info regarding the result.</description>
        </param>

        <param name="appServiceRecord" type="AppServiceRecord" mandatory="false">
            <description> If the request was successful, this object will be the current status of the service record for the published service. This will include the Core supplied service ID.</description>
        </param>
    </function>

    <function name="GetAppServiceData" functionID="GetAppServiceDataID" messagetype="request" since="5.1">
        <description> This request asks the module for current data related to the specific service. It also includes an option to subscribe to that service for future updates</description>
        
        <param name="serviceType" type="String" mandatory="true">
            <description>The type of service that is to be offered by this app. See AppServiceType for known enum equivalent types. Parameter is a string to allow for new service types to be used by apps on older versions of SDL Core.</description>
        </param>
        
        <param name="subscribe" type="Boolean" mandatory="false">
            <description> If true, the consumer is requesting to subscribe to all future updates from the service publisher. If false, the consumer doesn't wish to subscribe and should be unsubscribed if it was previously subscribed.</description>
        </param>
    </function>

    <function name="GetAppServiceData" functionID="GetAppServiceDataID" messagetype="response" since="5.1">
        <description> This response includes the data that was requested from the specific service</description>

        <param name="success" type="Boolean" platform="documentation" mandatory="true">
            <description> true, if successful; false, if failed </description>
        </param>
        
        <param name="resultCode" type="Result" platform="documentation" mandatory="true">
            <description>See Result</description>
            <element name="SUCCESS"/>
            <element name="REJECTED"/>
            <element name="DISALLOWED"/>
            <element name="INVALID_DATA"/>
            <element name="OUT_OF_MEMORY"/>
            <element name="TOO_MANY_PENDING_REQUESTS"/>
            <element name="APPLICATION_NOT_REGISTERED"/>
            <element name="GENERIC_ERROR"/>
        </param>
        
        <param name="info" type="String" maxlength="1000" mandatory="false" platform="documentation">
            <description>Provides additional human readable info regarding the result.</description>
        </param>
        
        <!-- Specific response data -->        
        <param name="serviceData" type="AppServiceData" mandatory="false"/>            
    </function>

    <function name="PerformAppServiceInteraction" functionID="PerformAppServiceInteractionID" messagetype="request" since="5.1">
        <param name="serviceUri" type="String"  mandatory="true">
            <description>Fully qualified URI based on a predetermined scheme provided by the app service. SDL makes no guarantee that this URI is correct.</description>
        </param>
        
        <param name="serviceID" type="String" mandatory="true">
            <description>The service ID that the app consumer wishes to send this URI.</description>
        </param>
        
        <param name="originApp" type="String" mandatory="true">
            <description>This string is the appID of the app requesting the app service provider take the specific action.</description>
        </param>
        
        <param name="requestServiceActive" type="Boolean" mandatory="false">
            <description>This flag signals the requesting consumer would like this service to become the active primary service of the destination's type.</description>
        </param>
    </function>

    <function name="PerformAppServiceInteraction" functionID="PerformAppServiceInteractionID" messagetype="response" since="5.1">
        <param name="success" type="Boolean" platform="documentation" mandatory="true">
            <description> true, if successful; false, if failed </description>
        </param>       
            
        <param name="resultCode" type="Result" platform="documentation" mandatory="true">
            <description>See Result. All results will be available for this response.</description>
        </param>
        
        <param name="info" type="String" maxlength="1000" mandatory="false" platform="documentation">
            <description>Provides additional human readable info regarding the result.</description>
        </param>

        <param name="serviceSpecificResult" type="String" mandatory="false">
            <description>The service can provide specific result strings to the consumer through this param.</description>
        </param>
    </function>

    <function name="CloseApplication" functionID="CloseApplicationID" messagetype="request" since="6.0">
        <description>Request from the application to exit the foreground and enter HMI_NONE.</description>
    </function>

    <function name="CloseApplication" functionID="CloseApplicationID" messagetype="response" since="6.0">
        <param name="success" type="Boolean" platform="documentation" mandatory="true">
            <description> true if successful; false, if failed </description>
        </param>
        
        <param name="resultCode" type="Result" platform="documentation" mandatory="true">
            <element name="SUCCESS"/>
            <element name="DISALLOWED"/>
            <element name="APPLICATION_NOT_REGISTERED"/>
            <element name="GENERIC_ERROR"/>
            <element name="IGNORED"/>
        </param>
        
        <param name="info" type="String" maxlength="1000" mandatory="false" platform="documentation">
            <description>Provides additional human readable info regarding the result.</description>
        </param>
    </function>

    <!-- Notifications -->
    
    <function name="OnHMIStatus" functionID="OnHMIStatusID" messagetype="notification" since="1.0">
        <param name="hmiLevel" type="HMILevel" mandatory="true">
            <description>See HMILevel</description>
        </param>
        
        <param name="audioStreamingState" type="AudioStreamingState" mandatory="true">
            <description>See AudioStreamingState</description>
        </param>
        
        <param name="systemContext" type="SystemContext" mandatory="true">
            <description>See SystemContext</description>
        </param>

        <param name="videoStreamingState" type="VideoStreamingState" mandatory="false" defvalue="STREAMABLE" since="5.0">
            <description>
                See VideoStreamingState. 
                If it is NOT_STREAMABLE, the app must stop streaming video to SDL Core(stop service).
            </description>
        </param>
    </function>
    
    <function name="OnAppInterfaceUnregistered" functionID="OnAppInterfaceUnregisteredID" messagetype="notification" since="1.0">
        <param name="reason" type="AppInterfaceUnregisteredReason" mandatory="true">
            <description>See AppInterfaceUnregisteredReason</description>
        </param>
    </function>
    
    <function name="OnButtonEvent" functionID="OnButtonEventID" messagetype="notification" since="1.0">
        <description>Notifies application of UP/DOWN events for buttons to which the application is subscribed.</description>
        <param name="buttonName" type="ButtonName" mandatory="true"/>
        <param name="buttonEventMode" type="ButtonEventMode" mandatory="true">
            <description>Indicates whether this is an UP or DOWN event.</description>
        </param>
        <param name="customButtonID" type="Integer" minvalue="0" maxvalue="65536" mandatory="false" since="2.0">
            <description>If ButtonName is "CUSTOM_BUTTON", this references the integer ID passed by a custom button. (e.g. softButton ID)</description>
        </param>
    </function>
    
    <function name="OnButtonPress" functionID="OnButtonPressID" messagetype="notification" since="1.0">
        <description>Notifies application of LONG/SHORT press events for buttons to which the application is subscribed.</description>
        <param name="buttonName" type="ButtonName" mandatory="true"/>
        <param name="buttonPressMode" type="ButtonPressMode" mandatory="true">
            <description>Indicates whether this is a LONG or SHORT button press event.</description>
        </param>
        <param name="customButtonID" type="Integer" minvalue="0" maxvalue="65536" mandatory="false" since="2.0">
            <description>If ButtonName is "CUSTOM_BUTTON", this references the integer ID passed by a custom button. (e.g. softButton ID)</description>
        </param>
    </function>
    
    <function name="OnVehicleData" functionID="OnVehicleDataID" messagetype="notification" since="2.0">
        <description>Callback for the periodic and non periodic vehicle data read function.</description>
        <param name="gps" type="GPSData" mandatory="false">
            <description>See GPSData</description>
        </param>
        <param name="speed" type="Float" minvalue="0" maxvalue="700" mandatory="false">
            <description>The vehicle speed in kilometers per hour</description>
        </param>
        <param name="rpm" type="Integer" minvalue="0" maxvalue="20000" mandatory="false">
            <description>The number of revolutions per minute of the engine</description>
        </param>
        <param name="fuelLevel" type="Float" minvalue="-6" maxvalue="106" mandatory="false">
            <description>The fuel level in the tank (percentage)</description>
        </param>
        <param name="fuelLevel_State" type="ComponentVolumeStatus" mandatory="false">
            <description>The fuel level state</description>
        </param>
        <param name="instantFuelConsumption" type="Float" minvalue="0" maxvalue="25575" mandatory="false">
            <description>The instantaneous fuel consumption in microlitres</description>
        </param>
        <param name="fuelRange" type="FuelRange" minsize="0" maxsize="100" array="true" mandatory="false" since="5.0">
            <description>The estimate range in KM the vehicle can travel based on fuel level and consumption</description>
        </param>
        <param name="externalTemperature" type="Float" minvalue="-40" maxvalue="100" mandatory="false">
            <description>The external temperature in degrees celsius</description>
        </param>
        <param name="turnSignal" type="TurnSignal" mandatory="false" since="5.0">
            <description>See TurnSignal</description>
        </param>
        <param name="vin" type="String" maxlength="17" mandatory="false">
            <description>Vehicle identification number.</description>
        </param>
        <param name="prndl" type="PRNDL" mandatory="false">
            <description>See PRNDL</description>
        </param>
        <param name="tirePressure" type="TireStatus" mandatory="false">
            <description>See TireStatus</description>
        </param>
        <param name="odometer" type="Integer" minvalue="0" maxvalue="17000000" mandatory="false">
            <description>Odometer in km</description>
        </param>
        <param name="beltStatus" type="BeltStatus" mandatory="false">
            <description>The status of the seat belts</description>
        </param>
        <param name="bodyInformation" type="BodyInformation" mandatory="false">
            <description>The body information including power modes</description>
        </param>
        <param name="deviceStatus" type="DeviceStatus" mandatory="false">
            <description>The device status including signal and battery strength</description>
        </param>
        <param name="driverBraking" type="VehicleDataEventStatus" mandatory="false">
            <description>The status of the brake pedal</description>
        </param>
        <param name="wiperStatus" type="WiperStatus" mandatory="false">
            <description>The status of the wipers</description>
        </param>
        <param name="headLampStatus" type="HeadLampStatus" mandatory="false">
            <description>Status of the head lamps</description>
        </param>
        <param name="engineTorque" type="Float" minvalue="-1000" maxvalue="2000" mandatory="false">
            <description>Torque value for engine (in Nm) on non-diesel variants</description>
        </param>
        <param name="accPedalPosition" type="Float" minvalue="0" maxvalue="100" mandatory="false">
            <description>Accelerator pedal position (percentage depressed)</description>
        </param>
        <param name="steeringWheelAngle" type="Float" minvalue="-2000" maxvalue="2000" mandatory="false">
            <description>Current angle of the steering wheel (in deg)</description>
        </param>
        <param name="engineOilLife" type="Float" minvalue="0" maxvalue="100" mandatory="false" since="5.0">
            <description>The estimated percentage of remaining oil life of the engine.</description>
        </param>
        <param name="electronicParkBrakeStatus" type="ElectronicParkBrakeStatus" mandatory="false" since="5.0">
            <description>The status of the park brake as provided by Electric Park Brake (EPB) system.</description>
        </param>
        <param name="cloudAppVehicleID" type="String" mandatory="false" since="5.1">
            <description>Parameter used by cloud apps to identify a head unit</description>
        </param>

        <!-- Ford Specific Vehicle Data -->
        <param name="eCallInfo" type="ECallInfo" mandatory="false">
            <description>Emergency Call notification and confirmation data</description>
        </param>
        <param name="airbagStatus" type="AirbagStatus" mandatory="false">
            <description>The status of the air bags</description>
        </param>
        <param name="emergencyEvent" type="EmergencyEvent" mandatory="false">
            <description>Information related to an emergency event (and if it occurred)</description>
        </param>
        <param name="clusterModeStatus" type="ClusterModeStatus" mandatory="false">
            <description>The status modes of the cluster</description>
        </param>
        <param name="myKey" type="MyKey" mandatory="false">
            <description>Information related to the MyKey feature</description>
        </param>
        <!-- / Ford Specific Vehicle Data -->
        
    </function>
    
    <function name="OnCommand" functionID="OnCommandID" messagetype="notification" since="1.0">
        <param name="cmdID" type="Integer" minvalue="0" maxvalue="2000000000" mandatory="true">
            <description>Command ID, which is related to a specific menu entry</description>
        </param>
        
        <param name="triggerSource" type="TriggerSource" mandatory="true">
            <description>See TriggerSource</description>
        </param>
    </function>
    
    <function name="OnTBTClientState" functionID="OnTBTClientStateID" messagetype="notification" since="1.0">
        <description>Provides applications with notifications specific to the current TBT client status on the module</description>
        <param name="state" type="TBTState" mandatory="true">
            <description>Current State of TBT client</description>
        </param>
    </function>
    
    <function name="OnDriverDistraction" functionID="OnDriverDistractionID" messagetype="notification" since="1.0">
        <description>Provides driver distraction state to mobile applications</description>
        <param name="state" type="DriverDistractionState" mandatory="true">
            <description>Current State of Driver Distraction</description>
        </param>
    </function>
    
    <function name="OnPermissionsChange" functionID="OnPermissionsChangeID" messagetype="notification" since="2.0">
        <description>Provides update to app of which policy-table-enabled functions are available</description>
        <param name="permissionItem" type="PermissionItem" minsize="0" maxsize="500" array="true" mandatory="true">
            <description>Change in permissions for a given set of RPCs</description>
        </param>
    </function>
    
    <function name="OnAudioPassThru" functionID="OnAudioPassThruID" messagetype="notification" since="2.0">
        <description>Binary data is in binary part of hybrid msg</description>
    </function>
    
    <function name="OnLanguageChange" functionID="OnLanguageChangeID" messagetype="notification" since="2.0">
        <param name="language" type="Language" mandatory="true">
            <description>Current SDL voice engine (VR+TTS) language</description>
        </param>
        <param name="hmiDisplayLanguage" type="Language" mandatory="true">
            <description>Current display language</description>
        </param>
    </function>
    
    <function name="OnKeyboardInput" functionID="OnKeyboardInputID" messagetype="notification" since="3.0">
        
        <description>On-screen keyboard event.</description>
        <description>Can be full string or individual keypresses depending on keyboard mode.</description>
        
        <param name="event" type="KeyboardEvent" mandatory="true">
            <description>On-screen keyboard input data.</description>
        </param>
        
        <param name="data" type="String" maxlength="500" mandatory="false">
            <description>On-screen keyboard input data.</description>
            <description>For dynamic keypress events, this will be the current compounded string of entry text.</description>
            <description>For entry submission events, this will be the full text entry (this will always return regardless of the mode).</description>
            <description>For entry cancelled and entry aborted events, this data param will be omitted.</description>
        </param>
        
    </function>
    
    <function name="OnTouchEvent" functionID="OnTouchEventID" messagetype="notification" since="3.0">
        <description>Notifies about touch events on the screen's prescribed area</description>
        <param name="type" type="TouchType" mandatory="true">
            <description>The type of touch event.</description>
        </param>
        <param name="event" type="TouchEvent" mandatory="true" minsize="1" maxsize="10" array="true">
            <description>List of all individual touches involved in this event.</description>
        </param>
    </function>
    
    <function name="OnSystemRequest" functionID="OnSystemRequestID" messagetype="notification" since="3.0">
        <description>
            An asynchronous request from the system for specific data from the device or the cloud or response to a request from the device or cloud
            Binary data can be included in hybrid part of message for some requests (such as Authentication request responses)
        </description>
        <param name="requestType" type="RequestType" mandatory="true">
            <description>The type of system request.</description>
        </param>
        <param name="requestSubType" type="String" maxlength="255" mandatory="false" since="5.0">
            <description>
                This parameter is filled for supporting OEM proprietary data exchanges.
            </description>
        </param>
        <param name="url" type="String" maxlength="1000" mandatory="false">
            <description>
                Optional URL for HTTP requests.
                If blank, the binary data shall be forwarded to the app.
                If not blank, the binary data shall be forwarded to the url with a provided timeout in seconds.
            </description>
        </param>
        <param name="timeout" type="Integer" minvalue="0" maxvalue="2000000000" mandatory="false">
            <description>
                Optional timeout for HTTP requests
                Required if a URL is provided
            </description>
        </param>
        <param name="fileType" type="FileType" mandatory="false">
            <description>Optional file type (meant for HTTP file requests).</description>
        </param>
        <param name="offset" type="Integer" minvalue="0" maxvalue="100000000000" mandatory="false">
            <description>Optional offset in bytes for resuming partial data chunks</description>
        </param>
        <param name="length" type="Integer" minvalue="0" maxvalue="100000000000" mandatory="false">
            <description>Optional length in bytes for resuming partial data chunks</description>
        </param>
    </function>
    
    <function name="OnHashChange" functionID="OnHashChangeID" messagetype="notification" since="3.0">
        <description>
            Notification containing an updated hashID which can be used over connection cycles (i.e. loss of connection, ignition cycles, etc.).
            Sent after initial registration and subsequently after any change in the calculated hash of all persisted app data.
        </description>
        <param name="hashID" type="String" maxlength="100" mandatory="true">
            <description>Calculated hash ID to be referenced during RegisterAppInterface.</description>
        </param>
    </function>
    
    <function name="OnWayPointChange" functionID="OnWayPointChangeID" messagetype="notification" since="4.1">
        <description>Notification which provides the entire LocationDetails when there is a change to any waypoints or destination.</description>
        <param name="wayPoints" type="LocationDetails" mandatory="true" array="true" minsize="1" maxsize="10">
            <description>See LocationDetails</description>
        </param>
    </function>
    
    <function name="OnInteriorVehicleData" functionID="OnInteriorVehicleDataID" messagetype="notification" since="4.5">
        <param name="moduleData" type="ModuleData"  mandatory="true">
        </param>
    </function>

    <function name="OnRCStatus" functionID="OnRCStatusID" messagetype="notification" since="5.0">
        <description>Issued by SDL to notify the application about remote control status change on SDL</description>
        <param name="allowed" type="Boolean" mandatory="false">
            <description>If "true" - RC is allowed; if "false" - RC is disallowed.</description>
        </param>
        <param name="allocatedModules" type="ModuleData" minsize="0" maxsize="100" array="true" mandatory="true">
            <description>Contains a list (zero or more) of module types that are allocated to the application.</description>
        </param>
        <param name="freeModules" type="ModuleData" minsize="0" maxsize="100" array="true" mandatory="true">
            <description>Contains a list (zero or more) of module types that are free to access for the application.</description>
        </param>
    </function>

    <function name="OnAppServiceData" functionID="OnAppServiceDataID" messagetype="notification" since="5.1">
        <description>This notification includes the data that is updated from the specific service</description>

        <param name="serviceData" type="AppServiceData" mandatory="true"/>
    </function>
    
    <function name="OnSystemCapabilityUpdated" functionID="OnSystemCapabilityUpdatedID" messagetype="notification" since="5.1">
        <description>A notification to inform the connected device that a specific system capability has changed.</description>
        <param name="systemCapability" type="SystemCapability" mandatory="true">
            <description>The system capability that has been updated</description>
        </param>
    </function>
    
    <!-- ~~~~~~~~~~~~~~~~~~ -->
    <!-- Ford Specific APIs -->
    <!-- ~~~~~~~~~~~~~~~~~~ -->
    
    <function name="EncodedSyncPData" functionID="EncodedSyncPDataID" messagetype="request" since="1.0">
        <description>
            Allows encoded data in the form of SyncP packets to be sent to the SYNC module.
            Legacy / v1 Protocol implementation; use SyncPData instead.
            *** DEPRECATED ***
        </description>
        
        <param name="data" type="String" maxlength="1000000" minsize="1" maxsize="100" array="true" mandatory="true">
            <description>Contains base64 encoded string of SyncP packets.</description>
            <todo>What is the maxlength?</todo>
        </param>
    </function>
    
    <function name="EncodedSyncPData" functionID="EncodedSyncPDataID" messagetype="response" since="1.0">
        <param name="success" type="Boolean" platform="documentation" mandatory="true">
            <description> true, if successful; false, if failed </description>
        </param>
        
        <param name="resultCode" type="Result" platform="documentation" mandatory="true">
            <description>See Result</description>
            <element name="SUCCESS"/>
            <element name="INVALID_DATA"/>
            <element name="OUT_OF_MEMORY"/>
            <element name="TOO_MANY_PENDING_REQUESTS"/>
            <element name="APPLICATION_NOT_REGISTERED"/>
            <element name="GENERIC_ERROR"/>
            <element name="REJECTED"/>
        </param>
        
        <param name="info" type="String" maxlength="1000" mandatory="false" platform="documentation">
            <description>Provides additional human readable info regarding the result.</description>
        </param>
    </function>
    
    <!-- Deprecating - covered by SystemRequest
     <function name="SyncPData" functionID="SyncPDataID" messagetype="request" >
     <description>
     Allows binary data in the form of SyncP packets to be sent to the SYNC module.
     Binary data is in binary part of hybrid msg.
     </description>
     </function>
     
     <function name="SyncPData" functionID="SyncPDataID" messagetype="response" >
     <param name="success" type="Boolean" platform="documentation" mandatory="true">
     <description> true, if successful; false, if failed </description>
     </param>
     
     <param name="resultCode" type="Result" platform="documentation" mandatory="true">
     <description>See Result</description>
     <element name="SUCCESS"/>
     <element name="INVALID_DATA"/>
     <element name="OUT_OF_MEMORY"/>
     <element name="TOO_MANY_PENDING_REQUESTS"/>
     <element name="APPLICATION_NOT_REGISTERED"/>
     <element name="GENERIC_ERROR"/>
     <element name="REJECTED"/>
     </param>
     
     <param name="info" type="String" maxlength="1000" mandatory="false" platform="documentation">
     <description>Provides additional human readable info regarding the result.</description>
     </param>
     </function>
     -->
    
    <function name="OnEncodedSyncPData" functionID="OnEncodedSyncPDataID" messagetype="notification" since="1.0">
        <description>
            Callback including encoded data of any SyncP packets that SYNC needs to send back to the mobile device.
            Legacy / v1 Protocol implementation; responds to EncodedSyncPData.
            *** DEPRECATED ***
        </description>
        <param name="data" type="String" maxlength="1000000" minsize="1" maxsize="100" mandatory="true" array="true">
            <description>Contains base64 encoded string of SyncP packets.</description>
        </param>
        <param name="URL" type="String" maxlength="1000" mandatory="false">
            <description>
                If blank, the SyncP data shall be forwarded to the app.
                If not blank, the SyncP data shall be forwarded to the provided URL.
            </description>
        </param>
        <param name="Timeout" type="Integer" minvalue="0" maxvalue="2000000000" mandatory="false">
            <description>
                If blank, the SyncP data shall be forwarded to the app.
                If not blank, the SyncP data shall be forwarded with the provided timeout in seconds.
            </description>
        </param>  
    </function>
    
    
    <!-- Deprecating - covered by OnSystemRequest
     <function name="OnSyncPData" functionID="OnSyncPDataID" messagetype="notification" >
     <description>
     Callback including binary data of any SyncP packets that SYNC needs to send back to the mobile device.
     Responds to SyncPData.
     Binary data is in binary part of hybrid msg.
     </description>
     
     <param name="URL" type="String" maxlength="1000" mandatory="false">
     <description>
     If blank, the SyncP data shall be forwarded to the app.
     If not blank, the SyncP data shall be forwarded to the provided URL.
     </description>
     </param>
     <param name="Timeout" type="Integer" minvalue="0" maxvalue="2000000000" mandatory="false">
     <description>
     If blank, the SyncP data shall be forwarded to the app.
     If not blank, the SyncP data shall be forwarded with the provided timeout in seconds.
     </description>
     </param>  
     
     </function>
     -->
</interface><|MERGE_RESOLUTION|>--- conflicted
+++ resolved
@@ -2646,9 +2646,6 @@
         <element name="UnsubscribeWayPointsID" value="47" hexvalue="2F" since="4.1" />
         <element name="GetSystemCapabilityID" value="48" hexvalue="30" since="4.5" />
         <element name="SendHapticDataID" value="49" hexvalue="31" since="4.5" />
-<<<<<<< HEAD
-        <element name="ShowAppMenuID" value="50" hexvalue="32" since="5.0" />
-=======
         <element name="SetCloudAppPropertiesID" value="50" hexvalue="32" since="5.1" />
         <element name="GetCloudAppPropertiesID" value="51" hexvalue="33" since="5.1" />
         <element name="PublishAppServiceID" value="52" hexvalue="34" since="5.1" />
@@ -2656,7 +2653,7 @@
         <element name="GetFileID" value="54" hexvalue="36" since="5.1" />
         <element name="PerformAppServiceInteractionID" value="55" hexvalue="37" since="5.1" />
         <element name="CloseApplicationID" value="58" hexvalue="3A" since="6.0" />
->>>>>>> 5e6ea2c1
+        <element name="ShowAppMenuID" value="59" hexvalue="3B" since="6.0" />
         
         <!--
          Base Notifications
@@ -4710,16 +4707,17 @@
         
     </function>
     
-    <function name="ShowAppMenu" functionID="ShowAppMenuID" messagetype="request" since="5.0">
+    <function name="ShowAppMenu" functionID="ShowAppMenuID" messagetype="request" since="6.0">
         <description>Shows the built in menu view</description>
         <param name="menuID" type="Integer" minvalue="1" maxvalue="2000000000" mandatory="false">
-            <description>If omitted the HMI opens the apps menu.
+            <description>
+                If omitted the HMI opens the app's menu.
                 If set to a sub-menu ID the HMI opens the corresponding sub-menu previously added using `AddSubMenu`.
             </description>
         </param>
     </function>
 
-    <function name="ShowAppMenu" functionID="ShowAppMenuID" messagetype="response" since="5.0">
+    <function name="ShowAppMenu" functionID="ShowAppMenuID" messagetype="response" since="6.0">
         <param name="success" type="Boolean" platform="documentation" mandatory="true">
             <description> true if successful; false, if failed </description>
         </param>
