// Copyright (c) 2013, Ford Motor Company
// All rights reserved.
//
// Redistribution and use in source and binary forms, with or without
// modification, are permitted provided that the following conditions are met:
//
// Redistributions of source code must retain the above copyright notice, this
// list of conditions and the following disclaimer.
//
// Redistributions in binary form must reproduce the above copyright notice,
// this list of conditions and the following
// disclaimer in the documentation and/or other materials provided with the
// distribution.
//
// Neither the name of the Ford Motor Company nor the names of its contributors
// may be used to endorse or promote products derived from this software
// without specific prior written permission.
//
// THIS SOFTWARE IS PROVIDED BY THE COPYRIGHT HOLDERS AND CONTRIBUTORS "AS IS"
// AND ANY EXPRESS OR IMPLIED WARRANTIES, INCLUDING, BUT NOT LIMITED TO, THE
// IMPLIED WARRANTIES OF MERCHANTABILITY AND FITNESS FOR 'A PARTICULAR PURPOSE
// ARE DISCLAIMED. IN NO EVENT SHALL THE COPYRIGHT HOLDER OR CONTRIBUTORS BE
// LIABLE FOR ANY DIRECT, INDIRECT, INCIDENTAL, SPECIAL, EXEMPLARY, OR
// CONSEQUENTIAL DAMAGES (INCLUDING, BUT NOT LIMITED TO, PROCUREMENT OF
// SUBSTITUTE GOODS OR SERVICES; LOSS OF USE, DATA, OR PROFITS; OR BUSINESS
// INTERRUPTION) HOWEVER CAUSED AND ON ANY THEORY OF LIABILITY, WHETHER IN
// CONTRACT, STRICT LIABILITY, OR TORT (INCLUDING NEGLIGENCE OR OTHERWISE)
// ARISING IN ANY WAY OUT OF THE USE OF THIS SOFTWARE, EVEN IF ADVISED OF THE
// POSSIBILITY OF SUCH DAMAGE.

#include "smart_objects/smart_object.h"

#include <errno.h>
<<<<<<< HEAD
#include <stdlib.h>
#include <cstdio>
#include <limits>
=======

>>>>>>> b617efca
#include <algorithm>
#include <sstream>
#include <iomanip>
#include <iterator>

namespace NsSmartDeviceLink {
namespace NsSmartObjects {

SmartObject::SmartObject()
    : m_type(SmartType_Null),
      m_schema() {
  m_data.str_value = NULL;
}

SmartObject::SmartObject(const SmartObject& Other)
    : m_type(SmartType_Null),
      m_schema() {
  m_data.str_value = NULL;
  duplicate(Other);
}

SmartObject::SmartObject(SmartType Type)
    : m_type(SmartType_Null),
      m_schema() {
  switch (Type) {
    case SmartType_Integer:
      set_value_unsigned_int(0);
      break;
    case SmartType_Double:
      set_value_double(0);
      break;
    case SmartType_Boolean:
      set_value_bool(false);
      break;
    case SmartType_Character:
      set_value_char(' ');
      break;
    case SmartType_String:
      set_value_string("");
      break;
    case SmartType_Map:
      m_data.map_value = new SmartMap();
      m_type = SmartType_Map;
      break;
    case SmartType_Array:
      m_data.array_value = new SmartArray();
      m_type = SmartType_Array;
      break;
    case SmartType_Binary:
      set_value_binary(SmartBinary());
      break;
    case SmartType_Invalid:
      m_type = SmartType_Invalid;
      break;
    default: {
/*
#if !defined UNIT_TESTS
      NOTREACHED();
#endif
*/
      break;
    }
  }
}

SmartObject::~SmartObject() {
  cleanup_data();
}

SmartObject& SmartObject::operator=(const SmartObject& Other) {
  if (this != &Other)
    duplicate(Other);
  return *this;
}

bool SmartObject::operator==(const SmartObject& Other) const {
  if (m_type != Other.m_type)
    return false;

  switch (m_type) {
    case SmartType_Integer:
      return m_data.int_value == Other.m_data.int_value;
    case SmartType_Double:
      return m_data.double_value == Other.m_data.double_value;
    case SmartType_Boolean:
      return m_data.bool_value == Other.m_data.bool_value;
    case SmartType_Character:
      return m_data.char_value == Other.m_data.char_value;
    case SmartType_String:
      return *(m_data.str_value) == *(Other.m_data.str_value);
    case SmartType_Map:
      if (m_data.map_value == Other.m_data.map_value)
        return true;
      return std::equal(m_data.map_value->begin(), m_data.map_value->end(),
                        Other.m_data.map_value->begin());
    case SmartType_Array:
      if (m_data.array_value == Other.m_data.array_value)
        return true;
      return std::equal(m_data.array_value->begin(), m_data.array_value->end(),
                        Other.m_data.array_value->begin());
    case SmartType_Binary:
      if (m_data.binary_value == Other.m_data.binary_value)
        return true;
      return std::equal(m_data.binary_value->begin(),
                        m_data.binary_value->end(),
                        Other.m_data.binary_value->begin());
    case SmartType_Null:
      return true;
    case SmartType_Invalid:
      return true;
    default: {
/*
#if !defined UNIT_TESTS
      NOTREACHED();
#endif
*/
      break;
    }
  }
  return false;
}

// =============================================================
// INTEGER TYPE SUPPORT
// =============================================================
SmartObject::SmartObject(int InitialValue)
    : m_type(SmartType_Null),
      m_schema() {
  m_data.str_value = NULL;
  set_value_integer(InitialValue);
}

int SmartObject::asInt() const {
  return convert_int();
}

SmartObject& SmartObject::operator=(int NewValue) {
  if (m_type != SmartType_Invalid) {
    set_value_integer(NewValue);
  }
  return *this;
}

bool SmartObject::operator==(int Value) const {
  int comp = convert_int();
  if (comp == invalid_int_value) {
    return false;
  } else {
    return comp == Value;
  }
}

void SmartObject::set_value_integer(int NewValue) {
  set_new_type(SmartType_Integer);
  m_data.int_value = NewValue;
}

int SmartObject::convert_int() const {
  int retval;

  switch (m_type) {
    case SmartType_String:
      retval = convert_string_to_unsigned_int(m_data.str_value);
      break;
    case SmartType_Boolean:
      retval = (m_data.bool_value == true) ? 1 : 0;
      break;
    case SmartType_Integer:
      retval = m_data.int_value;
      break;
    case SmartType_Double:
      retval = static_cast<unsigned int>(m_data.double_value);
      break;
    default: {
/*
#if !defined UNIT_TESTS
      NOTREACHED();
#endif
*/
      retval = invalid_int_value;
      break;
    }
  }

  return static_cast<int>(retval);
}

// =============================================================
// unsigned int TYPE SUPPORT
// =============================================================
SmartObject::SmartObject(unsigned int InitialValue)
    : m_type(SmartType_Null),
      m_schema() {
  m_data.str_value = NULL;
  set_value_unsigned_int(InitialValue);
}

unsigned int SmartObject::asUInt() const {
  return convert_unsigned_int();
}

SmartObject& SmartObject::operator=(unsigned int NewValue) {
  if (m_type != SmartType_Invalid) {
    set_value_unsigned_int(NewValue);
  }
  return *this;
}

bool SmartObject::operator==(unsigned int Value) const {
  int comp = convert_unsigned_int();
  if (comp == invalid_int_value) {
    return false;
  } else {
    return comp == Value;
  }
}

void SmartObject::set_value_unsigned_int(unsigned int NewValue) {
  set_new_type(SmartType_Integer);
  m_data.int_value = NewValue;
}

unsigned int SmartObject::convert_unsigned_int() const {
  unsigned int retval;

  switch (m_type) {
    case SmartType_String:
      retval = convert_string_to_unsigned_int(m_data.str_value);
      break;
    case SmartType_Boolean:
      return (m_data.bool_value == true) ? 1 : 0;
    case SmartType_Integer:
      retval = m_data.int_value;
      break;
    case SmartType_Double:
      retval = static_cast<unsigned int>(m_data.double_value);
      break;
    default: {
/*
#if !defined UNIT_TESTS
      NOTREACHED();
#endif
*/
      return invalid_int_value;
    }
  }

  return retval;
}

// =============================================================
// DOUBLE TYPE SUPPORT
// =============================================================
SmartObject::SmartObject(double InitialValue)
    : m_type(SmartType_Null),
      m_schema() {
  m_data.str_value = NULL;
  set_value_double(InitialValue);
}

double SmartObject::asDouble() const {
  return convert_double();
}

SmartObject& SmartObject::operator=(double NewValue) {
  if (m_type != SmartType_Invalid) {
    set_value_double(NewValue);
  }
  return *this;
}

bool SmartObject::operator==(double Value) const {
  double comp = convert_double();
  if (comp == invalid_double_value) {
    return false;
  } else {
    return comp == Value;
  }
}

void SmartObject::set_value_double(double NewValue) {
  set_new_type(SmartType_Double);
  m_data.double_value = NewValue;
}

double SmartObject::convert_double(void) const {
  double retval;

  switch (m_type) {
    case SmartType_String:
      retval = convert_string_to_double(m_data.str_value);
      break;
    case SmartType_Boolean:
      retval = (m_data.bool_value) ? 1.0 : 0.0;
      break;
    case SmartType_Integer:
      retval = static_cast<double>(convert_int());
      break;
    case SmartType_Double:
      retval = m_data.double_value;
      break;
    default:
/*
#if !defined UNIT_TESTS
      NOTREACHED();
#endif
*/
      retval = invalid_double_value;
      break;
  }

  return retval;
}

// =============================================================
// BOOL TYPE SUPPORT
// =============================================================

SmartObject::SmartObject(bool InitialValue)
    : m_type(SmartType_Null),
      m_schema() {
  m_data.str_value = NULL;
  set_value_bool(InitialValue);
}

bool SmartObject::asBool() const {
  return convert_bool();
}

SmartObject& SmartObject::operator=(bool NewValue) {
  if (m_type != SmartType_Invalid) {
    set_value_bool(NewValue);
  }
  return *this;
}

bool SmartObject::operator==(bool Value) const {
  bool comp = convert_bool();
  if (comp == invalid_bool_value) {
    return false;
  } else {
    return comp == Value;
  }
}

void SmartObject::set_value_bool(bool NewValue) {
  set_new_type(SmartType_Boolean);
  m_data.bool_value = NewValue;
}

bool SmartObject::convert_bool() const {
  bool retval;

  switch (m_type) {
    case SmartType_Boolean:
      retval = m_data.bool_value;
      break;
    case SmartType_Integer:
      retval = (m_data.int_value != 0);
      break;
    case SmartType_Double:
      retval = (m_data.double_value != 0.0);
      break;
    default:
/*
#if !defined UNIT_TESTS
      NOTREACHED();
#endif
*/
      retval = invalid_bool_value;
      break;
  }

  return retval;
}

// =============================================================
// CHAR TYPE SUPPORT
// =============================================================

SmartObject::SmartObject(char InitialValue)
    : m_type(SmartType_Null),
      m_schema() {
  m_data.str_value = NULL;
  set_value_char(InitialValue);
}

char SmartObject::asChar() const {
  return convert_char();
}

SmartObject& SmartObject::operator=(char NewValue) {
  if (m_type != SmartType_Invalid) {
    set_value_char(NewValue);
  }
  return *this;
}

bool SmartObject::operator==(char Value) const {
  char comp = convert_char();
  if (comp == invalid_char_value) {
    return false;
  } else {
    return comp == Value;
  }
}

void SmartObject::set_value_char(char NewValue) {
  set_new_type(SmartType_Character);
  m_data.char_value = NewValue;
}

char SmartObject::convert_char() const {
  char retval;

  switch (m_type) {
    case SmartType_String:
      retval =
          (m_data.str_value->length() == 1) ?
              m_data.str_value->at(0) : invalid_char_value;
      break;
    case SmartType_Character:
      retval = m_data.char_value;
      break;
    default:
/*
#if !defined UNIT_TESTS
      NOTREACHED();
#endif
*/
      retval = invalid_char_value;
      break;
  }

  return retval;
}

// =============================================================
// STD::STRING TYPE SUPPORT
// =============================================================

SmartObject::SmartObject(const std::string& InitialValue)
    : m_type(SmartType_Null),
      m_schema() {
  m_data.str_value = NULL;
  set_value_string(InitialValue);
}

std::string SmartObject::asString() const {
  return convert_string();
}

SmartObject& SmartObject::operator=(const std::string& NewValue) {
  if (m_type != SmartType_Invalid) {
    set_value_string(NewValue);
  }
  return *this;
}

bool SmartObject::operator==(std::string Value) const {
  std::string comp = convert_string();
  if (comp == invalid_string_value) {
    return false;
  } else {
    return comp == Value;
  }
}

void SmartObject::set_value_string(const std::string& NewValue) {
  set_new_type(SmartType_String);
  m_data.str_value = new std::string(NewValue);
}

std::string SmartObject::convert_string(void) const {
  std::string retval;

  switch (m_type) {
    case SmartType_String:
      retval = *(m_data.str_value);
      break;
    case SmartType_Integer:
<<<<<<< HEAD
      char val[20];
      sprintf(val,"%d",m_data.unsigned_int_value);
      return val;
      //break;
=======
      retval = std::to_string(static_cast<int>(m_data.int_value));
      break;
>>>>>>> b617efca
    case SmartType_Character:
      retval = std::string(1, m_data.char_value);
      break;
    case SmartType_Double:
      retval = convert_double_to_string(m_data.double_value);
      break;
    default:
/*
#if !defined UNIT_TESTS
      NOTREACHED();
#endif
*/
      retval = invalid_cstr_value;
      break;
  }
  return retval;
}

// =============================================================
// CHAR* TYPE SUPPORT
// =============================================================

SmartObject::SmartObject(char* InitialValue)
    : m_type(SmartType_Null),
      m_schema() {
  m_data.str_value = NULL;
  set_value_cstr(InitialValue);
  return;
}

SmartObject& SmartObject::operator=(const char* NewValue) {
  if (m_type != SmartType_Invalid) {
    set_value_cstr(NewValue);
  }
  return *this;
}

bool SmartObject::operator==(const char* Value) const {
  std::string comp = convert_string();
  std::string val(Value);
  if (comp == invalid_string_value) {
    return false;
  } else {
    return comp == val;
  }
}

void SmartObject::set_value_cstr(const char* NewValue) {
  if (NewValue) {
    set_value_string(std::string(NewValue));
  } else {
    std::string tmp;
    set_value_string(tmp);
  }
}

// =============================================================
// BINARY TYPE SUPPORT
// =============================================================
SmartObject::SmartObject(const SmartBinary& InitialValue)
    : m_type(SmartType_Null),
      m_schema() {
  m_data.str_value = NULL;
  set_value_binary(InitialValue);
}

SmartBinary SmartObject::asBinary() const {
  return convert_binary();
}

SmartArray* SmartObject::asArray() const {
  if (m_type != SmartType_Array) {
/*
#if !defined UNIT_TESTS
    NOTREACHED();
#endif
*/
    return NULL;
  }

  return m_data.array_value;
}

SmartObject& SmartObject::operator=(SmartBinary NewValue) {
  if (m_type != SmartType_Invalid) {
    set_value_binary(NewValue);
  }
  return *this;
}

bool SmartObject::operator==(SmartBinary Value) const {
  SmartBinary comp = convert_binary();
  if (comp == invalid_binary_value) {
    return false;
  } else {
    return std::equal(comp.begin(), comp.end(), Value.begin());
  }
}

void SmartObject::set_value_binary(SmartBinary NewValue) {
  set_new_type(SmartType_Binary);
  m_data.binary_value = new SmartBinary(NewValue);
}

SmartBinary SmartObject::convert_binary(void) const {
  switch (m_type) {
    case SmartType_Binary:
      return *(m_data.binary_value);
    default: {
/*
#if !defined UNIT_TESTS
      NOTREACHED();
#endif
*/
      return invalid_binary_value;
    }
  }

  return invalid_binary_value;
}

// =============================================================
// ARRAY INTERFACE SUPPORT
// =============================================================

SmartObject& SmartObject::operator[](int Index) {
  return handle_array_access(Index);
}

inline SmartObject& SmartObject::handle_array_access(int Index) {
  if (m_type == SmartType_Invalid) {
    return *this;
  }

  if (m_type != SmartType_Array) {
    cleanup_data();
    m_type = SmartType_Array;
    m_data.array_value = new SmartArray();
  }

  int sz = m_data.array_value->size();
  if (Index == -1) {
    Index = sz;
  }
  if (Index == sz) {
    SmartObject uc;
    m_data.array_value->push_back(uc);
  }
  if (Index > sz || Index < 0) {
/*
#if !defined UNIT_TESTS
    NOTREACHED();
#endif
*/
    return invalid_object_value;
  }
  return m_data.array_value->at(Index);
}

// =============================================================
// MAP INTERFACE SUPPORT
// =============================================================

SmartObject& SmartObject::operator[](const std::string Key) {
  return handle_map_access(Key);
}

SmartObject& SmartObject::operator[](char* Key) {
  std::string str(Key);
  return handle_map_access(str);
}

SmartObject& SmartObject::operator[](const char* Key) {
  std::string str(Key);
  return handle_map_access(str);
}

const SmartObject& SmartObject::operator[](const char* Key) const {
  return getElement(Key);
}

const SmartObject& SmartObject::getElement(size_t Index) const {
  if (SmartType_Array == m_type) {
    if (Index < m_data.array_value->size()) {
      return m_data.array_value->at(Index);
    }
  }

/*
#if !defined UNIT_TESTS
  NOTREACHED();
#endif
*/
  return invalid_object_value;
}

const SmartObject& SmartObject::getElement(const std::string & Key) const {
  if (SmartType_Map == m_type) {
    SmartMap::const_iterator i = m_data.map_value->find(Key);

    if (i != m_data.map_value->end()) {
      return i->second;
    }
  }

/*
#if !defined UNIT_TESTS
  NOTREACHED();
#endif
*/
  return invalid_object_value;
}

SmartObject& SmartObject::handle_map_access(const std::string Key) {
  if (m_type == SmartType_Invalid) {
    return *this;
  }

  // TODO(404): implement handling of non-existing keys similar to array
  if (m_type != SmartType_Map) {
    cleanup_data();
    m_type = SmartType_Map;
    m_data.map_value = new SmartMap();
  }

  // TODO(404): Add check for key presense
  return (*(m_data.map_value))[Key];
}

// =============================================================
// OTHER METHODS
// =============================================================
void SmartObject::duplicate(const SmartObject& OtherObject) {
  SmartData newData;
  SmartType newType = OtherObject.m_type;
  CSmartSchema newSchema = OtherObject.m_schema;

  switch (newType) {
    case SmartType_Map:
      newData.map_value = new SmartMap(*OtherObject.m_data.map_value);
      break;
    case SmartType_Array:
      newData.array_value = new SmartArray(*OtherObject.m_data.array_value);
      break;
    case SmartType_Integer:
      newData.int_value = OtherObject.m_data.int_value;
      break;
    case SmartType_Double:
      newData.double_value = OtherObject.m_data.double_value;
      break;
    case SmartType_Boolean:
      newData.bool_value = OtherObject.m_data.bool_value;
      break;
    case SmartType_Character:
      newData.char_value = OtherObject.m_data.char_value;
      break;
    case SmartType_String:
      newData.str_value = new std::string(*OtherObject.m_data.str_value);
      break;
    case SmartType_Binary:
      newData.binary_value = new SmartBinary(*OtherObject.m_data.binary_value);
      break;
    default:
/*
#if !defined UNIT_TESTS
      NOTREACHED();
#endif
*/
      break;
  }

  cleanup_data();

  m_type = newType;
  m_data = newData;
  m_schema = newSchema;
}

void SmartObject::cleanup_data() {
  switch (m_type) {
    case SmartType_String:
      delete m_data.str_value;
      break;
    case SmartType_Map:
      delete m_data.map_value;
      break;
    case SmartType_Array:
      delete m_data.array_value;
      break;
    case SmartType_Binary:
      delete m_data.binary_value;
      break;
    default:
/*
#if !defined UNIT_TESTS
      NOTREACHED();
#endif
*/
      break;
  }
}

size_t SmartObject::length() const {
  size_t size = 0;

  switch (m_type) {
    case SmartType_String:
      size = m_data.str_value->size();
      break;
    case SmartType_Array:
      size = m_data.array_value->size();
      break;
    case SmartType_Map:
      size = m_data.map_value->size();
      break;
    default:
/*
#if !defined UNIT_TESTS
      NOTREACHED();
#endif
*/
      size = 0;
      break;
  }

  return size;
}

void SmartObject::set_new_type(SmartType NewType) {
  cleanup_data();
  m_type = NewType;
}

double SmartObject::convert_string_to_double(const std::string* Value) {
  if (0 == Value->size()) {
/*
#if !defined UNIT_TESTS
    NOTREACHED();
#endif
*/
    return invalid_double_value;
  }

  char* ptr;
  errno = 0;

  double result = strtod(Value->c_str(), &ptr);
  if (errno || (ptr != (Value->c_str() + Value->length()))) {
/*
#if !defined UNIT_TESTS
    NOTREACHED();
#endif
*/
    return invalid_double_value;
  }

  return result;
}

std::string SmartObject::convert_double_to_string(const double& Value) {
  std::stringstream ss;

  // convert double to string w fixed notation, hi precision
  ss << std::fixed << std::setprecision(10) << Value;

  // output to std::string
  std::string s = ss.str();

  // remove trailing 000s    (123.1200 => 123.12,  123.000 => 123.)
  s.erase(s.find_last_not_of('0') + 1, std::string::npos);
  if (s[s.size() - 1] == '.') {
    // remove dangling decimal (123. => 123)
    s.erase(s.end() - 1);
  }
  return s;
}

unsigned int SmartObject::convert_string_to_unsigned_int(
    const std::string* Value) {
  if (0 == Value->size()) {
/*
#if !defined UNIT_TESTS
    NOTREACHED();
#endif
*/
    return invalid_int_value;
  }

  char* ptr;
  errno = 0;
  unsigned int result = strtol(Value->c_str(), &ptr, 10);
  if (errno || (ptr != (Value->c_str() + Value->length()))) {
/*
#if !defined UNIT_TESTS
    NOTREACHED();
#endif
*/
    return invalid_int_value;
  }

  return result;
}

SmartType SmartObject::getType() const {
  return m_type;
}

<<<<<<< HEAD
std::string NsSmartDeviceLink::NsSmartObjects::SmartObject::OperatorToTransform(const SmartMap::value_type &pair) {
    return pair.first;
}

std::set<std::string>
NsSmartDeviceLink::NsSmartObjects::SmartObject::enumerate() const {
=======
std::set<std::string> SmartObject::enumerate() const {
>>>>>>> b617efca
  std::set<std::string> keys;

  if(m_type == SmartType_Map)
    {
        std::transform(
            m_data.map_value->begin(),
            m_data.map_value->end(),
            std::inserter(keys, keys.end()),
            //operator[](const SmartMap::value_type &pair){return pair.first;}
            &NsSmartDeviceLink::NsSmartObjects::SmartObject::OperatorToTransform
        );
    }

    return keys;

  return keys;
}

bool SmartObject::keyExists(const std::string & Key) const {
  if (m_type != SmartType_Map) {
/*
#if !defined UNIT_TESTS
    NOTREACHED();
#endif
*/
    return false;
  }

  return m_data.map_value->count(Key);
}

bool SmartObject::erase(const std::string & Key) {
  if (m_type != SmartType_Map) {
/*
#if !defined UNIT_TESTS
    NOTREACHED();
#endif
*/
    return false;
  }

  return (1 == m_data.map_value->erase(Key));
}

bool SmartObject::isValid() {
  return (Errors::OK == m_schema.validate(*this));
}

Errors::eType SmartObject::validate() {
  return m_schema.validate(*this);
}

void SmartObject::setSchema(CSmartSchema schema) {
  m_schema = schema;
}

CSmartSchema SmartObject::getSchema() {
  return m_schema;
}

}  // namespace NsSmartObjects
}  // namespace NsSmartDeviceLink<|MERGE_RESOLUTION|>--- conflicted
+++ resolved
@@ -31,13 +31,8 @@
 #include "smart_objects/smart_object.h"
 
 #include <errno.h>
-<<<<<<< HEAD
 #include <stdlib.h>
 #include <cstdio>
-#include <limits>
-=======
-
->>>>>>> b617efca
 #include <algorithm>
 #include <sstream>
 #include <iomanip>
@@ -519,15 +514,10 @@
       retval = *(m_data.str_value);
       break;
     case SmartType_Integer:
-<<<<<<< HEAD
       char val[20];
-      sprintf(val,"%d",m_data.unsigned_int_value);
-      return val;
-      //break;
-=======
-      retval = std::to_string(static_cast<int>(m_data.int_value));
-      break;
->>>>>>> b617efca
+      sprintf(val, "%d", m_data.int_value);
+      retval = std::string(val);
+      break;
     case SmartType_Character:
       retval = std::string(1, m_data.char_value);
       break;
@@ -935,16 +925,11 @@
   return m_type;
 }
 
-<<<<<<< HEAD
 std::string NsSmartDeviceLink::NsSmartObjects::SmartObject::OperatorToTransform(const SmartMap::value_type &pair) {
     return pair.first;
 }
 
-std::set<std::string>
-NsSmartDeviceLink::NsSmartObjects::SmartObject::enumerate() const {
-=======
 std::set<std::string> SmartObject::enumerate() const {
->>>>>>> b617efca
   std::set<std::string> keys;
 
   if(m_type == SmartType_Map)
@@ -957,10 +942,7 @@
             &NsSmartDeviceLink::NsSmartObjects::SmartObject::OperatorToTransform
         );
     }
-
     return keys;
-
-  return keys;
 }
 
 bool SmartObject::keyExists(const std::string & Key) const {
