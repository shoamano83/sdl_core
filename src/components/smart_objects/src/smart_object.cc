/*
 * Copyright (c) 2014, Ford Motor Company
 * All rights reserved.
 *
 * Redistribution and use in source and binary forms, with or without
 * modification, are permitted provided that the following conditions are met:
 *
 * Redistributions of source code must retain the above copyright notice, this
 * list of conditions and the following disclaimer.
 *
 * Redistributions in binary form must reproduce the above copyright notice,
 * this list of conditions and the following
 * disclaimer in the documentation and/or other materials provided with the
 * distribution.
 *
 * Neither the name of the Ford Motor Company nor the names of its contributors
 * may be used to endorse or promote products derived from this software
 * without specific prior written permission.
 *
 * THIS SOFTWARE IS PROVIDED BY THE COPYRIGHT HOLDERS AND CONTRIBUTORS "AS IS"
 * AND ANY EXPRESS OR IMPLIED WARRANTIES, INCLUDING, BUT NOT LIMITED TO, THE
 * IMPLIED WARRANTIES OF MERCHANTABILITY AND FITNESS FOR A PARTICULAR PURPOSE
 * ARE DISCLAIMED. IN NO EVENT SHALL THE COPYRIGHT HOLDER OR CONTRIBUTORS BE
 * LIABLE FOR ANY DIRECT, INDIRECT, INCIDENTAL, SPECIAL, EXEMPLARY, OR
 * CONSEQUENTIAL DAMAGES (INCLUDING, BUT NOT LIMITED TO, PROCUREMENT OF
 * SUBSTITUTE GOODS OR SERVICES; LOSS OF USE, DATA, OR PROFITS; OR BUSINESS
 * INTERRUPTION) HOWEVER CAUSED AND ON ANY THEORY OF LIABILITY, WHETHER IN
 * CONTRACT, STRICT LIABILITY, OR TORT (INCLUDING NEGLIGENCE OR OTHERWISE)
 * ARISING IN ANY WAY OUT OF THE USE OF THIS SOFTWARE, EVEN IF ADVISED OF THE
 * POSSIBILITY OF SUCH DAMAGE.
 */

#include "smart_objects/smart_object.h"

#include <errno.h>
#include <inttypes.h>
#include <limits>
#include <stdlib.h>
#include <algorithm>
#include <sstream>
#include <iomanip>
#include <iterator>
#include <limits>

namespace NsSmartDeviceLink {
namespace NsSmartObjects {

/**
 * @brief Value that is used as invalid value for string type
 **/
static const char* invalid_cstr_value = "";

SmartObject::SmartObject()
    : m_type(SmartType_Null),
      m_schema() {
  m_data.str_value = NULL;
}

SmartObject::SmartObject(const SmartObject& Other)
    : m_type(SmartType_Null),
      m_schema() {
  m_data.str_value = NULL;
  duplicate(Other);
}

SmartObject::SmartObject(SmartType Type)
    : m_type(SmartType_Null),
      m_schema() {
  switch (Type) {
    case SmartType_Null:
      break;
    case SmartType_Integer:
      set_value_integer(0);
      break;
    case SmartType_Double:
      set_value_double(0);
      break;
    case SmartType_Boolean:
      set_value_bool(false);
      break;
    case SmartType_Character:
      set_value_char(' ');
      break;
    case SmartType_String:
      set_value_string("");
      break;
    case SmartType_Map:
      m_data.map_value = new SmartMap();
      m_type = SmartType_Map;
      break;
    case SmartType_Array:
      m_data.array_value = new SmartArray();
      m_type = SmartType_Array;
      break;
    case SmartType_Binary:
      set_value_binary(SmartBinary());
      break;
    case SmartType_Invalid:
      m_type = SmartType_Invalid;
      break;
    default:
      DCHECK(!"Unhandled smart object type");
      break;
  }
}

SmartObject::~SmartObject() {
  cleanup_data();
}

SmartObject& SmartObject::operator=(const SmartObject& Other) {
  if (this != &Other)
    duplicate(Other);
  return *this;
}

bool SmartObject::operator==(const SmartObject& Other) const {
  if (m_type != Other.m_type)
    return false;

  switch (m_type) {
    case SmartType_Integer:
      return m_data.int_value == Other.m_data.int_value;
    case SmartType_Double:
      return m_data.double_value == Other.m_data.double_value;
    case SmartType_Boolean:
      return m_data.bool_value == Other.m_data.bool_value;
    case SmartType_Character:
      return m_data.char_value == Other.m_data.char_value;
    case SmartType_String:
      return *(m_data.str_value) == *(Other.m_data.str_value);
    case SmartType_Map: {
      if (m_data.map_value == Other.m_data.map_value)
        return true;
      if (m_data.map_value->size() != Other.m_data.map_value->size())
        return false;
      return std::equal(m_data.map_value->begin(), m_data.map_value->end(),
                        Other.m_data.map_value->begin());
      }
    case SmartType_Array: {
      if (m_data.array_value == Other.m_data.array_value)
        return true;
      if (m_data.array_value->size() != Other.m_data.array_value->size())
        return false;
      return std::equal(m_data.array_value->begin(), m_data.array_value->end(),
                        Other.m_data.array_value->begin());
      }
    case SmartType_Binary: {
      if (m_data.binary_value == Other.m_data.binary_value)
        return true;
      if (m_data.array_value->size() != Other.m_data.array_value->size())
        return false;
      return std::equal(m_data.binary_value->begin(),
                        m_data.binary_value->end(),
                        Other.m_data.binary_value->begin());
      }
    case SmartType_Null:
      return true;
    case SmartType_Invalid:
      return true;
    default:
      DCHECK(!"Unhandled smart object type");
      break;
  }
  return false;
}

// =============================================================
// INTEGER TYPE SUPPORT
// =============================================================
SmartObject::SmartObject(int32_t InitialValue)
    : m_type(SmartType_Null),
      m_schema() {
  m_data.str_value = NULL;
  set_value_integer(InitialValue);
}

int32_t SmartObject::asInt() const {
  const int64_t convert = convert_int();
  if (invalid_int64_value == convert) {
    return invalid_int_value;
  }
  DCHECK(convert >= std::numeric_limits<int32_t>::min());
  DCHECK(convert <= std::numeric_limits<int32_t>::max());
  return static_cast<int32_t>(convert);
}

SmartObject& SmartObject::operator=(const int32_t NewValue) {
  if (m_type != SmartType_Invalid) {
    set_value_integer(NewValue);
  }
  return *this;
}

bool SmartObject::operator==(const int32_t Value) const {
  const int64_t comp = convert_int();
  if (comp == invalid_int64_value) {
    return false;
  }
  return comp == static_cast<int64_t>(Value);
}

void SmartObject::set_value_integer(int64_t NewValue) {
  set_new_type(SmartType_Integer);
  m_data.int_value = NewValue;
}

int64_t SmartObject::convert_int() const {
  switch (m_type) {
    case SmartType_String:
      return convert_string_to_integer(m_data.str_value);
    case SmartType_Boolean:
      return (m_data.bool_value == true) ? 1 : 0;
    case SmartType_Integer:
      return m_data.int_value;
    case SmartType_Double:
      return static_cast<int64_t>(m_data.double_value);
    default:
      break;
  }
  return invalid_int64_value;
}

// =============================================================
// uint32_t TYPE SUPPORT
// =============================================================
SmartObject::SmartObject(uint32_t InitialValue)
    : m_type(SmartType_Null),
      m_schema() {
  m_data.str_value = NULL;
  set_value_integer(InitialValue);
}

uint32_t SmartObject::asUInt() const {
  const int64_t convert = convert_int();
  if (invalid_int64_value == convert) {
    return invalid_unsigned_int_value;
  }
  DCHECK(convert >= std::numeric_limits<uint32_t>::min());
  DCHECK(convert <= std::numeric_limits<uint32_t>::max());
  return static_cast<uint32_t>(convert);
}

SmartObject& SmartObject::operator=(const uint32_t NewValue) {
  if (m_type != SmartType_Invalid) {
    set_value_integer(NewValue);
  }
  return *this;
}

bool SmartObject::operator==(const uint32_t Value) const {
  const int64_t comp = convert_int();
  if (comp == invalid_int_value) {
    return false;
  }
  return comp == static_cast<int64_t>(Value);
}

// =============================================================
// int64_t TYPE SUPPORT
// =============================================================
SmartObject::SmartObject(int64_t InitialValue)
    : m_type(SmartType_Null),
      m_schema() {
  m_data.str_value = NULL;
  set_value_integer(InitialValue);
}

int64_t SmartObject::asInt64() const {
  return convert_int();
}

SmartObject& SmartObject::operator=(const int64_t NewValue) {
  if (m_type != SmartType_Invalid) {
    set_value_integer(NewValue);
  }
  return *this;
}

bool SmartObject::operator==(const int64_t Value) const {
  const int64_t comp = convert_int();
  if (comp == invalid_int_value) {
    return false;
  }
  return comp == Value;
}

// =============================================================
// DOUBLE TYPE SUPPORT
// =============================================================
SmartObject::SmartObject(double InitialValue)
    : m_type(SmartType_Null),
      m_schema() {
  m_data.str_value = NULL;
  set_value_double(InitialValue);
}

double SmartObject::asDouble() const {
  return convert_double();
}

SmartObject& SmartObject::operator=(const double NewValue) {
  if (m_type != SmartType_Invalid) {
    set_value_double(NewValue);
  }
  return *this;
}

bool SmartObject::operator==(const double Value) const {
  const double comp = convert_double();
  if (comp == invalid_double_value) {
    return false;
  }
  return comp == Value;
}

void SmartObject::set_value_double(const double NewValue) {
  set_new_type(SmartType_Double);
  m_data.double_value = NewValue;
}

double SmartObject::convert_double() const {
  switch (m_type) {
    case SmartType_String:
      return convert_string_to_double(m_data.str_value);
    case SmartType_Boolean:
      return (m_data.bool_value) ? 1.0 : 0.0;
    case SmartType_Integer:
      return static_cast<double>(convert_int());
    case SmartType_Double:
      return m_data.double_value;
    default:
      break;
  }
  return invalid_double_value;
}

// =============================================================
// BOOL TYPE SUPPORT
// =============================================================

SmartObject::SmartObject(bool InitialValue)
    : m_type(SmartType_Null),
      m_schema() {
  m_data.str_value = NULL;
  set_value_bool(InitialValue);
}

bool SmartObject::asBool() const {
  return convert_bool();
}

SmartObject& SmartObject::operator=(const bool NewValue) {
  if (m_type != SmartType_Invalid) {
    set_value_bool(NewValue);
  }
  return *this;
}

bool SmartObject::operator==(const bool Value) const {
  bool comp = convert_bool();
  // FIXME(EZamakhov): invalide bool?
  if (comp == invalid_bool_value) {
    return false;
  }
  return comp == Value;
}

void SmartObject::set_value_bool(bool NewValue) {
  set_new_type(SmartType_Boolean);
  m_data.bool_value = NewValue;
}

bool SmartObject::convert_bool() const {
  switch (m_type) {
    case SmartType_Boolean:
      return m_data.bool_value;
    case SmartType_Integer:
      return (m_data.int_value != 0);
    case SmartType_Double:
      return (m_data.double_value != 0.0);
    default:
      break;
  }
  return invalid_bool_value;
}

// =============================================================
// CHAR TYPE SUPPORT
// =============================================================

SmartObject::SmartObject(char InitialValue)
    : m_type(SmartType_Null),
      m_schema() {
  m_data.str_value = NULL;
  set_value_char(InitialValue);
}

char SmartObject::asChar() const {
  return convert_char();
}

SmartObject& SmartObject::operator=(const char NewValue) {
  if (m_type != SmartType_Invalid) {
    set_value_char(NewValue);
  }
  return *this;
}

bool SmartObject::operator==(const char Value) const {
  const char comp = convert_char();
  if (comp == invalid_char_value) {
    return false;
  }
  return comp == Value;
}

void SmartObject::set_value_char(char NewValue) {
  set_new_type(SmartType_Character);
  m_data.char_value = NewValue;
}

char SmartObject::convert_char() const {
  switch (m_type) {
    case SmartType_String:
     return
          (m_data.str_value->length() == 1) ?
              m_data.str_value->at(0) : invalid_char_value;
    case SmartType_Character:
      return m_data.char_value;
    default:
      break;
  }
  return invalid_char_value;
}

// =============================================================
// STD::STRING TYPE SUPPORT
// =============================================================

SmartObject::SmartObject(const std::string& InitialValue)
    : m_type(SmartType_Null),
      m_schema() {
  m_data.str_value = NULL;
  set_value_string(InitialValue);
}

std::string SmartObject::asString() const {
  return convert_string();
}

const char* SmartObject::asCharArray() const {
  if (m_data.str_value != NULL) {
    return m_data.str_value->c_str();
  }
  return "";
}

SmartObject& SmartObject::operator=(const std::string& NewValue) {
  if (m_type != SmartType_Invalid) {
    set_value_string(NewValue);
  }
  return *this;
}

bool SmartObject::operator==(const std::string& Value) const {
  const std::string comp = convert_string();
  if (comp == invalid_string_value) {
    return false;
  }
  return comp == Value;
}

void SmartObject::set_value_string(const std::string& NewValue) {
  set_new_type(SmartType_String);
  m_data.str_value = new std::string(NewValue);
}

std::string SmartObject::convert_string() const {
  switch (m_type) {
    case SmartType_String:
      return *(m_data.str_value);
    case SmartType_Integer: {
        std::stringstream stream;
        stream << m_data.int_value;
        return stream.str();
      }
    case SmartType_Character:
      return std::string(1, m_data.char_value);
    case SmartType_Double:
      return convert_double_to_string(m_data.double_value);
    default:
      break;
  }
  return NsSmartDeviceLink::NsSmartObjects::invalid_cstr_value;
}

// =============================================================
// CHAR* TYPE SUPPORT
// =============================================================

SmartObject::SmartObject(const char* const InitialValue)
    : m_type(SmartType_Null),
      m_schema() {
  m_data.str_value = NULL;
  set_value_cstr(InitialValue);
  return;
}

SmartObject& SmartObject::operator=(const char* NewValue) {
  if (m_type != SmartType_Invalid) {
    set_value_cstr(NewValue);
  }
  return *this;
}

bool SmartObject::operator==(const char* Value) const {
  const std::string comp = convert_string();
  if (comp == invalid_string_value) {
    return false;
  }
  return (0 == comp.compare(Value));
}

void SmartObject::set_value_cstr(const char* NewValue) {
  set_value_string(NewValue ? std::string(NewValue) : std::string());
}

// =============================================================
// BINARY TYPE SUPPORT
// =============================================================
SmartObject::SmartObject(const SmartBinary& InitialValue)
    : m_type(SmartType_Null),
      m_schema() {
  m_data.str_value = NULL;
  set_value_binary(InitialValue);
}

SmartBinary SmartObject::asBinary() const {
  return convert_binary();
}

SmartArray* SmartObject::asArray() const {
  if (m_type != SmartType_Array) {
    return NULL;
  }
  return m_data.array_value;
}

SmartObject& SmartObject::operator=(const SmartBinary& NewValue) {
  if (m_type != SmartType_Invalid) {
    set_value_binary(NewValue);
  }
  return *this;
}

bool SmartObject::operator==(const SmartBinary& Value) const {
  const SmartBinary comp = convert_binary();
  if (comp == invalid_binary_value) {
    return false;
  }
  if (comp.size() != Value.size())
    return false;
  return std::equal(comp.begin(), comp.end(), Value.begin());
}

void SmartObject::set_value_binary(const SmartBinary& NewValue) {
  set_new_type(SmartType_Binary);
  m_data.binary_value = new SmartBinary(NewValue);
}

SmartBinary SmartObject::convert_binary() const {
  switch (m_type) {
    case SmartType_Binary:
      return *(m_data.binary_value);
    default:
      break;
  }
  return invalid_binary_value;
}

// =============================================================
// ARRAY INTERFACE SUPPORT
// =============================================================

SmartObject& SmartObject::operator[](const int32_t Index) {
  return handle_array_access(Index);
}

const SmartObject& SmartObject::operator[](const int32_t Index) const {
  return getElement(Index);
}

inline SmartObject& SmartObject::handle_array_access(const int32_t Index) {
  if (m_type == SmartType_Invalid) {
    return *this;
  }

  if (m_type != SmartType_Array) {
    cleanup_data();
    m_type = SmartType_Array;
    m_data.array_value = new SmartArray();
  }
  SmartArray& array = *m_data.array_value;
  if (Index == -1 || static_cast<size_t>(Index) == array.size()) {
    array.push_back(SmartObject());
    return array[array.size() - 1];
  }
  if (Index >= 0 && (static_cast<size_t>(Index) < array.size())) {
    DCHECK(sizeof(Index) >= sizeof(array.size()));
    return array[Index];
  }
  // FIXME(EZamakhov): return always the same reference - multi-thread problem?
  return invalid_object_value;
}

// =============================================================
// MAP INTERFACE SUPPORT
// =============================================================

SmartObject& SmartObject::operator[](const std::string& Key) {
  return handle_map_access(Key);
}

const SmartObject& SmartObject::operator[] (const std::string& Key) const {
  return getElement(Key);
}

SmartObject& SmartObject::operator[](char* Key) {
  return handle_map_access(std::string(Key));
}

const SmartObject& SmartObject::operator[](char* Key) const {
  return getElement(std::string(Key));
}

SmartObject& SmartObject::operator[](const char* Key) {
  return handle_map_access(std::string(Key));
}

const SmartObject& SmartObject::operator[](const char* Key) const {
  return getElement(std::string(Key));
}

const SmartObject& SmartObject::getElement(size_t Index) const {
  if (SmartType_Array == m_type) {
    if (Index < m_data.array_value->size()) {
      return m_data.array_value->at(Index);
    }
  }
  return invalid_object_value;
}

const SmartObject& SmartObject::getElement(const std::string& Key) const {
  if (SmartType_Map == m_type) {
    SmartMap::const_iterator it = m_data.map_value->find(Key);
    if (it != m_data.map_value->end()) {
      return it->second;
    }
  }
  return invalid_object_value;
}

SmartObject& SmartObject::handle_map_access(const std::string& Key) {
  if (m_type == SmartType_Invalid) {
    return *this;
  }

  if (m_type != SmartType_Map) {
    cleanup_data();
    m_type = SmartType_Map;
    m_data.map_value = new SmartMap();
  }
  SmartMap& map = *m_data.map_value;

<<<<<<< HEAD
  // TODO(404): Add check for key presense
=======
>>>>>>> a9112288
  return map[Key];
}

// =============================================================
// OTHER METHODS
// =============================================================
void SmartObject::duplicate(const SmartObject& OtherObject) {
  SmartData newData;
  const SmartType newType = OtherObject.m_type;
  switch (newType) {
    case SmartType_Null: // on duplicate empty SmartObject
      return;
    case SmartType_Map:
      newData.map_value = new SmartMap(*OtherObject.m_data.map_value);
      break;
    case SmartType_Array:
      newData.array_value = new SmartArray(*OtherObject.m_data.array_value);
      break;
    case SmartType_Integer:
      newData.int_value = OtherObject.m_data.int_value;
      break;
    case SmartType_Double:
      newData.double_value = OtherObject.m_data.double_value;
      break;
    case SmartType_Boolean:
      newData.bool_value = OtherObject.m_data.bool_value;
      break;
    case SmartType_Character:
      newData.char_value = OtherObject.m_data.char_value;
      break;
    case SmartType_String:
      newData.str_value = new std::string(*OtherObject.m_data.str_value);
      break;
    case SmartType_Binary:
      newData.binary_value = new SmartBinary(*OtherObject.m_data.binary_value);
      break;
    default:
      DCHECK(!"Unhandled smart object type");
      return;
  }
  m_schema = OtherObject.m_schema;

  cleanup_data();

  m_type = newType;
  m_data = newData;
}

void SmartObject::cleanup_data() {
  switch (m_type) {
    case SmartType_String:
      delete m_data.str_value;
      break;
    case SmartType_Map:
      delete m_data.map_value;
      break;
    case SmartType_Array:
      delete m_data.array_value;
      break;
    case SmartType_Binary:
      delete m_data.binary_value;
      break;
    default:
      break;
  }
}

size_t SmartObject::length() const {
  switch (m_type) {
    case SmartType_String:
      return m_data.str_value->size();
    case SmartType_Array:
      return m_data.array_value->size();
    case SmartType_Map:
      return m_data.map_value->size();
    case SmartType_Binary:
      return m_data.binary_value->size();
    default:
      break;
  }
  return 0;
<<<<<<< HEAD
=======
}

bool SmartObject::empty() const {
  switch (m_type) {
    case SmartType_String:
      return m_data.str_value->empty();
    case SmartType_Array:
      return m_data.array_value->empty();
    case SmartType_Map:
      return m_data.map_value->empty();
    case SmartType_Binary:
      return m_data.binary_value->empty();
    default:
      break;
  }
  return true;
>>>>>>> a9112288
}

void SmartObject::set_new_type(SmartType NewType) {
  cleanup_data();
  m_type = NewType;
}

double SmartObject::convert_string_to_double(const std::string* Value) {
  if (!Value || Value->empty()) {
    return invalid_double_value;
  }

  char* ptr;
  errno = 0;

  double result = strtod(Value->c_str(), &ptr);
  if (errno || (ptr != (Value->c_str() + Value->length()))) {
    return invalid_double_value;
  }

  return result;
}

std::string SmartObject::convert_double_to_string(const double& Value) {
  std::stringstream ss;

  // convert double to string w fixed notation, hi precision
  ss << std::fixed << std::setprecision(10) << Value;

  // output to std::string
  std::string s = ss.str();

  // remove trailing 000s    (123.1200 => 123.12,  123.000 => 123.)
  s.erase(s.find_last_not_of('0') + 1, std::string::npos);
  if (s[s.size() - 1] == '.') {
    // remove dangling decimal (123. => 123)
    s.erase(s.end() - 1);
  }
  return s;
}

uint64_t SmartObject::convert_string_to_integer(const std::string* Value) {
  if (!Value || Value->empty()) {
    return invalid_int64_value;
  }
  int64_t result;
  std::stringstream stream(*Value);
  stream >> result;
  if (stream.eof()) {
    return result;
  }
  return invalid_int64_value;
}

SmartType SmartObject::getType() const {
  return m_type;
}

std::string SmartObject::OperatorToTransform(const SmartMap::value_type &pair) {
    return pair.first;
}

std::set<std::string> SmartObject::enumerate() const {
  std::set<std::string> keys;

  if (m_type == SmartType_Map) {
        std::transform(
            m_data.map_value->begin(),
            m_data.map_value->end(),
            std::inserter(keys, keys.end()),
            &SmartObject::OperatorToTransform
        );
  }
  return keys;
}

bool SmartObject::keyExists(const std::string& Key) const {
  if (m_type != SmartType_Map) {
    return false;
  }
  return m_data.map_value->find(Key) != m_data.map_value->end();
}

bool SmartObject::erase(const std::string& Key) {
  if (m_type != SmartType_Map) {
    return false;
  }
  return (m_data.map_value->erase(Key) > 0);
}

bool SmartObject::isValid() const {
  return (Errors::OK == m_schema.validate(*this));
}

Errors::eType SmartObject::validate() {
  return m_schema.validate(*this);
}

void SmartObject::setSchema(const CSmartSchema& schema) {
  m_schema = schema;
}

CSmartSchema SmartObject::getSchema() {
  return m_schema;
}

}  // namespace NsSmartObjects
}  // namespace NsSmartDeviceLink<|MERGE_RESOLUTION|>--- conflicted
+++ resolved
@@ -673,10 +673,6 @@
   }
   SmartMap& map = *m_data.map_value;
 
-<<<<<<< HEAD
-  // TODO(404): Add check for key presense
-=======
->>>>>>> a9112288
   return map[Key];
 }
 
@@ -758,8 +754,6 @@
       break;
   }
   return 0;
-<<<<<<< HEAD
-=======
 }
 
 bool SmartObject::empty() const {
@@ -776,7 +770,6 @@
       break;
   }
   return true;
->>>>>>> a9112288
 }
 
 void SmartObject::set_new_type(SmartType NewType) {
