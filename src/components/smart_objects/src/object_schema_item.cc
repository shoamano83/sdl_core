--- conflicted
+++ resolved
@@ -90,15 +90,18 @@
     return;
   }
 
-  for (SmartMap::const_iterator it = Object.map_begin(); it != Object.map_end(); ++it) {
+  for (SmartMap::const_iterator it = Object.map_begin(); it != Object.map_end(); ) {
     const std::string& key = it->first;
     if (mMembers.end() == mMembers.find(key)
         // FIXME(EZamakhov): Remove illigal usage of connection_key/binary_data in AM
         && key.compare(connection_key) != 0
         && key.compare(binary_data) != 0
         ) {
+      ++it;
       // remove fake params
       Object.erase(key);
+    } else {
+      it++;
     }
   }
 
@@ -118,26 +121,17 @@
 }
 
 void CObjectSchemaItem::unapplySchema(SmartObject& Object) {
-<<<<<<< HEAD
   if (SmartType_Map != Object.getType()) {
     return;
   }
-  for (SmartMap::const_iterator it = Object.map_begin(); it != Object.map_end(); ++it) {
+  for (SmartMap::const_iterator it = Object.map_begin(); it != Object.map_end();) {
     const std::string& key = it->first;
     if (mMembers.end() == mMembers.find(key)) {
+      ++it;
       // remove fake params
       Object.erase(key);
-=======
-  if (SmartType_Map == Object.getType()) {
-    SmartMap::const_iterator k = Object.map_begin();
-    for (;k != Object.map_end();) {
-      if (mMembers.end() == mMembers.find(k->first)) {
-            // remove fake params
-        Object.erase((k++)->first);
-      } else {
-        ++k;
-      }
->>>>>>> 666c9960
+    } else {
+      it++;
     }
   }
 
