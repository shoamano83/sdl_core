// Copyright (c) 2013, Ford Motor Company
// All rights reserved.
//
// Redistribution and use in source and binary forms, with or without
// modification, are permitted provided that the following conditions are met:
//
// Redistributions of source code must retain the above copyright notice, this
// list of conditions and the following disclaimer.
//
// Redistributions in binary form must reproduce the above copyright notice,
// this list of conditions and the following
// disclaimer in the documentation and/or other materials provided with the
// distribution.
//
// Neither the name of the Ford Motor Company nor the names of its contributors
// may be used to endorse or promote products derived from this software
// without specific prior written permission.
//
// THIS SOFTWARE IS PROVIDED BY THE COPYRIGHT HOLDERS AND CONTRIBUTORS "AS IS"
// AND ANY EXPRESS OR IMPLIED WARRANTIES, INCLUDING, BUT NOT LIMITED TO, THE
// IMPLIED WARRANTIES OF MERCHANTABILITY AND FITNESS FOR 'A PARTICULAR PURPOSE
// ARE DISCLAIMED. IN NO EVENT SHALL THE COPYRIGHT HOLDER OR CONTRIBUTORS BE
// LIABLE FOR ANY DIRECT, INDIRECT, INCIDENTAL, SPECIAL, EXEMPLARY, OR
// CONSEQUENTIAL DAMAGES (INCLUDING, BUT NOT LIMITED TO, PROCUREMENT OF
// SUBSTITUTE GOODS OR SERVICES; LOSS OF USE, DATA, OR PROFITS; OR BUSINESS
// INTERRUPTION) HOWEVER CAUSED AND ON ANY THEORY OF LIABILITY, WHETHER IN
// CONTRACT, STRICT LIABILITY, OR TORT (INCLUDING NEGLIGENCE OR OTHERWISE)
// ARISING IN ANY WAY OUT OF THE USE OF THIS SOFTWARE, EVEN IF ADVISED OF THE
// POSSIBILITY OF SUCH DAMAGE.

#ifndef SRC_COMPONENTS_SMART_OBJECTS_INCLUDE_SMART_OBJECTS_SMART_SCHEMA_H_
#define SRC_COMPONENTS_SMART_OBJECTS_INCLUDE_SMART_OBJECTS_SMART_SCHEMA_H_

#include "utils/shared_ptr.h"
#include "smart_objects/schema_item.h"

namespace NsSmartDeviceLink {
namespace NsSmartObjects {
class SmartObject;

/**
 * @brief Smart Schema.
 */
class CSmartSchema {
 public:
  /**
   * @brief Constructor.
   *
   * Default constructor. Creates empty schema.
   */
  CSmartSchema();

  /**
   * @brief Constructor.
   *
   * Creates schema with given root schema item.
   *
   * @param SchemaItem Root schema item.
   */
  explicit CSmartSchema(utils::SharedPtr<ISchemaItem> SchemaItem);

<<<<<<< HEAD
            /**
             * @brief Validate smart object.
             *
             * @param Object SmartObject to validate.
             *
             * @return Result of validation.
             */
            Errors::eType validate(const NsSmartDeviceLink::NsSmartObjects::SmartObject& Object) const;
=======
  /**
   * @brief Validate smart object.
   *
   * @param Object SmartObject to validate.
   *
   * @return Result of validation.
   */
  Errors::eType validate(const SmartObject& Object);
>>>>>>> 2a7a1a01

  /**
   * @brief Set new root schema item.
   *
   * @param SchemaItem Root schema item.
   */
  void setSchemaItem(utils::SharedPtr<ISchemaItem> SchemaItem);

  /**
   * @brief Apply schema.
   *
   * @param Object Object to apply schema.
   **/
  virtual void applySchema(SmartObject& Object);

  /**
   * @brief The reverse SmartObject conversion using schema.
   *
   * @param object Object to convert.
   */
  // TODO(cpplint): Is this a non-const reference?
  // If so, make const or use a pointer.
  virtual void unapplySchema(SmartObject& object);

  /**
   * @brief Build smart object by smart schema having copied matched
   *        parameters from pattern smart object
   *
   * @param pattern_object pattern object
   * @param result_object object to build
   */
  virtual void BuildObjectBySchema(const SmartObject& pattern_object,
                                   SmartObject& result_object) const;

  virtual ~CSmartSchema() {
  }

 protected:
  /**
   * @brief Root schema item.
   */
  utils::SharedPtr<ISchemaItem> mSchemaItem;
};
}  // namespace NsSmartObjects
}  // namespace NsSmartDeviceLink

#endif  // SRC_COMPONENTS_SMART_OBJECTS_INCLUDE_SMART_OBJECTS_SMART_SCHEMA_H_<|MERGE_RESOLUTION|>--- conflicted
+++ resolved
@@ -59,16 +59,6 @@
    */
   explicit CSmartSchema(utils::SharedPtr<ISchemaItem> SchemaItem);
 
-<<<<<<< HEAD
-            /**
-             * @brief Validate smart object.
-             *
-             * @param Object SmartObject to validate.
-             *
-             * @return Result of validation.
-             */
-            Errors::eType validate(const NsSmartDeviceLink::NsSmartObjects::SmartObject& Object) const;
-=======
   /**
    * @brief Validate smart object.
    *
@@ -77,7 +67,7 @@
    * @return Result of validation.
    */
   Errors::eType validate(const SmartObject& Object);
->>>>>>> 2a7a1a01
+  Errors::eType validate(const SmartObject& Object) const;
 
   /**
    * @brief Set new root schema item.
