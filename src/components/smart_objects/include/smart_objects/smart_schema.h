--- conflicted
+++ resolved
@@ -66,12 +66,7 @@
    *
    * @return Result of validation.
    */
-<<<<<<< HEAD
-  Errors::eType validate(const SmartObject& Object);
-  Errors::eType validate(const SmartObject& Object) const;
-=======
    Errors::eType validate(const SmartObject& Object) const;
->>>>>>> a7e93b55
 
   /**
    * @brief Set new root schema item.
