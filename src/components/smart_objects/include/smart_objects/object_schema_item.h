/*
 * Copyright (c) 2014, Ford Motor Company
 * All rights reserved.
 *
 * Redistribution and use in source and binary forms, with or without
 * modification, are permitted provided that the following conditions are met:
 *
 * Redistributions of source code must retain the above copyright notice, this
 * list of conditions and the following disclaimer.
 *
 * Redistributions in binary form must reproduce the above copyright notice,
 * this list of conditions and the following
 * disclaimer in the documentation and/or other materials provided with the
 * distribution.
 *
 * Neither the name of the Ford Motor Company nor the names of its contributors
 * may be used to endorse or promote products derived from this software
 * without specific prior written permission.
 *
 * THIS SOFTWARE IS PROVIDED BY THE COPYRIGHT HOLDERS AND CONTRIBUTORS "AS IS"
 * AND ANY EXPRESS OR IMPLIED WARRANTIES, INCLUDING, BUT NOT LIMITED TO, THE
 * IMPLIED WARRANTIES OF MERCHANTABILITY AND FITNESS FOR A PARTICULAR PURPOSE
 * ARE DISCLAIMED. IN NO EVENT SHALL THE COPYRIGHT HOLDER OR CONTRIBUTORS BE
 * LIABLE FOR ANY DIRECT, INDIRECT, INCIDENTAL, SPECIAL, EXEMPLARY, OR
 * CONSEQUENTIAL DAMAGES (INCLUDING, BUT NOT LIMITED TO, PROCUREMENT OF
 * SUBSTITUTE GOODS OR SERVICES; LOSS OF USE, DATA, OR PROFITS; OR BUSINESS
 * INTERRUPTION) HOWEVER CAUSED AND ON ANY THEORY OF LIABILITY, WHETHER IN
 * CONTRACT, STRICT LIABILITY, OR TORT (INCLUDING NEGLIGENCE OR OTHERWISE)
 * ARISING IN ANY WAY OUT OF THE USE OF THIS SOFTWARE, EVEN IF ADVISED OF THE
 * POSSIBILITY OF SUCH DAMAGE.
 */
#ifndef SRC_COMPONENTS_SMART_OBJECTS_INCLUDE_SMART_OBJECTS_OBJECT_SCHEMA_ITEM_H_
#define SRC_COMPONENTS_SMART_OBJECTS_INCLUDE_SMART_OBJECTS_OBJECT_SCHEMA_ITEM_H_

#include <map>
#include <string>
#include <set>

#include "utils/macro.h"
#include "utils/shared_ptr.h"

#include "smart_objects/schema_item.h"
#include "smart_objects/schema_item_parameter.h"

namespace NsSmartDeviceLink {
namespace NsSmartObjects {
/**
 * @brief Object schema item.
 **/
class CObjectSchemaItem : public ISchemaItem {
 public:
  /**
   * @brief Object member.
   **/
  struct SMember {
    /**
     * @brief Default constructor.
     **/
    SMember();
    /**
     * @brief Constructor.
     * @param SchemaItem Member schema item.
     * @param IsMandatory true if member is mandatory, false
     *                    otherwise. Defaults to true.
     **/
    SMember(const ISchemaItemPtr SchemaItem,
            const bool IsMandatory = true);
    /**
     * @brief Member schema item.
     **/
    ISchemaItemPtr mSchemaItem;
    /**
     * @brief true if member is mandatory, false otherwise.
     **/
    bool mIsMandatory;
  };
  typedef std::map<std::string, SMember> Members;
  /**
   * @brief Create a new schema item.
   *
   * @param Members Map of member name to SMember structure
   *                describing the object member.
   *
   * @return Shared pointer to a new schema item.
   **/
  static utils::SharedPtr<CObjectSchemaItem> create(const Members& Members);
  /**
   * @brief Validate smart object.
   * @param Object Object to validate.
   * @return NsSmartObjects::Errors::eType
   **/
  Errors::eType validate(const SmartObject& Object) OVERRIDE;
  /**
   * @brief Apply schema.
   * @param Object Object to apply schema.
   **/
  void applySchema(SmartObject& Object) OVERRIDE;
  /**
   * @brief Unapply schema.
   * @param Object Object to unapply schema.
   **/
  void unapplySchema(SmartObject& Object) OVERRIDE;
  /**
   * @brief Build smart object by smart schema having copied matched
   *        parameters from pattern smart object
   * @param pattern_object pattern object
   * @param result_object object to build
   */
  void BuildObjectBySchema(const SmartObject& pattern_object,
                           SmartObject& result_object) OVERRIDE;
  /**
   * @brief Get size mMembers map
   * @return Size of mMembers
   */
  size_t GetMemberSize() OVERRIDE;

 protected:
  /**
   * @brief Constructor.
   * @param Members Map of member name to SMember structure
   *                describing the object member.
   **/
  CObjectSchemaItem(const Members& Members);
  /**
   * @brief Map of member name to SMember structure describing the object member.
   **/
  const Members mMembers;
<<<<<<< HEAD
  typedef std::set<std::string>::const_iterator Key_Iterator;
=======
>>>>>>> a9112288
  DISALLOW_COPY_AND_ASSIGN(CObjectSchemaItem);
};
}  // namespace NsSmartObjects
}  // namespace NsSmartDeviceLink
#endif  // SRC_COMPONENTS_SMART_OBJECTS_INCLUDE_SMART_OBJECTS_OBJECT_SCHEMA_ITEM_H_<|MERGE_RESOLUTION|>--- conflicted
+++ resolved
@@ -125,10 +125,6 @@
    * @brief Map of member name to SMember structure describing the object member.
    **/
   const Members mMembers;
-<<<<<<< HEAD
-  typedef std::set<std::string>::const_iterator Key_Iterator;
-=======
->>>>>>> a9112288
   DISALLOW_COPY_AND_ASSIGN(CObjectSchemaItem);
 };
 }  // namespace NsSmartObjects
