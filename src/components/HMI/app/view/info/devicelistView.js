/**
 * @name MFT.ApplinkOptionsView
 * 
 * @desc Media App Options module visual representation
 * 
 * @category    View
 * @filesource  app/view/media/ApplinkOptionsView.js
 * @version     2.0
 *
 * @author      Andriy Melnik
 */
 
MFT.DeviceLilstView = Em.ContainerView.create(MFT.LoadableView,{

    classNames:        ['info_apps_deviceList_view'],

	/** View Id */	
    elementId:          'info_apps_deviceList_view',

	/** View Components*/
    childViews:         [
                            'backButton',
                            'listOfDevices',
                            'deviceListLabel'
                        ],

    /** Button to return to previous view*/
    backButton: MFT.Button.extend({
        classNames:        ['backButton','button'],     
        action:            'turnChangeDeviceViewBack',
        target:            'MFT.ApplinkController',  
        icon:              'images/media/ico_back.png',   
    }),

    deviceListLabel:    MFT.Label.extend({

        elementId:          'deviceListLabel',

        classNames:         'deviceListLabel',

        content:            'Change Devices'
    }),

    ShowDeviceList: function( params ){

        this.clearDeviceList();

        if( !(params.deviceList.length == 1 && params.deviceList[0] == "") ){
            for(var i = 0; i < params.deviceList.length; i++){
                this.get('listOfDevices.list.childViews').pushObject(
                    MFT.Button.create({
                        deviceName:             params.deviceList[i],
                        icon:                   params.icon,
                        text:                   params.deviceList[i],
                        classNames:             'ffw-button notpressed list-item',
                        templateName:           params.icon ? 'rightIcon' : 'text',
<<<<<<< HEAD
                        actionUp: function( element ){
                            MFT.ApplinkController.onDeviceChoosed( element );
=======
                        actionUp: function(){
                            MFT.ApplinkController.onDeviceChoosed( this );
>>>>>>> f66f59a8
                        }
                    })
                );
            }
        }
    },

    clearDeviceList: function(){
        if( this.stateObj.active ){
            var count = this.get('listOfDevices.list.childViews').length - 1;
            for(var i = count; i>=0; i--){
                this.get('listOfDevices.list.childViews').removeObject(
                    this.get('listOfDevices.list.childViews')[0]
                );
            }
<<<<<<< HEAD
        }
=======
        } 
>>>>>>> f66f59a8
    }.observes('this.stateObj.active'),

    /**
      * List for option on ApplinkOptionsView screen
      */
    listOfDevices: MFT.List.extend({

        elementId:      'info_apps_deviceList_list',

        itemsOnPage:    5,
                
        /** Items array */
        items:          new Array()
    })
});<|MERGE_RESOLUTION|>--- conflicted
+++ resolved
@@ -54,13 +54,8 @@
                         text:                   params.deviceList[i],
                         classNames:             'ffw-button notpressed list-item',
                         templateName:           params.icon ? 'rightIcon' : 'text',
-<<<<<<< HEAD
-                        actionUp: function( element ){
-                            MFT.ApplinkController.onDeviceChoosed( element );
-=======
                         actionUp: function(){
                             MFT.ApplinkController.onDeviceChoosed( this );
->>>>>>> f66f59a8
                         }
                     })
                 );
@@ -76,11 +71,7 @@
                     this.get('listOfDevices.list.childViews')[0]
                 );
             }
-<<<<<<< HEAD
         }
-=======
-        } 
->>>>>>> f66f59a8
     }.observes('this.stateObj.active'),
 
     /**
