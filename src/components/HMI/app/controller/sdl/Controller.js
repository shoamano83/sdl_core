--- conflicted
+++ resolved
@@ -116,10 +116,9 @@
             }
             FFW.BasicCommunication.onReady();
             SDL.SDLModel.timeStamp = new Date().getTime();
-<<<<<<< HEAD
+
             console.log(SDL.SDLModel.timeStamp);
-=======
->>>>>>> 2a7a1a01
+
         }.observes('SDL.SDLModel.registeredComponents.@each.state'),
 
         /**
