--- conflicted
+++ resolved
@@ -17,13 +17,8 @@
 struct MessageString;
 struct RpcParameters;
 struct Rpcs;
-<<<<<<< HEAD
 }  // namespace policy_table_interface_base
 }  // namespace rpc
-=======
-} // namespace policy_table_interface_base
-} // namespace rpc
->>>>>>> bcf8405b
 
 namespace rpc {
 namespace policy_table_interface_base {
@@ -44,13 +39,9 @@
 
 typedef Map<URLList, 1, 255> ServiceEndpoints;
 
-<<<<<<< HEAD
 typedef uint8_t NumberOfNotificationsType;
 typedef Map<Integer<NumberOfNotificationsType, 0, 255>, 0, 6>
     NumberOfNotificationsPerMinute;
-=======
-typedef Map<Integer<uint8_t, 0, 255>, 0, 6> NumberOfNotificationsPerMinute;
->>>>>>> bcf8405b
 
 typedef Array<Integer<uint16_t, 1, 1000>, 0, 10> SecondsBetweenRetries;
 
@@ -60,11 +51,7 @@
 
 typedef Map<AppLevel, 0, 255> AppLevels;
 
-<<<<<<< HEAD
 typedef Map<Stringifyable<Nullable<ApplicationParams> >, 1, 1000>
-=======
-typedef Map<Stringifyable<Nullable<ApplicationParams>>, 1, 1000>
->>>>>>> bcf8405b
     ApplicationPolicies;
 
 typedef Map<Rpcs, 1, 255> FunctionalGroupings;
@@ -74,7 +61,6 @@
 typedef Array<Enum<RequestType>, 0, 255> RequestTypes;
 
 struct PolicyBase : CompositeType {
-<<<<<<< HEAD
  public:
   Enum<Priority> priority;
 
@@ -83,36 +69,18 @@
   PolicyBase(Priority priority);
   virtual ~PolicyBase();
   explicit PolicyBase(const Json::Value* value__);
-=======
-public:
-  Enum<Priority> priority;
-
-public:
-  PolicyBase();
-  PolicyBase(Priority priority);
-  virtual ~PolicyBase();
-  explicit PolicyBase(const Json::Value *value__);
->>>>>>> bcf8405b
-  Json::Value ToJsonValue() const;
-  bool is_valid() const;
-  bool is_initialized() const;
-  bool struct_empty() const;
-<<<<<<< HEAD
-  void ReportErrors(rpc::ValidationReport* report__) const;
-  virtual void SetPolicyTableType(PolicyTableType pt_type);
-
- private:
-=======
-  void ReportErrors(rpc::ValidationReport *report__) const;
-  virtual void SetPolicyTableType(PolicyTableType pt_type);
-
-private:
->>>>>>> bcf8405b
+  Json::Value ToJsonValue() const;
+  bool is_valid() const;
+  bool is_initialized() const;
+  bool struct_empty() const;
+  void ReportErrors(rpc::ValidationReport* report__) const;
+  virtual void SetPolicyTableType(PolicyTableType pt_type);
+
+ private:
   bool Validate() const;
 };
 
 struct DevicePolicy : PolicyBase {
-<<<<<<< HEAD
  public:
   DevicePolicy();
   DevicePolicy(Priority priority);
@@ -122,22 +90,10 @@
 
 struct ApplicationParams : PolicyBase {
  public:
-=======
-public:
-  DevicePolicy();
-  DevicePolicy(Priority priority);
-  ~DevicePolicy();
-  explicit DevicePolicy(const Json::Value *value__);
-};
-
-struct ApplicationParams : PolicyBase {
-public:
->>>>>>> bcf8405b
   Strings groups;
   Optional<Strings> nicknames;
   Optional<AppHMITypes> AppHMIType;
   Optional<RequestTypes> RequestType;
-<<<<<<< HEAD
   Optional<Integer<uint16_t, 0, 65225> > memory_kb;
   Optional<Integer<uint32_t, 0, UINT_MAX> > heart_beat_timeout_ms;
   Optional<String<0, 255> > certificate;
@@ -147,37 +103,18 @@
   ApplicationParams(const Strings& groups, Priority priority);
   ~ApplicationParams();
   explicit ApplicationParams(const Json::Value* value__);
-=======
-  Optional<Integer<uint16_t, 0, 65225>> memory_kb;
-  Optional<Integer<uint16_t, 0, 65225>> heart_beat_timeout_ms;
-  Optional<String<0, 255>> certificate;
-
-public:
-  ApplicationParams();
-  ApplicationParams(const Strings &groups, Priority priority);
-  ~ApplicationParams();
-  explicit ApplicationParams(const Json::Value *value__);
->>>>>>> bcf8405b
-  Json::Value ToJsonValue() const;
-  bool is_valid() const;
-  bool is_initialized() const;
-  bool struct_empty() const;
-<<<<<<< HEAD
-  void ReportErrors(rpc::ValidationReport* report__) const;
-  virtual void SetPolicyTableType(PolicyTableType pt_type);
-
- private:
-=======
-  void ReportErrors(rpc::ValidationReport *report__) const;
-  virtual void SetPolicyTableType(PolicyTableType pt_type);
-
-private:
->>>>>>> bcf8405b
+  Json::Value ToJsonValue() const;
+  bool is_valid() const;
+  bool is_initialized() const;
+  bool struct_empty() const;
+  void ReportErrors(rpc::ValidationReport* report__) const;
+  virtual void SetPolicyTableType(PolicyTableType pt_type);
+
+ private:
   bool Validate() const;
 };
 
 struct ApplicationPoliciesSection : CompositeType {
-<<<<<<< HEAD
  public:
   mutable ApplicationPolicies apps;
   DevicePolicy device;
@@ -188,38 +125,18 @@
                              const DevicePolicy& device);
   ~ApplicationPoliciesSection();
   explicit ApplicationPoliciesSection(const Json::Value* value__);
-=======
-public:
-  mutable ApplicationPolicies apps;
-  DevicePolicy device;
-
-public:
-  ApplicationPoliciesSection();
-  ApplicationPoliciesSection(const ApplicationPolicies &apps,
-                             const DevicePolicy &device);
-  ~ApplicationPoliciesSection();
-  explicit ApplicationPoliciesSection(const Json::Value *value__);
->>>>>>> bcf8405b
-  Json::Value ToJsonValue() const;
-  bool is_valid() const;
-  bool is_initialized() const;
-  bool struct_empty() const;
-<<<<<<< HEAD
-  void ReportErrors(rpc::ValidationReport* report__) const;
-  virtual void SetPolicyTableType(PolicyTableType pt_type);
-
- private:
-=======
-  void ReportErrors(rpc::ValidationReport *report__) const;
-  virtual void SetPolicyTableType(PolicyTableType pt_type);
-
-private:
->>>>>>> bcf8405b
+  Json::Value ToJsonValue() const;
+  bool is_valid() const;
+  bool is_initialized() const;
+  bool struct_empty() const;
+  void ReportErrors(rpc::ValidationReport* report__) const;
+  virtual void SetPolicyTableType(PolicyTableType pt_type);
+
+ private:
   bool Validate() const;
 };
 
 struct RpcParameters : CompositeType {
-<<<<<<< HEAD
  public:
   HmiLevels hmi_levels;
   Optional<Parameters> parameters;
@@ -229,37 +146,18 @@
   explicit RpcParameters(const HmiLevels& hmi_levels);
   ~RpcParameters();
   explicit RpcParameters(const Json::Value* value__);
-=======
-public:
-  HmiLevels hmi_levels;
-  Optional<Parameters> parameters;
-
-public:
-  RpcParameters();
-  explicit RpcParameters(const HmiLevels &hmi_levels);
-  ~RpcParameters();
-  explicit RpcParameters(const Json::Value *value__);
->>>>>>> bcf8405b
-  Json::Value ToJsonValue() const;
-  bool is_valid() const;
-  bool is_initialized() const;
-  bool struct_empty() const;
-<<<<<<< HEAD
-  void ReportErrors(rpc::ValidationReport* report__) const;
-  virtual void SetPolicyTableType(PolicyTableType pt_type);
-
- private:
-=======
-  void ReportErrors(rpc::ValidationReport *report__) const;
-  virtual void SetPolicyTableType(PolicyTableType pt_type);
-
-private:
->>>>>>> bcf8405b
+  Json::Value ToJsonValue() const;
+  bool is_valid() const;
+  bool is_initialized() const;
+  bool struct_empty() const;
+  void ReportErrors(rpc::ValidationReport* report__) const;
+  virtual void SetPolicyTableType(PolicyTableType pt_type);
+
+ private:
   bool Validate() const;
 };
 
 struct Rpcs : CompositeType {
-<<<<<<< HEAD
  public:
   Optional<String<1, 255> > user_consent_prompt;
   Nullable<Rpc> rpcs;
@@ -269,42 +167,20 @@
   explicit Rpcs(const Rpc& rpcs);
   ~Rpcs();
   explicit Rpcs(const Json::Value* value__);
-=======
-public:
-  Optional<String<1, 255>> user_consent_prompt;
-  Nullable<Rpc> rpcs;
-
-public:
-  Rpcs();
-  explicit Rpcs(const Rpc &rpcs);
-  ~Rpcs();
-  explicit Rpcs(const Json::Value *value__);
->>>>>>> bcf8405b
-  Json::Value ToJsonValue() const;
-  bool is_valid() const;
-  bool is_initialized() const;
-  bool struct_empty() const;
-<<<<<<< HEAD
-  void ReportErrors(rpc::ValidationReport* report__) const;
-  virtual void SetPolicyTableType(PolicyTableType pt_type);
-
- private:
-=======
-  void ReportErrors(rpc::ValidationReport *report__) const;
-  virtual void SetPolicyTableType(PolicyTableType pt_type);
-
-private:
->>>>>>> bcf8405b
+  Json::Value ToJsonValue() const;
+  bool is_valid() const;
+  bool is_initialized() const;
+  bool struct_empty() const;
+  void ReportErrors(rpc::ValidationReport* report__) const;
+  virtual void SetPolicyTableType(PolicyTableType pt_type);
+
+ private:
   bool Validate() const;
 };
 
 struct ModuleConfig : CompositeType {
-<<<<<<< HEAD
  public:
   Optional<Map<String<0, 100>, 0, 255> > device_certificates;
-=======
-public:
->>>>>>> bcf8405b
   Optional<Boolean> preloaded_pt;
   Integer<uint8_t, 0, 255> exchange_after_x_ignition_cycles;
   Integer<int64_t, 0, 4294967296ll> exchange_after_x_kilometers;
@@ -313,7 +189,6 @@
   SecondsBetweenRetries seconds_between_retries;
   ServiceEndpoints endpoints;
   NumberOfNotificationsPerMinute notifications_per_minute_by_priority;
-<<<<<<< HEAD
   Optional<String<1, 100> > vehicle_make;
   Optional<String<1, 100> > vehicle_model;
   Optional<String<4, 4> > vehicle_year;
@@ -333,44 +208,18 @@
   ~ModuleConfig();
   explicit ModuleConfig(const Json::Value* value__);
   void SafeCopyFrom(const ModuleConfig& from);
-=======
-  Optional<String<1, 100>> vehicle_make;
-  Optional<String<1, 100>> vehicle_model;
-  Optional<String<4, 4>> vehicle_year;
-
-public:
-  ModuleConfig();
-  ModuleConfig(uint8_t exchange_after_x_ignition_cycles,
-               int64_t exchange_after_x_kilometers,
-               uint8_t exchange_after_x_days, uint16_t timeout_after_x_seconds,
-               const SecondsBetweenRetries &seconds_between_retries,
-               const ServiceEndpoints &endpoints,
-               const NumberOfNotificationsPerMinute &
-                   notifications_per_minute_by_priority);
-  ~ModuleConfig();
-  explicit ModuleConfig(const Json::Value *value__);
-  void SafeCopyFrom(const ModuleConfig &from);
->>>>>>> bcf8405b
-  Json::Value ToJsonValue() const;
-  bool is_valid() const;
-  bool is_initialized() const;
-  bool struct_empty() const;
-<<<<<<< HEAD
-  void ReportErrors(rpc::ValidationReport* report__) const;
-  virtual void SetPolicyTableType(PolicyTableType pt_type);
-
- private:
-=======
-  void ReportErrors(rpc::ValidationReport *report__) const;
-  virtual void SetPolicyTableType(PolicyTableType pt_type);
-
-private:
->>>>>>> bcf8405b
+  Json::Value ToJsonValue() const;
+  bool is_valid() const;
+  bool is_initialized() const;
+  bool struct_empty() const;
+  void ReportErrors(rpc::ValidationReport* report__) const;
+  virtual void SetPolicyTableType(PolicyTableType pt_type);
+
+ private:
   bool Validate() const;
 };
 
 struct MessageString : CompositeType {
-<<<<<<< HEAD
  public:
   Optional<String<1, 65535> > line1;
   Optional<String<1, 65535> > line2;
@@ -382,39 +231,18 @@
   MessageString();
   ~MessageString();
   explicit MessageString(const Json::Value* value__);
-=======
-public:
-  Optional<String<1, 65535>> line1;
-  Optional<String<1, 65535>> line2;
-  Optional<String<1, 65535>> tts;
-  Optional<String<1, 65535>> label;
-  Optional<String<1, 65535>> textBody;
-
-public:
-  MessageString();
-  ~MessageString();
-  explicit MessageString(const Json::Value *value__);
->>>>>>> bcf8405b
-  Json::Value ToJsonValue() const;
-  bool is_valid() const;
-  bool is_initialized() const;
-  bool struct_empty() const;
-<<<<<<< HEAD
-  void ReportErrors(rpc::ValidationReport* report__) const;
-  virtual void SetPolicyTableType(PolicyTableType pt_type);
-
- private:
-=======
-  void ReportErrors(rpc::ValidationReport *report__) const;
-  virtual void SetPolicyTableType(PolicyTableType pt_type);
-
-private:
->>>>>>> bcf8405b
+  Json::Value ToJsonValue() const;
+  bool is_valid() const;
+  bool is_initialized() const;
+  bool struct_empty() const;
+  void ReportErrors(rpc::ValidationReport* report__) const;
+  virtual void SetPolicyTableType(PolicyTableType pt_type);
+
+ private:
   bool Validate() const;
 };
 
 struct MessageLanguages : CompositeType {
-<<<<<<< HEAD
  public:
   Languages languages;
 
@@ -423,36 +251,18 @@
   explicit MessageLanguages(const Languages& languages);
   ~MessageLanguages();
   explicit MessageLanguages(const Json::Value* value__);
-=======
-public:
-  Languages languages;
-
-public:
-  MessageLanguages();
-  explicit MessageLanguages(const Languages &languages);
-  ~MessageLanguages();
-  explicit MessageLanguages(const Json::Value *value__);
->>>>>>> bcf8405b
-  Json::Value ToJsonValue() const;
-  bool is_valid() const;
-  bool is_initialized() const;
-  bool struct_empty() const;
-<<<<<<< HEAD
-  void ReportErrors(rpc::ValidationReport* report__) const;
-  virtual void SetPolicyTableType(PolicyTableType pt_type);
-
- private:
-=======
-  void ReportErrors(rpc::ValidationReport *report__) const;
-  virtual void SetPolicyTableType(PolicyTableType pt_type);
-
-private:
->>>>>>> bcf8405b
+  Json::Value ToJsonValue() const;
+  bool is_valid() const;
+  bool is_initialized() const;
+  bool struct_empty() const;
+  void ReportErrors(rpc::ValidationReport* report__) const;
+  virtual void SetPolicyTableType(PolicyTableType pt_type);
+
+ private:
   bool Validate() const;
 };
 
 struct ConsumerFriendlyMessages : CompositeType {
-<<<<<<< HEAD
  public:
   String<1, 100> version;
   Optional<Messages> messages;
@@ -462,67 +272,34 @@
   explicit ConsumerFriendlyMessages(const std::string& version);
   ~ConsumerFriendlyMessages();
   explicit ConsumerFriendlyMessages(const Json::Value* value__);
-=======
-public:
-  String<1, 100> version;
-  Optional<Messages> messages;
-
-public:
-  ConsumerFriendlyMessages();
-  explicit ConsumerFriendlyMessages(const std::string &version);
-  ~ConsumerFriendlyMessages();
-  explicit ConsumerFriendlyMessages(const Json::Value *value__);
->>>>>>> bcf8405b
-  Json::Value ToJsonValue() const;
-  bool is_valid() const;
-  bool is_initialized() const;
-  bool struct_empty() const;
-<<<<<<< HEAD
-  void ReportErrors(rpc::ValidationReport* report__) const;
-  virtual void SetPolicyTableType(PolicyTableType pt_type);
-
- private:
-=======
-  void ReportErrors(rpc::ValidationReport *report__) const;
-  virtual void SetPolicyTableType(PolicyTableType pt_type);
-
-private:
->>>>>>> bcf8405b
+  Json::Value ToJsonValue() const;
+  bool is_valid() const;
+  bool is_initialized() const;
+  bool struct_empty() const;
+  void ReportErrors(rpc::ValidationReport* report__) const;
+  virtual void SetPolicyTableType(PolicyTableType pt_type);
+
+ private:
   bool Validate() const;
 };
 
 struct ModuleMeta : CompositeType {
-<<<<<<< HEAD
  public:
  public:
   ModuleMeta();
   ~ModuleMeta();
   explicit ModuleMeta(const Json::Value* value__);
-=======
-public:
-public:
-  ModuleMeta();
-  ~ModuleMeta();
-  explicit ModuleMeta(const Json::Value *value__);
->>>>>>> bcf8405b
-  Json::Value ToJsonValue() const;
-  bool is_valid() const;
-  bool is_initialized() const;
-  bool struct_empty() const;
-<<<<<<< HEAD
-  void ReportErrors(rpc::ValidationReport* report__) const;
-
- private:
-=======
-  void ReportErrors(rpc::ValidationReport *report__) const;
-
-private:
->>>>>>> bcf8405b
+  Json::Value ToJsonValue() const;
+  bool is_valid() const;
+  bool is_initialized() const;
+  bool struct_empty() const;
+  void ReportErrors(rpc::ValidationReport* report__) const;
+
+ private:
   bool Validate() const;
 };
 
 struct AppLevel : CompositeType {
-<<<<<<< HEAD
  public:
   Integer<uint16_t, 0, 65535> minutes_in_hmi_full;
   String<1, 10> app_registration_language_gui;
@@ -559,31 +336,17 @@
            uint16_t count_of_run_attempts_while_revoked);
   ~AppLevel();
   explicit AppLevel(const Json::Value* value__);
-=======
-public:
-public:
-  AppLevel();
-  ~AppLevel();
-  explicit AppLevel(const Json::Value *value__);
->>>>>>> bcf8405b
-  Json::Value ToJsonValue() const;
-  bool is_valid() const;
-  bool is_initialized() const;
-  bool struct_empty() const;
-<<<<<<< HEAD
-  void ReportErrors(rpc::ValidationReport* report__) const;
-
- private:
-=======
-  void ReportErrors(rpc::ValidationReport *report__) const;
-
-private:
->>>>>>> bcf8405b
+  Json::Value ToJsonValue() const;
+  bool is_valid() const;
+  bool is_initialized() const;
+  bool struct_empty() const;
+  void ReportErrors(rpc::ValidationReport* report__) const;
+
+ private:
   bool Validate() const;
 };
 
 struct UsageAndErrorCounts : CompositeType {
-<<<<<<< HEAD
  public:
   Optional<AppLevels> app_level;
 
@@ -591,69 +354,35 @@
   UsageAndErrorCounts();
   ~UsageAndErrorCounts();
   explicit UsageAndErrorCounts(const Json::Value* value__);
-=======
-public:
-  Optional<AppLevels> app_level;
-
-public:
-  UsageAndErrorCounts();
-  ~UsageAndErrorCounts();
-  explicit UsageAndErrorCounts(const Json::Value *value__);
->>>>>>> bcf8405b
-  Json::Value ToJsonValue() const;
-  bool is_valid() const;
-  bool is_initialized() const;
-  bool struct_empty() const;
-<<<<<<< HEAD
-  void ReportErrors(rpc::ValidationReport* report__) const;
-  virtual void SetPolicyTableType(PolicyTableType pt_type);
-
- private:
-=======
-  void ReportErrors(rpc::ValidationReport *report__) const;
-  virtual void SetPolicyTableType(PolicyTableType pt_type);
-
-private:
->>>>>>> bcf8405b
+  Json::Value ToJsonValue() const;
+  bool is_valid() const;
+  bool is_initialized() const;
+  bool struct_empty() const;
+  void ReportErrors(rpc::ValidationReport* report__) const;
+  virtual void SetPolicyTableType(PolicyTableType pt_type);
+
+ private:
   bool Validate() const;
 };
 
 struct DeviceParams : CompositeType {
-<<<<<<< HEAD
  public:
  public:
   DeviceParams();
   ~DeviceParams();
   explicit DeviceParams(const Json::Value* value__);
-=======
-public:
-public:
-  DeviceParams();
-  ~DeviceParams();
-  explicit DeviceParams(const Json::Value *value__);
->>>>>>> bcf8405b
-  Json::Value ToJsonValue() const;
-  bool is_valid() const;
-  bool is_initialized() const;
-  bool struct_empty() const;
-<<<<<<< HEAD
-  void ReportErrors(rpc::ValidationReport* report__) const;
-
- private:
-=======
-  void ReportErrors(rpc::ValidationReport *report__) const;
-
-private:
->>>>>>> bcf8405b
+  Json::Value ToJsonValue() const;
+  bool is_valid() const;
+  bool is_initialized() const;
+  bool struct_empty() const;
+  void ReportErrors(rpc::ValidationReport* report__) const;
+
+ private:
   bool Validate() const;
 };
 
 struct PolicyTable : CompositeType {
-<<<<<<< HEAD
- public:
-=======
-public:
->>>>>>> bcf8405b
+ public:
   ApplicationPoliciesSection app_policies_section;
   FunctionalGroupings functional_groupings;
   Optional<ConsumerFriendlyMessages> consumer_friendly_messages;
@@ -662,7 +391,6 @@
   Optional<UsageAndErrorCounts> usage_and_error_counts;
   Optional<DeviceData> device_data;
 
-<<<<<<< HEAD
  public:
   PolicyTable();
   PolicyTable(const ApplicationPoliciesSection& app_policies_section,
@@ -671,36 +399,18 @@
               const ModuleConfig& module_config);
   ~PolicyTable();
   explicit PolicyTable(const Json::Value* value__);
-=======
-public:
-  PolicyTable();
-  PolicyTable(const ApplicationPoliciesSection &app_policies_section,
-              const FunctionalGroupings &functional_groupings,
-              const ConsumerFriendlyMessages &consumer_friendly_messages,
-              const ModuleConfig &module_config);
-  ~PolicyTable();
-  explicit PolicyTable(const Json::Value *value__);
->>>>>>> bcf8405b
-  Json::Value ToJsonValue() const;
-  bool is_valid() const;
-  bool is_initialized() const;
-  bool struct_empty() const;
-<<<<<<< HEAD
-  void ReportErrors(rpc::ValidationReport* report__) const;
-  virtual void SetPolicyTableType(PolicyTableType pt_type);
-
- private:
-=======
-  void ReportErrors(rpc::ValidationReport *report__) const;
-  virtual void SetPolicyTableType(PolicyTableType pt_type);
-
-private:
->>>>>>> bcf8405b
+  Json::Value ToJsonValue() const;
+  bool is_valid() const;
+  bool is_initialized() const;
+  bool struct_empty() const;
+  void ReportErrors(rpc::ValidationReport* report__) const;
+  virtual void SetPolicyTableType(PolicyTableType pt_type);
+
+ private:
   bool Validate() const;
 };
 
 struct Table : CompositeType {
-<<<<<<< HEAD
  public:
   PolicyTable policy_table;
 
@@ -709,31 +419,14 @@
   explicit Table(const PolicyTable& policy_table);
   ~Table();
   explicit Table(const Json::Value* value__);
-=======
-public:
-  PolicyTable policy_table;
-
-public:
-  Table();
-  explicit Table(const PolicyTable &policy_table);
-  ~Table();
-  explicit Table(const Json::Value *value__);
->>>>>>> bcf8405b
-  Json::Value ToJsonValue() const;
-  bool is_valid() const;
-  bool is_initialized() const;
-  bool struct_empty() const;
-<<<<<<< HEAD
-  void ReportErrors(rpc::ValidationReport* report__) const;
-  virtual void SetPolicyTableType(PolicyTableType pt_type);
-
- private:
-=======
-  void ReportErrors(rpc::ValidationReport *report__) const;
-  virtual void SetPolicyTableType(PolicyTableType pt_type);
-
-private:
->>>>>>> bcf8405b
+  Json::Value ToJsonValue() const;
+  bool is_valid() const;
+  bool is_initialized() const;
+  bool struct_empty() const;
+  void ReportErrors(rpc::ValidationReport* report__) const;
+  virtual void SetPolicyTableType(PolicyTableType pt_type);
+
+ private:
   bool Validate() const;
 };
 } // namespace policy_table_interface_base
