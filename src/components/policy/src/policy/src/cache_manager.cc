--- conflicted
+++ resolved
@@ -1201,15 +1201,9 @@
     } break;
     case InitResult::SUCCESS: {
       LOG4CXX_INFO(logger_, "Policy Table was inited successfully");
-<<<<<<< HEAD
+      
       result = LoadFromFile(file_name, *pt_);
-      backup_->UpdateDBVersion();
-      if (result) {
-        Backup();
-      }
-=======
-      result = LoadFromFile(file_name);
-
+     
       utils::SharedPtr<policy_table::Table> snapshot = GenerateSnapshot();
       result &= snapshot->is_valid();
       LOG4CXX_DEBUG(logger_, "Check if snapshot is valid: "
@@ -1217,9 +1211,11 @@
       if(!result) {
         rpc::ValidationReport report("policy_table");
 	snapshot->ReportErrors(&report);
-      }
-
->>>>>>> ea2eaa6a
+	return result;
+      }
+
+      backup_->UpdateDBVersion();
+      Backup();
     } break;
     default: {
       result = false;
