--- conflicted
+++ resolved
@@ -40,6 +40,7 @@
 #include "usage_statistics/counter.h"
 #include "policy/policy_types.h"
 #include "policy/policy_settings.h"
+
 namespace policy_table = rpc::policy_table_interface_base;
 
 namespace policy {
@@ -116,7 +117,7 @@
    * @param seconds Return value: array of 5 elements
    * @return bool Success of operation
    */
-  virtual bool SecondsBetweenRetries(std::vector<int>& seconds) = 0;
+  virtual bool SecondsBetweenRetries(std::vector<int> &seconds) = 0;
 
   /**
    * @brief Get information about vehicle
@@ -157,11 +158,7 @@
    * @brief GetLockScreenIcon allows to obtain lock screen icon url;
    *
    * @return url which point to the resourse where lock screen icon could be
-<<<<<<< HEAD
-   *obtained.
-=======
    * obtained.
->>>>>>> 64ac11d0
    */
   virtual std::string GetLockScreenIconUrl() const = 0;
 
@@ -310,7 +307,7 @@
    * @return true, if succedeed, otherwise - false
    */
   virtual bool GetDefaultHMI(const std::string& app_id,
-                             std::string& default_hmi) const = 0;
+                             std::string &default_hmi) const = 0;
 
   /**
    * @brief Reset user consent for device data and applications permissions
@@ -327,8 +324,8 @@
    */
   virtual bool GetUserPermissionsForDevice(
       const std::string& device_id,
-      StringArray& consented_groups,
-      StringArray& disallowed_groups) const = 0;
+                                           StringArray &consented_groups,
+                                           StringArray &disallowed_groups) const = 0;
 
   /**
    * @brief Gets list of groups permissions from policy table
@@ -339,7 +336,7 @@
    */
   virtual bool GetPermissionsForApp(const std::string& device_id,
                                     const std::string& app_id,
-                                    FunctionalIdType& group_types) = 0;
+                                    FunctionalIdType &group_types) = 0;
 
   /**
    * @brief Get device groups and preconsented groups from policies section
@@ -348,8 +345,8 @@
    * @return true, if query was successful, otherwise - false
    */
   virtual bool GetDeviceGroupsFromPolicies(
-      rpc::policy_table_interface_base::Strings& groups,
-      rpc::policy_table_interface_base::Strings& preconsented_groups) const = 0;
+      rpc::policy_table_interface_base::Strings &groups,
+      rpc::policy_table_interface_base::Strings &preconsented_groups) const = 0;
 
   /**
    * @brief Add's information about mobile device in Policy Table.
@@ -462,7 +459,7 @@
    * @param the count of unconsented groups
    */
   virtual int CountUnconsentedGroups(const std::string& policy_app_id,
-                                     const std::string& device_id) = 0;
+                                      const std::string& device_id) = 0;
 
   /**
    * @brief Gets functional group names and user_consent_prompts, if any
@@ -485,7 +482,7 @@
    * @param preconsented_groups parameter to fill.
    */
   virtual void GetPreConsentedGroups(
-      const std::string& app_id, FunctionalGroupIDs& preconsented_groups) = 0;
+      const std::string &app_id, FunctionalGroupIDs& preconsented_groups) = 0;
   /**
    * @brief GetConsentedGroups allows to obtain list of allowed and disallowed
    * groups for specific application on certain device.
@@ -494,8 +491,8 @@
    * @param allowed_groups list of allowed groups
    * @param disallowed_groups list of disallowed groups
    */
-  virtual void GetConsentedGroups(const std::string& device_id,
-                                  const std::string& app_id,
+  virtual void GetConsentedGroups(const std::string &device_id,
+                                  const std::string &app_id,
                                   FunctionalGroupIDs& allowed_groups,
                                   FunctionalGroupIDs& disallowed_groups) = 0;
 
@@ -596,8 +593,8 @@
    * @return true if present, otherwise false
    */
   virtual bool IsPermissionsCalculated(const std::string& device_id,
-                                       const std::string& policy_app_id,
-                                       policy::Permissions& permission) = 0;
+      const std::string& policy_app_id,
+      policy::Permissions& permission) = 0;
 
   /**
    * @brief Gets request types for application
@@ -608,13 +605,13 @@
       const std::string& policy_app_id,
       std::vector<std::string>& request_types) const = 0;
 
-  /**
-   * @brief GetCertificate allows to obtain certificate in order to
-   * make secure connection
-   *
-   * @return The certificate in PKCS#7.
-   */
-  virtual std::string GetCertificate() const = 0;
+    /**
+     * @brief GetCertificate allows to obtain certificate in order to
+     * make secure connection
+     *
+     * @return The certificate in PKCS#7.
+     */
+    virtual std::string GetCertificate() const = 0;
 
 #ifdef BUILD_TESTS
   /**
@@ -623,7 +620,7 @@
    * @return SharedPTR to PT
    *
    */
-  virtual utils::SharedPtr<policy_table::Table> GetPT() const = 0;
+  virtual utils::SharedPtr<policy_table::Table> GetPT() const  = 0;
 #endif
 };
 
