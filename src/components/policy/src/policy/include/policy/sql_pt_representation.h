--- conflicted
+++ resolved
@@ -45,8 +45,9 @@
 namespace utils {
 namespace dbms {
 class SQLDatabase;
-}  // namespace dbms
-}  // namespace utils
+} // namespace dbms
+} // namespace utils
+
 
 namespace policy {
 
@@ -65,204 +66,157 @@
     }
   }
 };
-
 class SQLPTRepresentation : public virtual PTRepresentation {
- public:
-<<<<<<< HEAD
-  SQLPTRepresentation();
-=======
+  public:
   SQLPTRepresentation(const std::string& app_storage_folder,
                       uint16_t attempts_to_open_policy_db,
                       uint16_t open_attempt_timeout_ms);
->>>>>>> 64ac11d0
-  ~SQLPTRepresentation();
-  virtual void CheckPermissions(const PTString& app_id,
-                                const PTString& hmi_level,
-                                const PTString& rpc,
-                                CheckPermissionResult& result);
-
-  virtual bool IsPTPreloaded();
-  virtual int IgnitionCyclesBeforeExchange();
-  virtual int KilometersBeforeExchange(int current);
-  virtual bool SetCountersPassedForSuccessfulUpdate(int kilometers,
-                                                    int days_after_epoch);
-  virtual int DaysBeforeExchange(int current);
-  virtual void IncrementIgnitionCycles();
-  virtual void ResetIgnitionCycles();
-  virtual int TimeoutResponse();
-  virtual bool SecondsBetweenRetries(std::vector<int>* seconds);
-  virtual bool RefreshDB();
-  virtual const VehicleInfo GetVehicleInfo() const;
-
-  virtual std::vector<UserFriendlyMessage> GetUserFriendlyMsg(
+    ~SQLPTRepresentation();
+    virtual void CheckPermissions(const PTString& app_id,
+        const PTString& hmi_level,
+        const PTString& rpc,
+        CheckPermissionResult& result);
+
+    virtual bool IsPTPreloaded();
+    virtual int IgnitionCyclesBeforeExchange();
+    virtual int KilometersBeforeExchange(int current);
+    virtual bool SetCountersPassedForSuccessfulUpdate(int kilometers,
+        int days_after_epoch);
+    virtual int DaysBeforeExchange(int current);
+    virtual void IncrementIgnitionCycles();
+    virtual void ResetIgnitionCycles();
+    virtual int TimeoutResponse();
+    virtual bool SecondsBetweenRetries(std::vector<int>* seconds);
+    virtual bool RefreshDB();
+    virtual const VehicleInfo GetVehicleInfo() const;
+
+    virtual std::vector<UserFriendlyMessage> GetUserFriendlyMsg(
       const std::vector<std::string>& msg_codes, const std::string& language);
 
-  virtual EndpointUrls GetUpdateUrls(int service_type);
-  virtual std::string GetLockScreenIconUrl() const;
-  virtual int GetNotificationsNumber(const std::string& priority);
-  virtual bool GetPriority(const std::string& policy_app_id,
-                           std::string* priority);
-  InitResult Init(const PolicySettings* settings);
-  bool Close();
-  bool Clear();
-  bool Drop();
-  virtual void WriteDb();
-  virtual utils::SharedPtr<policy_table::Table> GenerateSnapshot() const;
-  virtual bool Save(const policy_table::Table& table);
+    virtual EndpointUrls GetUpdateUrls(int service_type);
+    virtual std::string GetLockScreenIconUrl() const;
+    virtual int GetNotificationsNumber(const std::string& priority);
+    virtual bool GetPriority(const std::string& policy_app_id,
+                             std::string* priority);
+    InitResult Init(const PolicySettings* settings);
+    bool Close();
+    bool Clear();
+    bool Drop();
+    virtual void WriteDb();
+    virtual utils::SharedPtr<policy_table::Table> GenerateSnapshot() const;
+    virtual bool Save(const policy_table::Table& table);
   bool GetInitialAppData(const std::string& app_id,
                          StringArray* nicknames = NULL,
-                         StringArray* app_hmi_types = NULL);
-  bool GetFunctionalGroupings(policy_table::FunctionalGroupings& groups);
+                           StringArray* app_hmi_types = NULL);
+    bool GetFunctionalGroupings(policy_table::FunctionalGroupings& groups);
 
 #ifdef BUILD_TESTS
-  uint32_t open_counter() {
+    uint32_t open_counter() {
     return open_counter_;
-  }
-#endif  // BUILD_TESTS
- protected:
-  virtual void GatherModuleMeta(policy_table::ModuleMeta* meta) const;
-  virtual void GatherModuleConfig(policy_table::ModuleConfig* config) const;
-  virtual bool GatherUsageAndErrorCounts(
+    }
+#endif // BUILD_TESTS
+  protected:
+    virtual void GatherModuleMeta(policy_table::ModuleMeta* meta) const;
+    virtual void GatherModuleConfig(policy_table::ModuleConfig* config) const;
+    virtual bool GatherUsageAndErrorCounts(
       policy_table::UsageAndErrorCounts* counts) const;
-  virtual void GatherDeviceData(policy_table::DeviceData* data) const;
-  virtual bool GatherFunctionalGroupings(
+    virtual void GatherDeviceData(policy_table::DeviceData* data) const;
+    virtual bool GatherFunctionalGroupings(
       policy_table::FunctionalGroupings* groups) const;
-  virtual bool GatherConsumerFriendlyMessages(
+    virtual bool GatherConsumerFriendlyMessages(
       policy_table::ConsumerFriendlyMessages* messages) const;
-  virtual bool GatherApplicationPoliciesSection(
+    virtual bool GatherApplicationPoliciesSection(
       policy_table::ApplicationPoliciesSection* policies) const;
 
-  bool GatherAppGroup(const std::string& app_id,
-                      policy_table::Strings* app_groups) const;
-  bool GatherAppType(const std::string& app_id,
-                     policy_table::AppHMITypes* app_types) const;
-  bool GatherRequestType(const std::string& app_id,
-                         policy_table::RequestTypes* request_types) const;
-  bool GatherNickName(const std::string& app_id,
-                      policy_table::Strings* nicknames) const;
-
-  virtual bool SaveApplicationCustomData(const std::string& app_id,
-                                         bool is_revoked,
-                                         bool is_default,
-                                         bool is_predata);
-
-  virtual bool SaveModuleMeta(const policy_table::ModuleMeta& meta);
-  virtual bool SaveModuleConfig(const policy_table::ModuleConfig& config);
-  virtual bool SaveUsageAndErrorCounts(
+    bool GatherAppGroup(const std::string& app_id,
+                        policy_table::Strings* app_groups) const;
+    bool GatherAppType(const std::string& app_id,
+                       policy_table::AppHMITypes* app_types) const;
+    bool GatherRequestType(const std::string& app_id,
+                           policy_table::RequestTypes* request_types) const;
+    bool GatherNickName(const std::string& app_id,
+                        policy_table::Strings* nicknames) const;
+
+    virtual bool SaveApplicationCustomData(const std::string& app_id,
+                                   bool is_revoked,
+                                   bool is_default,
+                                   bool is_predata);
+
+    virtual bool SaveModuleMeta(const policy_table::ModuleMeta& meta);
+    virtual bool SaveModuleConfig(const policy_table::ModuleConfig& config);
+    virtual bool SaveUsageAndErrorCounts(
       const policy_table::UsageAndErrorCounts& counts);
-  virtual bool SaveDeviceData(const policy_table::DeviceData& devices);
-  virtual bool SaveFunctionalGroupings(
+    virtual bool SaveDeviceData(const policy_table::DeviceData& devices);
+    virtual bool SaveFunctionalGroupings(
       const policy_table::FunctionalGroupings& groups);
-  virtual bool SaveConsumerFriendlyMessages(
+    virtual bool SaveConsumerFriendlyMessages(
       const policy_table::ConsumerFriendlyMessages& messages);
-  virtual bool SaveApplicationPoliciesSection(
+    virtual bool SaveApplicationPoliciesSection(
       const policy_table::ApplicationPoliciesSection& policies);
-  virtual bool SaveSpecificAppPolicy(
+    virtual bool SaveSpecificAppPolicy(
       const policy_table::ApplicationPolicies::value_type& app);
-  virtual bool SaveDevicePolicy(const policy_table::DevicePolicy& device);
-<<<<<<< HEAD
-
-  virtual bool SaveMessageString(const std::string& type,
-                                 const std::string& lang,
-                                 const policy_table::MessageString& strings);
-
-  bool SaveAppGroup(const std::string& app_id,
-                    const policy_table::Strings& app_groups);
-  bool SaveNickname(const std::string& app_id,
-                    const policy_table::Strings& nicknames);
-  bool SaveAppType(const std::string& app_id,
-                   const policy_table::AppHMITypes& types);
-  bool SaveRequestType(const std::string& app_id,
-                       const policy_table::RequestTypes& types);
-
- public:
-  bool UpdateRequired() const;
-  void SaveUpdateRequired(bool value);
-
-  bool IsApplicationRepresented(const std::string& app_id) const;
-  bool CopyApplication(const std::string& source,
-                       const std::string& destination);
-
-  bool IsApplicationRevoked(const std::string& app_id) const;
-  virtual bool IsDefaultPolicy(const std::string& app_id) const;
-  virtual bool IsPredataPolicy(const std::string& app_id) const;
-  virtual bool SetDefaultPolicy(const std::string& app_id);
-  virtual void SetPreloaded(bool value);
-
-  virtual bool SetVINValue(const std::string& value);
-
-  virtual utils::dbms::SQLDatabase* db() const;
-  virtual bool SetIsDefault(const std::string& app_id, bool is_default) const;
-
-  void RemoveDB() const OVERRIDE;
-  virtual bool IsDBVersionActual() const OVERRIDE;
-  virtual bool UpdateDBVersion() const OVERRIDE;
-
-=======
-
-  virtual bool SaveMessageString(const std::string& type,
-                                 const std::string& lang,
-                                 const policy_table::MessageString& strings);
-
-  bool SaveAppGroup(const std::string& app_id,
-                    const policy_table::Strings& app_groups);
-  bool SaveNickname(const std::string& app_id,
-                    const policy_table::Strings& nicknames);
-  bool SaveAppType(const std::string& app_id,
-                   const policy_table::AppHMITypes& types);
-  bool SaveRequestType(const std::string& app_id,
-                       const policy_table::RequestTypes& types);
-
- public:
-  bool UpdateRequired() const;
-  void SaveUpdateRequired(bool value);
-
-  bool IsApplicationRepresented(const std::string& app_id) const;
-  bool CopyApplication(const std::string& source,
-                       const std::string& destination);
-
-  bool IsApplicationRevoked(const std::string& app_id) const;
-  virtual bool IsDefaultPolicy(const std::string& app_id) const;
-  virtual bool IsPredataPolicy(const std::string& app_id) const;
-  virtual bool SetDefaultPolicy(const std::string& app_id);
-  virtual void SetPreloaded(bool value);
-
-  virtual bool SetVINValue(const std::string& value);
-
-  virtual utils::dbms::SQLDatabase* db() const;
-  virtual bool SetIsDefault(const std::string& app_id, bool is_default) const;
-
-  void RemoveDB() const OVERRIDE;
-  virtual bool IsDBVersionActual() const OVERRIDE;
-  virtual bool UpdateDBVersion() const OVERRIDE;
-
->>>>>>> 64ac11d0
- private:
-  static const std::string kDatabaseName;
-  utils::dbms::SQLDatabase* db_;
+    virtual bool SaveDevicePolicy(const policy_table::DevicePolicy& device);
+
+    virtual bool SaveMessageString(const std::string& type,
+                                   const std::string& lang,
+                                   const policy_table::MessageString& strings);
+
+    bool SaveAppGroup(const std::string& app_id,
+                      const policy_table::Strings& app_groups);
+    bool SaveNickname(const std::string& app_id,
+                      const policy_table::Strings& nicknames);
+    bool SaveAppType(const std::string& app_id,
+                     const policy_table::AppHMITypes& types);
+    bool SaveRequestType(const std::string& app_id,
+                         const policy_table::RequestTypes& types);
+
+  public:
+    bool UpdateRequired() const;
+    void SaveUpdateRequired(bool value);
+
+    bool IsApplicationRepresented(const std::string& app_id) const;
+    bool CopyApplication(const std::string& source,
+                         const std::string& destination);
+
+    bool IsApplicationRevoked(const std::string& app_id) const;
+    virtual bool IsDefaultPolicy(const std::string& app_id) const;
+    virtual bool IsPredataPolicy(const std::string& app_id) const;
+    virtual bool SetDefaultPolicy(const std::string& app_id);
+    virtual void SetPreloaded(bool value);
+
+    virtual bool SetVINValue(const std::string& value);
+
+    virtual utils::dbms::SQLDatabase* db() const;
+    virtual bool SetIsDefault(const std::string& app_id, bool is_default) const;
+
+
+    void RemoveDB() const OVERRIDE;
+    virtual bool IsDBVersionActual() const OVERRIDE;
+    virtual bool UpdateDBVersion() const OVERRIDE;
+
+  private:
+    static const std::string kDatabaseName;
+    utils::dbms::SQLDatabase* db_;
 
 #ifdef BUILD_TESTS
-  uint32_t open_counter_;
-#endif  // BUILD_TESTS
-
-  /**
-   * @brief Calculates DB version from current schema
-   * @return version
-   */
-  const int32_t GetDBVersion() const;
-  bool SaveRpcs(int64_t group_id, const policy_table::Rpc& rpcs);
-  bool SaveServiceEndpoints(const policy_table::ServiceEndpoints& endpoints);
-  bool SaveSecondsBetweenRetries(
+    uint32_t open_counter_;
+#endif // BUILD_TESTS
+
+    /**
+     * @brief Calculates DB version from current schema
+     * @return version
+     */
+    const int32_t GetDBVersion() const;
+    bool SaveRpcs(int64_t group_id, const policy_table::Rpc& rpcs);
+    bool SaveServiceEndpoints(const policy_table::ServiceEndpoints& endpoints);
+    bool SaveSecondsBetweenRetries(
       const policy_table::SecondsBetweenRetries& seconds);
-  bool SaveNumberOfNotificationsPerMinute(
+    bool SaveNumberOfNotificationsPerMinute(
       const policy_table::NumberOfNotificationsPerMinute& notifications);
-  bool SaveMessageType(const std::string& type);
-  bool SaveLanguage(const std::string& code);
-<<<<<<< HEAD
-
-=======
->>>>>>> 64ac11d0
-  bool is_in_memory;
+    bool SaveMessageType(const std::string& type);
+    bool SaveLanguage(const std::string& code);
+
+    bool is_in_memory;
 };
 }  //  namespace policy
 
