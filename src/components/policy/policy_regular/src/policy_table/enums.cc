--- conflicted
+++ resolved
@@ -849,7 +849,8 @@
       return true;
     case SetCloudAppPropertiesID:
       return true;
-<<<<<<< HEAD
+    case GetCloudAppPropertiesID:
+      return true;
     case PublishAppServiceID:
       return true;
     case GetFileID:
@@ -857,9 +858,6 @@
     case GetAppServiceDataID:
       return true;
     case PerformAppServiceInteractionID:
-=======
-    case GetCloudAppPropertiesID:
->>>>>>> 3da1fc5c
       return true;
     case OnHMIStatusID:
       return true;
@@ -1014,7 +1012,8 @@
       return "SendHapticData";
     case SetCloudAppPropertiesID:
       return "SetCloudAppProperties";
-<<<<<<< HEAD
+    case GetCloudAppPropertiesID:
+      return "GetCloudAppProperties";
     case PublishAppServiceID:
       return "PublishAppService";
     case GetFileID:
@@ -1023,10 +1022,6 @@
       return "GetAppServiceData";
     case PerformAppServiceInteractionID:
       return "PerformAppServiceInteraction";
-=======
-    case GetCloudAppPropertiesID:
-      return "GetCloudAppProperties";
->>>>>>> 3da1fc5c
     case OnHMIStatusID:
       return "OnHMIStatus";
     case OnAppInterfaceUnregisteredID:
@@ -1326,7 +1321,11 @@
     return true;
   }
 
-<<<<<<< HEAD
+  if ("GetCloudAppProperties" == literal) {
+    *result = GetCloudAppPropertiesID;
+    return true;
+  }
+
   if ("PublishAppService" == literal) {
     *result = PublishAppServiceID;
     return true;
@@ -1344,10 +1343,6 @@
 
   if ("PerformAppServiceInteraction" == literal) {
     *result = PerformAppServiceInteractionID;
-=======
-  if ("GetCloudAppProperties" == literal) {
-    *result = GetCloudAppPropertiesID;
->>>>>>> 3da1fc5c
     return true;
   }
 
