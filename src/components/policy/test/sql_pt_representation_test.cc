--- conflicted
+++ resolved
@@ -36,6 +36,7 @@
 #include <memory>
 #include <stdio.h>
 #include <sys/stat.h>
+
 #include "gtest/gtest.h"
 #include "policy/test/include/driver_dbms.h"
 #include "policy/sql_pt_representation.h"
@@ -75,7 +76,7 @@
   static DBMS* dbms;
   static SQLPTRepresentation* reps;
   static const std::string kDatabaseName;
-  // Gtest can show message that this object doesn't destroyed
+  //Gtest can show message that this object doesn't destroyed
   static std::auto_ptr<policy_handler_test::MockPolicySettings>
       policy_settings_;
 
@@ -86,23 +87,17 @@
     reps = new SQLPTRepresentation;
     dbms = new DBMS(kDatabaseName);
     policy_settings_ = std::auto_ptr<policy_handler_test::MockPolicySettings>(
-        new policy_handler_test::MockPolicySettings());
+          new policy_handler_test::MockPolicySettings());
     ON_CALL(*policy_settings_, app_storage_folder())
         .WillByDefault(ReturnRef(kAppStorageFolder));
     EXPECT_EQ(::policy::SUCCESS, reps->Init(policy_settings_.get()));
     EXPECT_TRUE(dbms->Open());
   }
 
-<<<<<<< HEAD
   void TearDown() OVERRIDE {
     EXPECT_TRUE(reps->Clear());
   }
 
-=======
-  void TearDown() {
-    EXPECT_TRUE(reps->Clear());
-  }
->>>>>>> 64ac11d0
   static void TearDownTestCase() {
     EXPECT_TRUE(reps->Drop());
     EXPECT_TRUE(reps->Close());
@@ -342,16 +337,12 @@
  protected:
   SQLPTRepresentationTest2()
       : kAppStorageFolder("storage123")
-      , kOpenAttemptTimeoutMs(700u)
-      , kAttemptsToOpenPolicyDB(8u) {}
+                               , kOpenAttemptTimeoutMs(700u)
+                               , kAttemptsToOpenPolicyDB(8u){}
 
   void SetUp() OVERRIDE {
     file_system::CreateDirectory(kAppStorageFolder);
     chmod(kAppStorageFolder.c_str(), 00000);
-<<<<<<< HEAD
-=======
-    profile::Profile::instance()->config_file_name("smartDeviceLink3.ini");
->>>>>>> 64ac11d0
     ON_CALL(policy_settings_, app_storage_folder())
         .WillByDefault(ReturnRef(kAppStorageFolder));
     ON_CALL(policy_settings_, open_attempt_timeout_ms())
@@ -361,13 +352,8 @@
     reps = new SQLPTRepresentation;
   }
 
-<<<<<<< HEAD
   void TearDown() OVERRIDE {
-=======
-  virtual void TearDown() {
-    profile::Profile::instance()->config_file_name("smartDeviceLink.ini");
->>>>>>> 64ac11d0
-    file_system::RemoveDirectory(kAppStorageFolder, true);
+    file_system::RemoveDirectory(kAppStorageFolder,true);
     delete reps;
   }
 
@@ -378,13 +364,9 @@
   const uint16_t kAttemptsToOpenPolicyDB;
 };
 
-<<<<<<< HEAD
 // {AKozoriz} : Unknown behavior (must try 8 times, tried 2 and opened)
 TEST_F(SQLPTRepresentationTest2,
        DISABLED_OpenAttemptTimeOut_ExpectCorrectNumber) {
-=======
-TEST_F(SQLPTRepresentationTest2, OpenAttemptTimeOut_ExpectCorrectNumber) {
->>>>>>> 64ac11d0
   EXPECT_EQ(::policy::FAIL, reps->Init(&policy_settings_));
   // Check  Actual attempts number made to try to open DB
   EXPECT_EQ(kAttemptsToOpenPolicyDB, reps->open_counter());
@@ -627,10 +609,8 @@
   // Assert
   ASSERT_TRUE(dbms->Exec(query_limit));
   EXPECT_EQ(1, reps->IgnitionCyclesBeforeExchange());
-
   // Act
   reps->IncrementIgnitionCycles();
-
   // Assert
   EXPECT_EQ(0, reps->IgnitionCyclesBeforeExchange());
 }
@@ -1445,7 +1425,7 @@
 TEST(SQLPTRepresentationTest3, RemoveDB_RemoveDB_ExpectFileDeleted) {
   // Arrange
   policy_handler_test::MockPolicySettings policy_settings_;
-  SQLPTRepresentation* reps = new SQLPTRepresentation;
+  SQLPTRepresentation* reps = new SQLPTRepresentation;  
   EXPECT_EQ(::policy::SUCCESS, reps->Init(&policy_settings_));
   EXPECT_EQ(::policy::EXISTS, reps->Init(&policy_settings_));
   std::string path = (reps->db())->get_path();
@@ -1466,7 +1446,7 @@
   update.SetPolicyTableType(rpc::policy_table_interface_base::PT_UPDATE);
 
   // Assert
-  // ASSERT_TRUE(IsValid(update));
+  //ASSERT_TRUE(IsValid(update));
   ASSERT_TRUE(reps->Save(update));
 
   // Act
@@ -1546,7 +1526,7 @@
   policy_table::UsageAndErrorCounts counts;
   GatherUsageAndErrorCounts(&counts);
   EXPECT_EQ(0u, counts.app_level->size());
-  // ASSERT_TRUE(IsValid(update));
+  //ASSERT_TRUE(IsValid(update));
   // Act
   ASSERT_TRUE(reps->Save(update));
 
