--- conflicted
+++ resolved
@@ -48,21 +48,14 @@
 #include "mock_cache_manager.h"
 #include "mock_update_status_manager.h"
 
-<<<<<<< HEAD
 #include "utils/macro.h"
 #include "utils/file_system.h"
 #include "utils/date_time.h"
 #include "utils/make_shared.h"
 #include "utils/gen_hash.h"
-
-=======
 #ifdef SDL_REMOTE_CONTROL
 #  include "mock_access_remote.h"
 #endif  // SDL_REMOTE_CONTROL
-
-using ::testing::_;
-using ::testing::Return;
->>>>>>> d228ddc1
 using ::testing::ReturnRef;
 using ::testing::DoAll;
 using ::testing::SetArgReferee;
@@ -72,7 +65,6 @@
 using ::testing::AtLeast;
 using ::testing::Return;
 
-<<<<<<< HEAD
 using ::policy::MockPolicyListener;
 
 using ::policy::MockCacheManagerInterface;
@@ -81,8 +73,6 @@
 using ::policy::PolicyManagerImpl;
 using ::policy::PolicyTable;
 
-=======
->>>>>>> d228ddc1
 namespace policy_table = rpc::policy_table_interface_base;
 
 namespace policy {
@@ -152,24 +142,17 @@
  protected:
   PolicyManagerImpl* manager;
   MockCacheManagerInterface* cache_manager;
-<<<<<<< HEAD
-  NiceMock<MockPolicyListener> listener;
-  const std::string device_id;
-=======
   MockUpdateStatusManager update_manager;
   MockPolicyListener* listener;
 #ifdef SDL_REMOTE_CONTROL
   MockAccessRemote* access_remote;
 #endif  // SDL_REMOTE_CONTROL
->>>>>>> d228ddc1
 
   void SetUp() OVERRIDE {
     manager = new PolicyManagerImpl();
     manager->set_listener(&listener);
     cache_manager = new MockCacheManagerInterface();
     manager->set_cache_manager(cache_manager);
-<<<<<<< HEAD
-=======
 
 #ifdef SDL_REMOTE_CONTROL
     access_remote = new MockAccessRemote();
@@ -178,7 +161,6 @@
 
     listener = new MockPolicyListener();
     manager->set_listener(listener);
->>>>>>> d228ddc1
   }
 
   void TearDown() OVERRIDE {
@@ -544,19 +526,12 @@
   }
   ifile.close();
 
-<<<<<<< HEAD
-  ::policy::BinaryMessage msg(json.begin(), json.end());
-  ASSERT_TRUE(manager->LoadPT("file_pt_update.json", msg));
-  EXPECT_TRUE(manager->IsApplicationRevoked(app_id1));
-}
-=======
 TEST_F(PolicyManagerImplTest, ResetPT) {
   EXPECT_CALL(*cache_manager, ResetPT("filename")).WillOnce(Return(true))
       .WillOnce(Return(false));
   EXPECT_CALL(*cache_manager, ResetCalculatedPermissions()).Times(2);
   EXPECT_CALL(*cache_manager, TimeoutResponse());
   EXPECT_CALL(*cache_manager, SecondsBetweenRetries(_));
->>>>>>> d228ddc1
 
 TEST_F(PolicyManagerImplTest2,
        CheckPermissions_SetRevokedAppID_ExpectRPCDisallowed) {
@@ -668,11 +643,6 @@
   }
   ifile.close();
 
-<<<<<<< HEAD
-  ::policy::BinaryMessage msg(json.begin(), json.end());
-  // Load Json to cache
-  EXPECT_TRUE(manager->LoadPT("file_pt_update.json", msg));
-=======
   policy_table::Strings groups;
   groups.push_back("Group-1");
 
@@ -687,21 +657,11 @@
       WillOnce(ReturnRef(groups));
 #endif  // SDL_REMOTE_CONTROL
 
-  EXPECT_CALL(*cache_manager, CheckPermissions(_, "FULL", "Alert", _)).
-      WillOnce(SetArgReferee<3>(expected));
->>>>>>> d228ddc1
-
-  policy_table::RpcParameters rpc_parameters;
-  rpc_parameters.hmi_levels.push_back(policy_table::HL_FULL);
-
   policy_table::Rpc rpc;
   rpc["Alert"] = rpc_parameters;
   ::policy::RPCParams input_params;
   ::policy::CheckPermissionResult output;
-<<<<<<< HEAD
-=======
   manager->CheckPermissions("dev1", "12345678", "FULL", "Alert", input_params, output);
->>>>>>> d228ddc1
 
   (manager->GetCache())->AddDevice(dev_id1, "Bluetooth");
   (manager->GetCache())
@@ -734,14 +694,6 @@
   manager->Increment("12345", usage_statistics::USER_SELECTIONS);
 }
 
-<<<<<<< HEAD
-TEST_F(PolicyManagerImplTest, SetAppInfo) {
-  // Assert
-  EXPECT_CALL(*cache_manager,
-              Set("12345", usage_statistics::LANGUAGE_GUI, "de-de"));
-  manager->Set("12345", usage_statistics::LANGUAGE_GUI, "de-de");
-}
-=======
   //arrange
   Json::Value table(Json::objectValue);
   table["policy_table"] = Json::Value(Json::objectValue);
@@ -751,85 +703,6 @@
   policy_table["functional_groupings"] = Json::Value(Json::objectValue);
   policy_table["consumer_friendly_messages"] = Json::Value(Json::objectValue);
   policy_table["app_policies"] = Json::Value(Json::objectValue);
-
-  Json::Value& module_config = policy_table["module_config"];
-  module_config["preloaded_pt"] = Json::Value(true);
-  module_config["exchange_after_x_ignition_cycles"] = Json::Value(10);
-  module_config["exchange_after_x_kilometers"] = Json::Value(100);
-  module_config["exchange_after_x_days"] = Json::Value(5);
-  module_config["timeout_after_x_seconds"] = Json::Value(500);
-  module_config["seconds_between_retries"] = Json::Value(Json::arrayValue);
-  module_config["seconds_between_retries"][0] = Json::Value(10);
-  module_config["seconds_between_retries"][1] = Json::Value(20);
-  module_config["seconds_between_retries"][2] = Json::Value(30);
-  module_config["endpoints"] = Json::Value(Json::objectValue);
-  module_config["endpoints"]["0x00"] = Json::Value(Json::objectValue);
-  module_config["endpoints"]["0x00"]["default"] = Json::Value(Json::arrayValue);
-  module_config["endpoints"]["0x00"]["default"][0] = Json::Value(
-      "http://ford.com/cloud/default");
-  module_config["notifications_per_minute_by_priority"] = Json::Value(
-      Json::objectValue);
-  module_config["notifications_per_minute_by_priority"]["emergency"] =
-      Json::Value(1);
-  module_config["notifications_per_minute_by_priority"]["navigation"] =
-      Json::Value(2);
-  module_config["notifications_per_minute_by_priority"]["VOICECOMM"] =
-      Json::Value(3);
-  module_config["notifications_per_minute_by_priority"]["communication"] =
-      Json::Value(4);
-  module_config["notifications_per_minute_by_priority"]["normal"] = Json::Value(
-      5);
-  module_config["notifications_per_minute_by_priority"]["none"] = Json::Value(
-      6);
-  module_config["vehicle_make"] = Json::Value("MakeT");
-  module_config["vehicle_model"] = Json::Value("ModelT");
-  module_config["vehicle_year"] = Json::Value("2014");
-
-  Json::Value& functional_groupings = policy_table["functional_groupings"];
-  functional_groupings["default"] = Json::Value(Json::objectValue);
-  Json::Value& default_group = functional_groupings["default"];
-  default_group["rpcs"] = Json::Value(Json::objectValue);
-  default_group["rpcs"]["Update"] = Json::Value(Json::objectValue);
-  default_group["rpcs"]["Update"]["hmi_levels"] = Json::Value(Json::arrayValue);
-  default_group["rpcs"]["Update"]["hmi_levels"][0] = Json::Value("FULL");
-  default_group["rpcs"]["Update"]["parameters"] = Json::Value(Json::arrayValue);
-  default_group["rpcs"]["Update"]["parameters"][0] = Json::Value("speed");
-
-  Json::Value& consumer_friendly_messages =
-      policy_table["consumer_friendly_messages"];
-  consumer_friendly_messages["version"] = Json::Value("1.2");
-
-  Json::Value& app_policies = policy_table["app_policies"];
-  app_policies["default"] = Json::Value(Json::objectValue);
-  app_policies["default"]["memory_kb"] = Json::Value(50);
-  app_policies["default"]["heart_beat_timeout_ms"] = Json::Value(100);
-  app_policies["default"]["groups"] = Json::Value(Json::arrayValue);
-  app_policies["default"]["groups"][0] = Json::Value("default");
-  app_policies["default"]["priority"] = Json::Value("EMERGENCY");
-  app_policies["default"]["default_hmi"] = Json::Value("FULL");
-  app_policies["default"]["keep_context"] = Json::Value(true);
-  app_policies["default"]["steal_focus"] = Json::Value(true);
-  app_policies["default"]["certificate"] = Json::Value("sign");
-  app_policies["default"]["moduleType"] = Json::Value(Json::arrayValue);
-  app_policies["default"]["moduleType"][0] = Json::Value("RADIO");
-  app_policies["1234"] = Json::Value(Json::objectValue);
-  app_policies["1234"]["memory_kb"] = Json::Value(50);
-  app_policies["1234"]["heart_beat_timeout_ms"] = Json::Value(100);
-  app_policies["1234"]["groups"] = Json::Value(Json::arrayValue);
-  app_policies["1234"]["groups"][0] = Json::Value("default");
-  app_policies["1234"]["priority"] = Json::Value("EMERGENCY");
-  app_policies["1234"]["default_hmi"] = Json::Value("FULL");
-  app_policies["1234"]["keep_context"] = Json::Value(true);
-  app_policies["1234"]["steal_focus"] = Json::Value(true);
-  app_policies["1234"]["certificate"] = Json::Value("sign");
->>>>>>> d228ddc1
-
-TEST_F(PolicyManagerImplTest, AddAppStopwatch) {
-  // Assert
-  EXPECT_CALL(*cache_manager,
-              Add("12345", usage_statistics::SECONDS_HMI_FULL, 30));
-  manager->Add("12345", usage_statistics::SECONDS_HMI_FULL, 30);
-}
 
 TEST_F(PolicyManagerImplTest, ResetPT) {
   EXPECT_CALL(*cache_manager, ResetPT("filename"))
@@ -858,11 +731,6 @@
   const std::string json = table.toStyledString();
   ::policy::BinaryMessage msg(json.begin(), json.end());
 
-<<<<<<< HEAD
-  utils::SharedPtr<policy_table::Table> snapshot =
-      utils::MakeShared<policy_table::Table>(update.policy_table);
-  // Assert
-=======
   utils::SharedPtr<policy_table::Table> snapshot = new policy_table::Table(
       update.policy_table);
 
@@ -872,7 +740,6 @@
   EXPECT_CALL(*cache_manager, GetHMIAppTypeAfterUpdate(_)).
       WillOnce(SetArgReferee<0>(hmi_types));
   EXPECT_CALL(*listener, OnUpdateHMIAppType(hmi_types));
->>>>>>> d228ddc1
   EXPECT_CALL(*cache_manager, GenerateSnapshot()).WillOnce(Return(snapshot));
   EXPECT_CALL(*cache_manager, ApplyUpdate(_)).WillOnce(Return(true));
   EXPECT_CALL(listener, GetAppName("1234"))
@@ -895,14 +762,9 @@
   policy_table::Table update(&table);
   update.SetPolicyTableType(rpc::policy_table_interface_base::PT_UPDATE);
 
-<<<<<<< HEAD
-  // Assert update is invalid
-  ASSERT_FALSE(IsValid(update));
-=======
   //assert
   EXPECT_CALL(*listener, OnSnapshotCreated(_, _, _));
   EXPECT_CALL(*cache_manager, GenerateSnapshot()).WillOnce(Return(p_table));
->>>>>>> d228ddc1
 
   // Act
   std::string json = table.toStyledString();
@@ -919,7 +781,6 @@
   EXPECT_FALSE(manager->LoadPT("file_pt_update.json", msg));
 }
 
-<<<<<<< HEAD
 TEST_F(PolicyManagerImplTest2,
        KmsChanged_SetExceededKms_ExpectCorrectSchedule) {
   // Arrange
@@ -942,12 +803,6 @@
   CreateLocalPT("sdl_preloaded_pt.json");
   manager->AddApplication(app_id1);
   EXPECT_EQ("UPDATE_NEEDED", manager->GetPolicyTableStatus());
-=======
-TEST_F(PolicyManagerImplTest, DISABLED_AddApplication) {
-  // TODO(AOleynik): Implementation of method should be changed to avoid
-  // using of snapshot
-  //manager->AddApplication("12345678");
->>>>>>> d228ddc1
 }
 
 TEST_F(
@@ -963,7 +818,6 @@
   EXPECT_TRUE((manager->GetCache())->IsDefaultPolicy(app_id1));
 }
 
-<<<<<<< HEAD
 TEST_F(
     PolicyManagerImplTest2,
     ReactOnUserDevConsentForApp_AddNewApplicationFromDeviceWithConsent_ExpectPreDataConsent) {
@@ -1519,190 +1373,4 @@
 
 }  // namespace policy
 }  // namespace components
-}  // namespace test
-=======
-#ifdef SDL_REMOTE_CONTROL
-TEST_F(PolicyManagerImplTest, SetPrimaryDevice) {
-  EXPECT_CALL(*access_remote, SetPrimaryDevice("dev1"));
-
-  manager->SetPrimaryDevice("dev1");
-}
-
-TEST_F(PolicyManagerImplTest, ResetAccessBySubject) {
-  Subject sub = {"dev1", "12345"};
-
-  EXPECT_CALL(*access_remote, Reset(sub));
-
-  manager->ResetAccess("dev1", "12345");
-}
-
-TEST_F(PolicyManagerImplTest, ResetAccessByObject) {
-  SeatLocation zone = {0, 0, 0};
-  Object obj = {policy_table::MT_RADIO, zone};
-
-  EXPECT_CALL(*access_remote, Reset(obj));
-
-  manager->ResetAccess(zone, "RADIO");
-}
-
-TEST_F(PolicyManagerImplTest, SetRemoteControl_Enable) {
-  EXPECT_CALL(*access_remote, Enable());
-
-  manager->SetRemoteControl(true);
-}
-
-TEST_F(PolicyManagerImplTest, SetRemoteControl_Disable) {
-  EXPECT_CALL(*access_remote, Disable());
-
-  manager->SetRemoteControl(false);
-}
-
-TEST_F(PolicyManagerImplTest, SetAccess_Allow) {
-  Subject who = {"dev1", "12345"};
-  SeatLocation zone = {0, 0, 0};
-  Object what = {policy_table::MT_CLIMATE, zone};
-
-  EXPECT_CALL(*access_remote, Allow(who, what));
-
-  manager->SetAccess("dev1", "12345", zone, "CLIMATE", true);
-}
-
-TEST_F(PolicyManagerImplTest, SetAccess_Deny) {
-  Subject who = {"dev1", "12345"};
-  SeatLocation zone = {0, 0, 0};
-  Object what = {policy_table::MT_RADIO, zone};
-
-  EXPECT_CALL(*access_remote, Deny(who, what));
-
-  manager->SetAccess("dev1", "12345", zone, "RADIO", false);
-}
-
-TEST_F(PolicyManagerImplTest, CheckAccess_PrimaryDevice) {
-  Subject who {"dev1", "12345"};
-  SeatLocation zone = {0, 0, 0};
-
-  EXPECT_CALL(*access_remote,
-              CheckModuleType("12345", policy_table::MT_CLIMATE)).
-      WillOnce(Return(true));
-  EXPECT_CALL(*access_remote, IsPrimaryDevice("dev1")).WillOnce(Return(true));
-
-  EXPECT_EQ(TypeAccess::kAllowed,
-            manager->CheckAccess("dev1", "12345", zone, "CLIMATE", "AnyRpc",
-                                 RemoteControlParams()));
-}
-
-TEST_F(PolicyManagerImplTest, CheckAccess_DisabledRremoteControl) {
-  EXPECT_CALL(*access_remote,
-              CheckModuleType("12345", policy_table::MT_RADIO)).
-      WillOnce(Return(true));
-  EXPECT_CALL(*access_remote, IsPrimaryDevice("dev1")).WillOnce(Return(false));
-  EXPECT_CALL(*access_remote, IsEnabled()).WillOnce(Return(false));
-
-  SeatLocation zone {0,0,0};
-  EXPECT_EQ(TypeAccess::kDisallowed,
-            manager->CheckAccess("dev1", "12345", zone, "RADIO", "",
-                                 RemoteControlParams()));
-}
-
-TEST_F(PolicyManagerImplTest, CheckAccess_Result) {
-  Subject who = {"dev1", "12345"};
-  SeatLocation zone = {0, 0, 0};
-  Object what = {policy_table::MT_RADIO, zone};
-
-  EXPECT_CALL(*access_remote,
-              CheckModuleType("12345", policy_table::MT_RADIO)).
-      WillOnce(Return(true));
-  EXPECT_CALL(*access_remote, IsPrimaryDevice("dev1")).WillOnce(Return(false));
-  EXPECT_CALL(*access_remote, IsEnabled()).WillOnce(Return(true));
-  EXPECT_CALL(*access_remote, CheckParameters(_,_,_)).WillOnce(Return(kManual));
-  EXPECT_CALL(*access_remote, Check(who, what)).
-      WillOnce(Return(TypeAccess::kAllowed));
-
-  EXPECT_EQ(TypeAccess::kAllowed,
-            manager->CheckAccess("dev1", "12345", zone, "RADIO", "",
-                                 RemoteControlParams()));
-}
-
-TEST_F(PolicyManagerImplTest, TwoDifferentDevice) {
-  Subject who1 = {"dev1", "12345"};
-  Subject who2 = {"dev2", "123456"};
-  SeatLocation zone = {0, 0, 0};
-  Object what = {policy_table::MT_RADIO, zone};
-
-  EXPECT_CALL(*access_remote,
-              CheckModuleType("12345", policy_table::MT_RADIO)).
-      WillOnce(Return(true));
-  EXPECT_CALL(*access_remote, IsPrimaryDevice("dev1")).WillOnce(Return(true));
-
-  EXPECT_CALL(*access_remote,
-              CheckModuleType("123456", policy_table::MT_RADIO)).
-      WillOnce(Return(true));
-  EXPECT_CALL(*access_remote, IsPrimaryDevice("dev2")).WillOnce(Return(false));
-  EXPECT_CALL(*access_remote, IsEnabled()).WillOnce(Return(true));
-  EXPECT_CALL(*access_remote, CheckParameters(_,_,_)).WillOnce(Return(kManual));
-  EXPECT_CALL(*access_remote, Check(who2, what)).
-        WillOnce(Return(TypeAccess::kDisallowed));
-
-  EXPECT_EQ(TypeAccess::kAllowed,
-            manager->CheckAccess("dev1", "12345", zone, "RADIO", "",
-                                 RemoteControlParams()));
-  EXPECT_EQ(TypeAccess::kDisallowed,
-              manager->CheckAccess("dev2", "123456", zone, "RADIO", "",
-                                   RemoteControlParams()));
-}
-
-TEST_F(PolicyManagerImplTest, CheckPTURemoteCtrlChange) {
-  utils::SharedPtr<policy_table::Table> update = new policy_table::Table();
-  utils::SharedPtr<policy_table::Table> snapshot = new policy_table::Table();
-  rpc::Optional<rpc::Boolean>& new_consent = update->policy_table.module_config
-      .country_consent_passengersRC;
-  rpc::Optional<rpc::Boolean>& old_consent = snapshot->policy_table
-      .module_config.country_consent_passengersRC;
-
-  EXPECT_CALL(*listener, OnRemoteAllowedChanged(true)).Times(4);
-
-  // Both are not initialized
-  EXPECT_FALSE(CheckPTURemoteCtrlChange(update, snapshot));
-
-  *old_consent = true;
-  *new_consent = true;
-  EXPECT_FALSE(CheckPTURemoteCtrlChange(update, snapshot));
-
-  *old_consent = false;
-  *new_consent = false;
-  EXPECT_FALSE(CheckPTURemoteCtrlChange(update, snapshot));
-
-  *old_consent = true;
-  *new_consent = false;
-  EXPECT_TRUE(CheckPTURemoteCtrlChange(update, snapshot));
-
-  *old_consent = false;
-  *new_consent = true;
-  EXPECT_TRUE(CheckPTURemoteCtrlChange(update, snapshot));
-
-  snapshot = new policy_table::Table();
-
-  // snapshot is not initialized, update is true
-  *new_consent = true;
-  EXPECT_FALSE(CheckPTURemoteCtrlChange(update, snapshot));
-
-  // snapshot is not initialized, update is false
-  *new_consent = false;
-  EXPECT_TRUE(CheckPTURemoteCtrlChange(update, snapshot));
-
-  update = new policy_table::Table();
-
-  // snapshot is true, update is not initialized
-  *(snapshot->policy_table.module_config
-      .country_consent_passengersRC) = true;
-  EXPECT_FALSE(CheckPTURemoteCtrlChange(update, snapshot));
-
-  // snapshot is false, update is not initialized
-  *(snapshot->policy_table.module_config
-      .country_consent_passengersRC) = false;
-  EXPECT_TRUE(CheckPTURemoteCtrlChange(update, snapshot));
-}
-#endif  // SDL_REMOTE_CONTROL
-
-} // namespace policy
->>>>>>> d228ddc1
+}  // namespace test