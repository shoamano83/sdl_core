/*
 Copyright (c) 2013, Ford Motor Company
 All rights reserved.

 Redistribution and use in source and binary forms, with or without
 modification, are permitted provided that the following conditions are met:

 Redistributions of source code must retain the above copyright notice, this
 list of conditions and the following disclaimer.

 Redistributions in binary form must reproduce the above copyright notice,
 this list of conditions and the following
 disclaimer in the documentation and/or other materials provided with the
 distribution.

 Neither the name of the Ford Motor Company nor the names of its contributors
 may be used to endorse or promote products derived from this software
 without specific prior written permission.

 THIS SOFTWARE IS PROVIDED BY THE COPYRIGHT HOLDERS AND CONTRIBUTORS "AS IS"
 AND ANY EXPRESS OR IMPLIED WARRANTIES, INCLUDING, BUT NOT LIMITED TO, THE
 IMPLIED WARRANTIES OF MERCHANTABILITY AND FITNESS FOR A PARTICULAR PURPOSE
 ARE DISCLAIMED. IN NO EVENT SHALL THE COPYRIGHT HOLDER OR CONTRIBUTORS BE
 LIABLE FOR ANY DIRECT, INDIRECT, INCIDENTAL, SPECIAL, EXEMPLARY, OR
 CONSEQUENTIAL DAMAGES (INCLUDING, BUT NOT LIMITED TO, PROCUREMENT OF
 SUBSTITUTE GOODS OR SERVICES; LOSS OF USE, DATA, OR PROFITS; OR BUSINESS
 INTERRUPTION) HOWEVER CAUSED AND ON ANY THEORY OF LIABILITY, WHETHER IN
 CONTRACT, STRICT LIABILITY, OR TORT (INCLUDING NEGLIGENCE OR OTHERWISE)
 ARISING IN ANY WAY OUT OF THE USE OF THIS SOFTWARE, EVEN IF ADVISED OF THE
 POSSIBILITY OF SUCH DAMAGE.
 */

#include "can_cooperation/can_tcp_connection.h"

#include <sys/socket.h>
#include <netinet/in.h>
#include <arpa/inet.h>
#include <unistd.h>
#include <cstring>
#include <fstream>
#include "json/json.h"
#include "utils/logger.h"
#include "utils/threads/thread.h"

namespace can_cooperation {

CREATE_LOGGERPTR_GLOBAL(logger_, "CANTCPConnection")

class TCPClientDelegate : public threads::ThreadDelegate {
 public:
  explicit TCPClientDelegate(CANTCPConnection* can_connection);
  ~TCPClientDelegate();
  void threadMain();
  bool exitThreadMain();
 private:
  CANTCPConnection* can_connection_;
  bool stop_flag_;
};

CANTCPConnection::CANTCPConnection()
<<<<<<< HEAD
  : CANConnection()
  , address_("127.0.0.1")
  , port_(8092)
  , socket_(-1)
  , current_state_(NONE)
  , thread_(NULL) {
=======
  : address_("127.0.0.1")
  , port_(8090)
  , socket_(-1)
  , current_state_(NONE) {
>>>>>>> 783b1710
  socket_ = socket(AF_INET, SOCK_STREAM, 0);
  if (-1 == socket_) {
    current_state_ = INVALID;
  }
  std::ifstream in("./plugins/can_config.json");
  if (in.is_open()) {
    Json::Reader reader;
    Json::Value value;
    if (reader.parse(in, value, false)) {
      address_ = value["address"].asString();
      port_ = value["port"].asUInt();
    }
  }
  LOG4CXX_INFO(logger_, "Connecting to "
               << address_ << " on port " << port_);
<<<<<<< HEAD
  if (OpenConnection() == ConnectionState::OPENED) {
    thread_ = new threads::Thread("CANClientListener",
                                  new TCPClientDelegate(this));
    const size_t kStackSize = 16384;
    thread_->startWithOptions(threads::ThreadOptions(kStackSize));
  } else {
    LOG4CXX_ERROR(logger_, "Failed to connect to CAN");
  }
=======
>>>>>>> 783b1710
}

CANTCPConnection::~CANTCPConnection() {
  if (INVALID != current_state_ && CLOSED != current_state_) {
    CloseConnection();
  }
  if (thread_) {
    thread_->stop();
    delete thread_;
  }
  current_state_ = NONE;
}

ConnectionState CANTCPConnection::SendMessage(const CANMessage& message) {
  if (INVALID != current_state_) {
    to_send_.push_back(message);
  }
  return Flash();
}

ConnectionState CANTCPConnection::ReadMessage(CANMessage* message) {
  if (OPENED == current_state_) {
    DCHECK(message);
    if (!message) {
      LOG4CXX_ERROR(logger_, "Nul-pointer provided");
      return current_state_;
    }
    std::string data;
    const int kSize = 500;
    int read_chars = 0;
    do {
      char buf[kSize] = {0};
      read_chars = read(socket_, buf, sizeof(buf));
      switch (read_chars) {
        case 0:  // closed connection
          current_state_ = CLOSED;
          break;
        case -1:  // error while reading
          current_state_ = INVALID;
          break;
        default:
          data.append(buf, read_chars);
          break;
      }
    } while (read_chars >= kSize && OPENED == current_state_);
    if (!data.empty()) {
      *message = data;
    }
  }
  return current_state_;
}

ConnectionState CANTCPConnection::OpenConnection() {
  if (INVALID != current_state_) {
    struct sockaddr_in server_addr;
    memset(&server_addr, 0, sizeof(server_addr));
    server_addr.sin_family = AF_INET;
    server_addr.sin_addr.s_addr = inet_addr(address_.c_str());
    server_addr.sin_port = htons(port_);
    if (-1 == connect(socket_, (struct sockaddr*)&server_addr,
                      sizeof(server_addr))) {
      current_state_ = INVALID;
    } else {
      current_state_ = OPENED;
    }
  }
  return current_state_;
}

ConnectionState CANTCPConnection::CloseConnection() {
  if (-1 == close(socket_)) {
    current_state_ = INVALID;
  } else {
    current_state_ = CLOSED;
  }
  return current_state_;
}

ConnectionState CANTCPConnection::Flash() {
  if (OPENED == current_state_ && to_send_.size() > 0) {
    std::string msg = to_send_.front();
    to_send_.pop_front();
    if (-1 == write(socket_, msg.c_str(), msg.size())) {
      current_state_ = INVALID;
      CloseConnection();
    }
  }
  return current_state_;
}

//  -------------- ThreadDelegate --------------
TCPClientDelegate::TCPClientDelegate(CANTCPConnection* can_connection)
  : can_connection_(can_connection),
    stop_flag_(false) {
  DCHECK(can_connection);
}

TCPClientDelegate::~TCPClientDelegate() {
  can_connection_ = NULL;
  stop_flag_ = true;
}

void TCPClientDelegate::threadMain() {
  while (!stop_flag_) {
    std::string message_from_can;
    while (can_connection_->ReadMessage(&message_from_can) ==
           ConnectionState::OPENED) {
      can_connection_->observer_->OnCANMessageReceived(message_from_can);
    }
    if (can_connection_->current_state_ != ConnectionState::OPENED) {
      can_connection_->observer_->OnCANConnectionError(
        can_connection_->current_state_);
    }
  }
}

bool TCPClientDelegate::exitThreadMain() {
  stop_flag_ = true;
  return true;
}

}  //  namespace can_cooperation<|MERGE_RESOLUTION|>--- conflicted
+++ resolved
@@ -58,19 +58,12 @@
 };
 
 CANTCPConnection::CANTCPConnection()
-<<<<<<< HEAD
   : CANConnection()
   , address_("127.0.0.1")
   , port_(8092)
-  , socket_(-1)
+, socket_(-1)
   , current_state_(NONE)
   , thread_(NULL) {
-=======
-  : address_("127.0.0.1")
-  , port_(8090)
-  , socket_(-1)
-  , current_state_(NONE) {
->>>>>>> 783b1710
   socket_ = socket(AF_INET, SOCK_STREAM, 0);
   if (-1 == socket_) {
     current_state_ = INVALID;
@@ -85,8 +78,7 @@
     }
   }
   LOG4CXX_INFO(logger_, "Connecting to "
-               << address_ << " on port " << port_);
-<<<<<<< HEAD
+        << address_ << " on port " << port_);
   if (OpenConnection() == ConnectionState::OPENED) {
     thread_ = new threads::Thread("CANClientListener",
                                   new TCPClientDelegate(this));
@@ -94,9 +86,7 @@
     thread_->startWithOptions(threads::ThreadOptions(kStackSize));
   } else {
     LOG4CXX_ERROR(logger_, "Failed to connect to CAN");
-  }
-=======
->>>>>>> 783b1710
+}
 }
 
 CANTCPConnection::~CANTCPConnection() {
@@ -156,8 +146,8 @@
     server_addr.sin_family = AF_INET;
     server_addr.sin_addr.s_addr = inet_addr(address_.c_str());
     server_addr.sin_port = htons(port_);
-    if (-1 == connect(socket_, (struct sockaddr*)&server_addr,
-                      sizeof(server_addr))) {
+    if (-1 == connect(socket_, (struct sockaddr *)&server_addr,
+              sizeof(server_addr))) {
       current_state_ = INVALID;
     } else {
       current_state_ = OPENED;
@@ -192,7 +182,7 @@
   : can_connection_(can_connection),
     stop_flag_(false) {
   DCHECK(can_connection);
-}
+      }
 
 TCPClientDelegate::~TCPClientDelegate() {
   can_connection_ = NULL;
@@ -205,13 +195,13 @@
     while (can_connection_->ReadMessage(&message_from_can) ==
            ConnectionState::OPENED) {
       can_connection_->observer_->OnCANMessageReceived(message_from_can);
-    }
+  }
     if (can_connection_->current_state_ != ConnectionState::OPENED) {
       can_connection_->observer_->OnCANConnectionError(
         can_connection_->current_state_);
-    }
-  }
-}
+}
+    }
+  }
 
 bool TCPClientDelegate::exitThreadMain() {
   stop_flag_ = true;
