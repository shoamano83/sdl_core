/*
 Copyright (c) 2013, Ford Motor Company
 All rights reserved.

 Redistribution and use in source and binary forms, with or without
 modification, are permitted provided that the following conditions are met:

 Redistributions of source code must retain the above copyright notice, this
 list of conditions and the following disclaimer.

 Redistributions in binary form must reproduce the above copyright notice,
 this list of conditions and the following
 disclaimer in the documentation and/or other materials provided with the
 distribution.

 Neither the name of the Ford Motor Company nor the names of its contributors
 may be used to endorse or promote products derived from this software
 without specific prior written permission.

 THIS SOFTWARE IS PROVIDED BY THE COPYRIGHT HOLDERS AND CONTRIBUTORS "AS IS"
 AND ANY EXPRESS OR IMPLIED WARRANTIES, INCLUDING, BUT NOT LIMITED TO, THE
 IMPLIED WARRANTIES OF MERCHANTABILITY AND FITNESS FOR A PARTICULAR PURPOSE
 ARE DISCLAIMED. IN NO EVENT SHALL THE COPYRIGHT HOLDER OR CONTRIBUTORS BE
 LIABLE FOR ANY DIRECT, INDIRECT, INCIDENTAL, SPECIAL, EXEMPLARY, OR
 CONSEQUENTIAL DAMAGES (INCLUDING, BUT NOT LIMITED TO, PROCUREMENT OF
 SUBSTITUTE GOODS OR SERVICES; LOSS OF USE, DATA, OR PROFITS; OR BUSINESS
 INTERRUPTION) HOWEVER CAUSED AND ON ANY THEORY OF LIABILITY, WHETHER IN
 CONTRACT, STRICT LIABILITY, OR TORT (INCLUDING NEGLIGENCE OR OTHERWISE)
 ARISING IN ANY WAY OUT OF THE USE OF THIS SOFTWARE, EVEN IF ADVISED OF THE
 POSSIBILITY OF SUCH DAMAGE.
 */

#include "can_cooperation/can_module.h"
#include "can_cooperation/mobile_command_factory.h"
#include "can_cooperation/can_module_event.h"
#include "can_cooperation/event_engine/event_dispatcher.h"
#include "can_cooperation/can_module_constants.h"
#include "application_manager/application.h"
#include "can_cooperation/can_tcp_connection.h"
#include "utils/logger.h"

namespace can_cooperation {

using namespace json_keys;

using functional_modules::ProcessResult;
using functional_modules::GenericModule;
using functional_modules::PluginInfo;
using functional_modules::MobileFunctionID;
using event_engine::EventDispatcher;
namespace hmi_api = functional_modules::hmi_api;

EXPORT_FUNCTION_IMPL(CANModule);
CREATE_LOGGERPTR_GLOBAL(logger_, "CanModule")

<<<<<<< HEAD
=======
class TCPClientDelegate : public threads::ThreadDelegate {
 public:
  explicit TCPClientDelegate(CANModule* can_module);
  ~TCPClientDelegate();
  void threadMain();
  bool exitThreadMain();
 private:
  CANModule* can_module_;
  bool stop_flag_;
};

TCPClientDelegate::TCPClientDelegate(CANModule* can_module)
  : can_module_(can_module),
    stop_flag_(false) {
  DCHECK(can_module);
}

TCPClientDelegate::~TCPClientDelegate() {
  can_module_ = NULL;
  stop_flag_ = true;
}

void TCPClientDelegate::threadMain() {
  while (!stop_flag_) {
    while (can_module_->can_connection_->GetData() == ConnectionState::OPENED) {
      can_module_->from_can_.PostMessage(
        CANConnectionSPtr::static_pointer_cast<CANTCPConnection>(
          can_module_->can_connection_)->ReadData());
    }
  }
}

bool TCPClientDelegate::exitThreadMain() {
  stop_flag_ = true;
  return false;
}

>>>>>>> 783b1710
CANModule::CANModule()
  : GenericModule(kCANModuleID),
    can_connection_(new CANTCPConnection),
    from_can_("FromCan To Mobile", this),
    from_mobile_("FromMobile To Can", this),
    is_scan_started_(false) {
<<<<<<< HEAD
  can_connection_->set_observer(this);
=======
  if (can_connection_->OpenConnection() != ConnectionState::OPENED) {
    LOG4CXX_ERROR(logger_, "Failed to connect to CAN");
  } else {
    thread_ = new threads::Thread("CANClientListener",
                                  new TCPClientDelegate(this));
    const size_t kStackSize = 16384;
    thread_->startWithOptions(threads::ThreadOptions(kStackSize));
  }
>>>>>>> 783b1710
  plugin_info_.name = "ReverseSDLPlugin";
  plugin_info_.version = 1;
  SubscribeOnFunctions();
}

void CANModule::SubscribeOnFunctions() {
  plugin_info_.mobile_function_list.push_back(MobileFunctionID::TUNE_RADIO);
  plugin_info_.mobile_function_list.push_back(MobileFunctionID::TUNE_UP);
  plugin_info_.mobile_function_list.push_back(MobileFunctionID::TUNE_DOWN);
  plugin_info_.mobile_function_list.push_back(MobileFunctionID::GRANT_ACCESS);
  plugin_info_.mobile_function_list.push_back(MobileFunctionID::CANCEL_ACCESS);
  plugin_info_.mobile_function_list.push_back(MobileFunctionID::START_SCAN);
  plugin_info_.mobile_function_list.push_back(MobileFunctionID::STOP_SCAN);
  plugin_info_.mobile_function_list.push_back(
    MobileFunctionID::GET_SEAT_CONTROL);
  plugin_info_.mobile_function_list.push_back(
    MobileFunctionID::CLIMATE_CONTROL_ON);
  plugin_info_.mobile_function_list.push_back(
    MobileFunctionID::ON_CONTROL_CHANGED);
  plugin_info_.mobile_function_list.push_back(
    MobileFunctionID::ON_RADIO_DETAILS);
  plugin_info_.mobile_function_list.push_back(
    MobileFunctionID::ON_PRESETS_CHANGED);

  plugin_info_.hmi_function_list.push_back(hmi_api::grant_access);
  plugin_info_.hmi_function_list.push_back(hmi_api::cancel_access);
  plugin_info_.hmi_function_list.push_back(hmi_api::on_control_changed);
}

CANModule::~CANModule() {
  RemoveAppExtensions();
}

functional_modules::PluginInfo CANModule::GetPluginInfo() const {
  return plugin_info_;
}

ProcessResult CANModule::ProcessMessage(application_manager::MessagePtr msg) {
  DCHECK(msg);
  if (!msg) {
    LOG4CXX_ERROR(logger_, "Null pointer message received.");
    return ProcessResult::FAILED;
  }

  commands::Command* command = MobileCommandFactory::CreateCommand(msg);
  if (command) {
    request_controller_.AddRequest(msg->correlation_id(), command);
    command->Run();
  } else {
    return ProcessResult::CANNOT_PROCESS;
  }

  return ProcessResult::PROCESSED;
}

void CANModule::SendMessageToCan(const std::string& msg) {
  LOG4CXX_INFO(logger_, "Message to Can: " << msg);
  from_mobile_.PostMessage(msg);
}

ProcessResult CANModule::ProcessHMIMessage(
  application_manager::MessagePtr msg) {
  LOG4CXX_INFO(logger_, "HMI message: " << msg->json_message());
  return HandleMessage(msg);
}

void CANModule::OnCANMessageReceived(const CANMessage& message) {
  from_can_.PostMessage(MessageFromCAN(message));
}

<<<<<<< HEAD
void CANModule::OnCANConnectionError(ConnectionState state) {
  if (ConnectionState::INVALID == state) {
    this->NotifyObservers(
      functional_modules::ModuleObserver::CAN_CONNECTION_FAILURE);
  }
}

void CANModule::Handle(const std::string message) {
  if (ConnectionState::OPENED != can_connection_->SendMessage(message)) {
=======
  if (can_connection_->Flash() != ConnectionState::OPENED) {
>>>>>>> 783b1710
    LOG4CXX_ERROR(logger_, "Failed to send message to CAN");
  }
}

void CANModule::Handle(const MessageFromCAN can_msg) {
  application_manager::MessagePtr msg(
    new application_manager::Message(
      protocol_handler::MessagePriority::kDefault));

  msg->set_json_message(can_msg);

  LOG4CXX_INFO(logger_, "Can message: " << can_msg);

  if (HandleMessage(msg) != ProcessResult::PROCESSED) {
    LOG4CXX_ERROR(logger_, "Failed process CAN message!");
  }
}

functional_modules::ProcessResult CANModule::HandleMessage(
  application_manager::MessagePtr msg) {

  LOG4CXX_INFO(logger_, "CANModule::HandleMessage");

  Json::Value value;
  Json::Reader reader;
  reader.parse(msg->json_message(), value);

  std::string function_name;

  // Request or notification
  if (value.isMember(kMethod)) {
    function_name = value[kMethod].asCString();

    if (value.isMember(kId)) {
      msg->set_message_type(application_manager::MessageType::kRequest);
    } else {
      msg->set_message_type(application_manager::MessageType::kNotification);
    }
    // Response
  } else if (value.isMember(kResult) && value[kResult].isMember(kMethod)) {
    function_name = value[kResult][kMethod].asCString();
    msg->set_message_type(application_manager::MessageType::kResponse);
    // Error response
  } else if (value.isMember(kError) && value[kError].isMember(kData)
             && value[kError][kData].isMember(kMethod)) {
    function_name = value[kError][kData][kMethod].asCString();
    msg->set_message_type(application_manager::MessageType::kErrorResponse);
  } else {
    DCHECK(false);
    return ProcessResult::FAILED;
  }

  if (value.isMember(kId)) {
    msg->set_correlation_id(value[kId].asInt());
  } else if (application_manager::MessageType::kNotification != msg->type()) {
    DCHECK(false);
    return ProcessResult::FAILED;
  }

  msg->set_protocol_version(application_manager::ProtocolVersion::kV3);

  switch (msg->type()) {
    case application_manager::MessageType::kResponse:
    case application_manager::MessageType::kErrorResponse: {
      CanModuleEvent event(msg, function_name);
      EventDispatcher<application_manager::MessagePtr, std::string>::instance()
      ->raise_event(event);
      break;
    }
    case application_manager::MessageType::kNotification: {
      if (functional_modules::can_api::on_preset_changed == function_name) {
        msg->set_function_id(MobileFunctionID::ON_PRESETS_CHANGED);
      } else if (functional_modules::hmi_api::on_control_changed
                 == function_name) {
        msg->set_function_id(MobileFunctionID::ON_CONTROL_CHANGED);
      } else if (functional_modules::can_api::on_radio_details
                 == function_name) {
        msg->set_function_id(MobileFunctionID::ON_RADIO_DETAILS);
      }

      commands::Command* command = MobileCommandFactory::CreateCommand(msg);
      if (command) {
        command->Run();
      }

      break;
    }
    case application_manager::MessageType::kRequest:
    default: {
      return ProcessResult::FAILED;;
    }
  }

  return ProcessResult::PROCESSED;
}

void CANModule::SendResponseToMobile(application_manager::MessagePtr msg) {
  service()->SendMessageToMobile(msg);
  request_controller_.DeleteRequest(msg->correlation_id());
}

void CANModule::SendTimeoutResponseToMobile(
  application_manager::MessagePtr msg) {
  service()->SendMessageToMobile(msg);
}

bool CANModule::IsScanStarted() const {
  return is_scan_started_;
}

void CANModule::SetScanStarted(bool is_scan_started) {
  is_scan_started_ = is_scan_started;
}

void CANModule::RemoveAppExtensions() {
  const std::set<application_manager::ApplicationSharedPtr> applications =
    service()->GetApplications();

  std::set<application_manager::ApplicationSharedPtr>::iterator it =
    applications.begin();

  for (; it != applications.end(); ++it) {
    if (*it) {
      application_manager::AppExtensionPtr app_extension =
        (*it)->QueryInterface(CANModule::instance()->GetModuleID());
      if (app_extension) {
        (*it)->RemoveExtension(CANModule::instance()->GetModuleID());
      }
    }
  }
}

void CANModule::RemoveAppExtension(uint32_t app_id) {
  application_manager::ApplicationSharedPtr app = service()->GetApplication(
        app_id);

  if (app) {
    app->RemoveExtension(kCANModuleID);
  }
}

}  //  namespace can_cooperation
<|MERGE_RESOLUTION|>--- conflicted
+++ resolved
@@ -53,64 +53,13 @@
 EXPORT_FUNCTION_IMPL(CANModule);
 CREATE_LOGGERPTR_GLOBAL(logger_, "CanModule")
 
-<<<<<<< HEAD
-=======
-class TCPClientDelegate : public threads::ThreadDelegate {
- public:
-  explicit TCPClientDelegate(CANModule* can_module);
-  ~TCPClientDelegate();
-  void threadMain();
-  bool exitThreadMain();
- private:
-  CANModule* can_module_;
-  bool stop_flag_;
-};
-
-TCPClientDelegate::TCPClientDelegate(CANModule* can_module)
-  : can_module_(can_module),
-    stop_flag_(false) {
-  DCHECK(can_module);
-}
-
-TCPClientDelegate::~TCPClientDelegate() {
-  can_module_ = NULL;
-  stop_flag_ = true;
-}
-
-void TCPClientDelegate::threadMain() {
-  while (!stop_flag_) {
-    while (can_module_->can_connection_->GetData() == ConnectionState::OPENED) {
-      can_module_->from_can_.PostMessage(
-        CANConnectionSPtr::static_pointer_cast<CANTCPConnection>(
-          can_module_->can_connection_)->ReadData());
-    }
-  }
-}
-
-bool TCPClientDelegate::exitThreadMain() {
-  stop_flag_ = true;
-  return false;
-}
-
->>>>>>> 783b1710
 CANModule::CANModule()
   : GenericModule(kCANModuleID),
     can_connection_(new CANTCPConnection),
     from_can_("FromCan To Mobile", this),
     from_mobile_("FromMobile To Can", this),
     is_scan_started_(false) {
-<<<<<<< HEAD
   can_connection_->set_observer(this);
-=======
-  if (can_connection_->OpenConnection() != ConnectionState::OPENED) {
-    LOG4CXX_ERROR(logger_, "Failed to connect to CAN");
-  } else {
-    thread_ = new threads::Thread("CANClientListener",
-                                  new TCPClientDelegate(this));
-    const size_t kStackSize = 16384;
-    thread_->startWithOptions(threads::ThreadOptions(kStackSize));
-  }
->>>>>>> 783b1710
   plugin_info_.name = "ReverseSDLPlugin";
   plugin_info_.version = 1;
   SubscribeOnFunctions();
@@ -181,7 +130,6 @@
   from_can_.PostMessage(MessageFromCAN(message));
 }
 
-<<<<<<< HEAD
 void CANModule::OnCANConnectionError(ConnectionState state) {
   if (ConnectionState::INVALID == state) {
     this->NotifyObservers(
@@ -191,9 +139,6 @@
 
 void CANModule::Handle(const std::string message) {
   if (ConnectionState::OPENED != can_connection_->SendMessage(message)) {
-=======
-  if (can_connection_->Flash() != ConnectionState::OPENED) {
->>>>>>> 783b1710
     LOG4CXX_ERROR(logger_, "Failed to send message to CAN");
   }
 }
