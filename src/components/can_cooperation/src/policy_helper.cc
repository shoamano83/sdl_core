--- conflicted
+++ resolved
@@ -41,13 +41,8 @@
   CANModule::instance()->service()->SetRemoteControl(allowed);
 }
 
-<<<<<<< HEAD
-void PolicyHelper::SetPrimaryDevice(const int device_handle) {
+void PolicyHelper::SetPrimaryDevice(const uint32_t device_handle) {
   CANModule::instance()->service()->SetPrimaryDevice(device_handle);
-=======
-void PolicyHelper::SetPrimaryDevice(const uint32_t device_handle,
-                                    const std::string& input) {
-  CANModule::instance()->service()->SetPrimaryDevice(device_handle, input);
 
   application_manager::AppExtensionUID module_id = CANModule::instance()->GetModuleID();
   std::vector<application_manager::ApplicationSharedPtr> applications =
@@ -61,7 +56,6 @@
     bool is_driver = (applications[i]->device() == device_handle);
     extension->set_is_on_driver_device(is_driver);
   }
->>>>>>> c65eda2f
 }
 
 }  // namespace can_cooperation