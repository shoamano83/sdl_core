--- conflicted
+++ resolved
@@ -82,16 +82,15 @@
   }
 }
 
-<<<<<<< HEAD
 bool GetInteriorVehicleDataRequest::Validate() {
   return true;
-=======
+}
+
 std::string GetInteriorVehicleDataRequest::ModuleType(
     const Json::Value& message) {
   return message.get(message_params::kModuleDescription,
                      Json::Value(Json::objectValue))
       .get(message_params::kModuleType, Json::Value("")).asString();
->>>>>>> 4c83f531
 }
 
 }  // namespace commands
