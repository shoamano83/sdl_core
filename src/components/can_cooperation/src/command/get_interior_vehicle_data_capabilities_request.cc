/*
 Copyright (c) 2013, Ford Motor Company
 All rights reserved.

 Redistribution and use in source and binary forms, with or without
 modification, are permitted provided that the following conditions are met:

 Redistributions of source code must retain the above copyright notice, this
 list of conditions and the following disclaimer.

 Redistributions in binary form must reproduce the above copyright notice,
 this list of conditions and the following
 disclaimer in the documentation and/or other materials provided with the
 distribution.

 Neither the name of the Ford Motor Company nor the names of its contributors
 may be used to endorse or promote products derived from this software
 without specific prior written permission.

 THIS SOFTWARE IS PROVIDED BY THE COPYRIGHT HOLDERS AND CONTRIBUTORS "AS IS"
 AND ANY EXPRESS OR IMPLIED WARRANTIES, INCLUDING, BUT NOT LIMITED TO, THE
 IMPLIED WARRANTIES OF MERCHANTABILITY AND FITNESS FOR A PARTICULAR PURPOSE
 ARE DISCLAIMED. IN NO EVENT SHALL THE COPYRIGHT HOLDER OR CONTRIBUTORS BE
 LIABLE FOR ANY DIRECT, INDIRECT, INCIDENTAL, SPECIAL, EXEMPLARY, OR
 CONSEQUENTIAL DAMAGES (INCLUDING, BUT NOT LIMITED TO, PROCUREMENT OF
 SUBSTITUTE GOODS OR SERVICES; LOSS OF USE, DATA, OR PROFITS; OR BUSINESS
 INTERRUPTION) HOWEVER CAUSED AND ON ANY THEORY OF LIABILITY, WHETHER IN
 CONTRACT, STRICT LIABILITY, OR TORT (INCLUDING NEGLIGENCE OR OTHERWISE)
 ARISING IN ANY WAY OUT OF THE USE OF THIS SOFTWARE, EVEN IF ADVISED OF THE
 POSSIBILITY OF SUCH DAMAGE.
 */

#include "can_cooperation/commands/get_interior_vehicle_data_capabilities_request.h"
#include "can_cooperation/validators/get_interior_vehicle_data_capabilities_request_validator.h"
#include "can_cooperation/validators/struct_validators/module_description_validator.h"
#include "can_cooperation/can_module_constants.h"
#include "can_cooperation/message_helper.h"
#include "functional_module/function_ids.h"
#include "json/json.h"

namespace can_cooperation {

namespace commands {

using namespace json_keys;
using namespace message_params;

CREATE_LOGGERPTR_GLOBAL(logger_, "GetInteriorVehicleDataCapabiliesRequest")

GetInteriorVehicleDataCapabiliesRequest::GetInteriorVehicleDataCapabiliesRequest(
  const application_manager::MessagePtr& message)
  : BaseCommandRequest(message) {
}

GetInteriorVehicleDataCapabiliesRequest::~GetInteriorVehicleDataCapabiliesRequest() {
}

void GetInteriorVehicleDataCapabiliesRequest::Execute() {
  LOG4CXX_AUTO_TRACE(logger_);

  Json::Value params;

  Json::Reader reader;
  reader.parse(message_->json_message(), params);

  SendRequest(
      functional_modules::hmi_api::get_interior_vehicle_data_capabilities,
      params, true);
}

void GetInteriorVehicleDataCapabiliesRequest::OnEvent(
    const event_engine::Event<application_manager::MessagePtr,
    std::string>& event) {
  LOG4CXX_AUTO_TRACE(logger_);

  if (functional_modules::hmi_api::get_interior_vehicle_data_capabilities ==
      event.id()) {
    std::string result_code;
    std::string info;

    Json::Value value;
    Json::Reader reader;
    reader.parse(event.event_message()->json_message(), value);

    bool success = ParseResultCode(value, result_code, info);

    validators::ValidationResult validation_result = validators::SUCCESS;

    if (success) {
      if (value[kResult].isMember(kInteriorVehicleDataCapabilities)) {
        validation_result =
            validators::ModuleDescriptionValidator::instance()->Validate(
                                              value[kResult], response_params_);
      } else {
        validation_result = validators::INVALID_DATA;
      }

      if (validators::SUCCESS != validation_result) {
        success = false;
        info = "Response validation failed";
        result_code = result_codes::kInvalidData;
      }
    }

    SendResponse(success, result_code.c_str(), info);
  } else {
    LOG4CXX_ERROR(logger_, "Received unknown event: " << event.id());
  }
}

<<<<<<< HEAD
bool GetInteriorVehicleDataCapabiliesRequest::Validate() {
  LOG4CXX_AUTO_TRACE(logger_);

  Json::Value json;

  json = MessageHelper::StringToValue(message_->json_message());
  Json::Value outgoing_json;

  if (validators::ValidationResult::SUCCESS !=
    validators::GetInteriorVehicleDataCapabilitiesRequestValidator::instance()->
                                                Validate(json, outgoing_json)) {
    LOG4CXX_INFO(logger_,
                 "GetInteriorVehicleDataCapabiliesRequest validation failed!");
    SendResponse(false, result_codes::kInvalidData,
                 "Mobile request validation failed!");
    return false;
  }

=======
bool GetInteriorVehicleDataCapabiliesRequest::CheckAccess() {
  // TODO(KKolodiy): need to clarify how it must work
>>>>>>> 4c83f531
  return true;
}

}  // namespace commands

}  // namespace can_cooperation<|MERGE_RESOLUTION|>--- conflicted
+++ resolved
@@ -108,7 +108,6 @@
   }
 }
 
-<<<<<<< HEAD
 bool GetInteriorVehicleDataCapabiliesRequest::Validate() {
   LOG4CXX_AUTO_TRACE(logger_);
 
@@ -127,10 +126,11 @@
     return false;
   }
 
-=======
+  return true;
+}
+
 bool GetInteriorVehicleDataCapabiliesRequest::CheckAccess() {
   // TODO(KKolodiy): need to clarify how it must work
->>>>>>> 4c83f531
   return true;
 }
 
