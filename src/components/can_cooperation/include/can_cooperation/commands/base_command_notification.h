--- conflicted
+++ resolved
@@ -88,14 +88,12 @@
   // TODO(KKolodiy): need rename to Run
   virtual void Execute() = 0;
 
-<<<<<<< HEAD
   /**
    * @brief executes specific message validation logic of children classes
    */
   virtual bool Validate() = 0;
-=======
+
   virtual std::string ModuleType(const Json::Value& message);
->>>>>>> 4c83f531
 
  private:
   void NotifyApplications();
