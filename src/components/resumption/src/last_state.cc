--- conflicted
+++ resolved
@@ -34,81 +34,50 @@
 #include "utils/file_system.h"
 #include "utils/logger.h"
 
-CREATE_LOGGERPTR_GLOBAL(logger_, "LastState");
+namespace resumption {
 
-<<<<<<< HEAD
 CREATE_LOGGERPTR_GLOBAL(logger_, "Resumption")
 
 LastState::LastState(const std::string& app_storage_folder,
                      const std::string& app_info_storage)
-=======
-resumption::LastState::LastState(const std::string& app_storage_folder,
-                                 const std::string& app_info_storage)
->>>>>>> 64ac11d0
     : app_storage_folder_(app_storage_folder)
     , app_info_storage_(app_info_storage) {
   LoadFromFileSystem();
   LOGGER_AUTO_TRACE(logger_);
 }
 
-<<<<<<< HEAD
 LastState::~LastState() {
-=======
-resumption::LastState::~LastState() {
->>>>>>> 64ac11d0
   LOGGER_AUTO_TRACE(logger_);
   SaveToFileSystem();
 }
 
-<<<<<<< HEAD
 void LastState::SaveToFileSystem() {
   LOGGER_AUTO_TRACE(logger_);
-  const std::string& str = dictionary.toStyledString();
-=======
-utils::json::JsonValue& resumption::LastState::dictionary() {
-  return dictionary_;
-}
-
-void resumption::LastState::SaveToFileSystem() {
-  LOGGER_AUTO_TRACE(logger_);
   const std::string str = dictionary_.ToJson();
->>>>>>> 64ac11d0
   const std::vector<uint8_t> char_vector_pdata(str.begin(), str.end());
 
   DCHECK(file_system::CreateDirectoryRecursively(app_storage_folder_));
   LOGGER_INFO(logger_,
               "LastState::SaveToFileSystem " << app_info_storage_ << str);
   DCHECK(file_system::Write(app_info_storage_, char_vector_pdata));
+
 }
 
-void resumption::LastState::LoadFromFileSystem() {
+void LastState::LoadFromFileSystem() {
   using namespace utils::json;
   std::string buffer;
   bool result = file_system::ReadFile(app_info_storage_, buffer);
-<<<<<<< HEAD
-  Json::Reader m_reader;
-  if (result && m_reader.parse(buffer, dictionary)) {
-    LOGGER_INFO(logger_,
-                "Valid last state was found." << dictionary.toStyledString());
-    return;
-  }
-  LOGGER_WARN(logger_, "No valid last state was found.");
-}
-
-}  // resumption
-=======
-
   if (!result) {
     LOGGER_WARN(logger_,
                 "Failed to load last state. Cannot read file "
                     << app_info_storage_);
     return;
   }
-
   if (buffer.empty()) {
     LOGGER_DEBUG(logger_, "Buffer is empty.");
     return;
-  }
+}
+
 
   JsonValue::ParseResult parse_result = JsonValue::Parse(buffer);
   if (!parse_result.second) {
@@ -119,5 +88,4 @@
   dictionary_ = parse_result.first;
   LOGGER_INFO(logger_, "Valid last state was found." << dictionary_.ToJson());
   return;
-}
->>>>>>> 64ac11d0
+}