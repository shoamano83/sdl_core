--- conflicted
+++ resolved
@@ -45,7 +45,6 @@
 #include "transport_manager/mock_transport_manager_settings.h"
 #include "utils/make_shared.h"
 #include "utils/shared_ptr.h"
-
 #include "resumption/last_state.h"
 #include "utils/make_shared.h"
 
@@ -75,35 +74,18 @@
       , dev_info_(device_handle_, mac_address_, "TestDeviceName", "BTMAC") {}
 
   void SetUp() OVERRIDE {
-<<<<<<< HEAD
     resumption::LastState last_state_("app_storage_folder", "app_info_storage");
     tm_.Init(last_state_);
     mock_adapter_ = new MockTransportAdapter();
     tm_listener_ = MakeShared<TransportManagerListenerMock>();
-=======
-    mock_transport_manager_.Init(last_state_);
-    mock_adapter_ = new TransportAdapterMock();
-    mock_transport_manager_listener_ =
-        MakeShared<TransportManagerListenerMock>();
->>>>>>> 64ac11d0
 
 #ifdef TELEMETRY_MONITOR
     tm_.SetTelemetryObserver(&mock_metric_observer_);
 #endif  // TELEMETRY_MONITOR
-<<<<<<< HEAD
     EXPECT_EQ(E_SUCCESS, tm_.AddEventListener(tm_listener_.get()));
     EXPECT_CALL(*mock_adapter_, AddListener(_));
     EXPECT_CALL(*mock_adapter_, IsInitialised()).WillOnce(Return(true));
     EXPECT_EQ(E_SUCCESS, tm_.AddTransportAdapter(mock_adapter_));
-=======
-    EXPECT_EQ(E_SUCCESS,
-              mock_transport_manager_.AddEventListener(
-                  mock_transport_manager_listener_.get()));
-    EXPECT_CALL(*mock_adapter_, AddListener(_));
-    EXPECT_CALL(*mock_adapter_, IsInitialised()).WillOnce(Return(true));
-    EXPECT_EQ(E_SUCCESS,
-              mock_transport_manager_.AddTransportAdapter(mock_adapter_));
->>>>>>> 64ac11d0
 
     connection_key_ = 1;
     error_ = MakeShared<BaseError>();
@@ -140,16 +122,9 @@
         .Times(AtLeast(1))
         .WillRepeatedly(Return(dev_info_.connection_type()));
 
-<<<<<<< HEAD
     EXPECT_CALL(*tm_listener_, OnDeviceFound(dev_info_));
     EXPECT_CALL(*tm_listener_, OnDeviceAdded(dev_info_));
     EXPECT_CALL(*tm_listener_, OnDeviceListUpdated(vector_dev_info));
-=======
-    EXPECT_CALL(*mock_transport_manager_listener_, OnDeviceFound(dev_info_));
-    EXPECT_CALL(*mock_transport_manager_listener_, OnDeviceAdded(dev_info_));
-    EXPECT_CALL(*mock_transport_manager_listener_,
-                OnDeviceListUpdated(vector_dev_info));
->>>>>>> 64ac11d0
 
     tm_.TestHandle(test_event);
     device_list_.pop_back();
@@ -193,12 +168,7 @@
     EXPECT_CALL(*mock_adapter_, GetConnectionType())
         .WillOnce(Return(dev_info_.connection_type()));
 
-<<<<<<< HEAD
     EXPECT_CALL(*tm_listener_, OnConnectionFailed(dev_info_, _));
-=======
-    EXPECT_CALL(*mock_transport_manager_listener_,
-                OnConnectionFailed(dev_info_, _));
->>>>>>> 64ac11d0
 
     tm_.TestHandle(test_event);
   }
@@ -215,12 +185,7 @@
 #ifdef TELEMETRY_MONITOR
     EXPECT_CALL(mock_metric_observer_, StopRawMsg(test_event.event_data.get()));
 #endif  // TELEMETRY_MONITOR
-<<<<<<< HEAD
     EXPECT_CALL(*tm_listener_, OnTMMessageSend(test_message_));
-=======
-    EXPECT_CALL(*mock_transport_manager_listener_,
-                OnTMMessageSend(test_message_));
->>>>>>> 64ac11d0
 
     tm_.TestHandle(test_event);
   }
@@ -237,12 +202,7 @@
 #ifdef TELEMETRY_MONITOR
     EXPECT_CALL(mock_metric_observer_, StopRawMsg(_));
 #endif  // TELEMETRY_MONITOR
-<<<<<<< HEAD
     EXPECT_CALL(*tm_listener_, OnTMMessageReceived(test_message_));
-=======
-    EXPECT_CALL(*mock_transport_manager_listener_,
-                OnTMMessageReceived(test_message_));
->>>>>>> 64ac11d0
 
     tm_.TestHandle(test_event);
   }
@@ -307,12 +267,7 @@
                                      test_message_,
                                      error_);
 
-<<<<<<< HEAD
     EXPECT_CALL(*tm_listener_, OnFindNewApplicationsRequest());
-=======
-    EXPECT_CALL(*mock_transport_manager_listener_,
-                OnFindNewApplicationsRequest());
->>>>>>> 64ac11d0
 
     tm_.TestHandle(test_event);
   }
@@ -328,12 +283,7 @@
                                      test_message_,
                                      error_);
 
-<<<<<<< HEAD
     EXPECT_CALL(*tm_listener_, OnConnectionClosed(application_id_));
-=======
-    EXPECT_CALL(*mock_transport_manager_listener_,
-                OnConnectionClosed(application_id_));
->>>>>>> 64ac11d0
 
     tm_.TestHandle(test_event);
   }
@@ -349,12 +299,7 @@
                                      test_message_,
                                      error_);
 
-<<<<<<< HEAD
     EXPECT_CALL(*tm_listener_, OnDisconnectFailed(device_handle_, _));
-=======
-    EXPECT_CALL(*mock_transport_manager_listener_,
-                OnDisconnectFailed(device_handle_, _));
->>>>>>> 64ac11d0
 
     tm_.TestHandle(test_event);
   }
@@ -363,6 +308,7 @@
     EXPECT_CALL(*mock_adapter_, Terminate());
     ASSERT_EQ(E_SUCCESS, tm_.Stop());
   }
+
   MockTransportManagerSettings settings;
   MockTransportManagerImpl tm_;
 #ifdef TELEMETRY_MONITOR
@@ -370,12 +316,7 @@
 #endif  // TELEMETRY_MONITOR
   MockTransportAdapter* mock_adapter_;
 
-<<<<<<< HEAD
   utils::SharedPtr<TransportManagerListenerMock> tm_listener_;
-=======
-  utils::SharedPtr<TransportManagerListenerMock>
-      mock_transport_manager_listener_;
->>>>>>> 64ac11d0
 
   const ApplicationHandle application_id_ = 1;
 
@@ -390,7 +331,6 @@
 };
 
 TEST_F(TransportManagerImplTest, SearchDevices_AdaptersNotAdded) {
-<<<<<<< HEAD
   EXPECT_CALL(*mock_adapter_, SearchDevices())
       .WillOnce(
           Return(transport_manager::transport_adapter::TransportAdapter::OK));
@@ -399,33 +339,6 @@
 
 TEST_F(TransportManagerImplTest, AddTransportAdapterSecondTime) {
   EXPECT_EQ(E_ADAPTER_EXISTS, tm_.AddTransportAdapter(mock_adapter_));
-=======
-  ON_CALL(*mock_adapter_, SearchDevices())
-      .WillByDefault(
-          Return(::transport_manager::transport_adapter::TransportAdapter::OK));
-  EXPECT_EQ(E_SUCCESS, mock_transport_manager_.SearchDevices());
-}
-
-TEST_F(TransportManagerImplTest, AddTransportAdapter) {
-  TransportAdapterMock* mock_adapter = new TransportAdapterMock();
-  utils::SharedPtr<TransportManagerListenerMock>
-      mock_transport_manager_listener =
-          MakeShared<TransportManagerListenerMock>();
-
-  EXPECT_EQ(E_SUCCESS,
-            mock_transport_manager_.AddEventListener(
-                mock_transport_manager_listener.get()));
-  EXPECT_CALL(*mock_adapter, AddListener(_));
-  EXPECT_CALL(*mock_adapter, IsInitialised()).WillOnce(Return(false));
-  EXPECT_CALL(*mock_adapter, Init()).WillOnce(Return(TransportAdapter::OK));
-  EXPECT_EQ(E_SUCCESS,
-            mock_transport_manager_.AddTransportAdapter(mock_adapter));
-}
-
-TEST_F(TransportManagerImplTest, AddTransportAdapterSecondTime) {
-  EXPECT_EQ(E_ADAPTER_EXISTS,
-            mock_transport_manager_.AddTransportAdapter(mock_adapter_));
->>>>>>> 64ac11d0
 }
 
 TEST_F(TransportManagerImplTest, ConnectDevice) {
@@ -437,24 +350,14 @@
 
 TEST_F(TransportManagerImplTest, ConnectDevice_DeviceNotHandled) {
   EXPECT_CALL(*mock_adapter_, ConnectDevice(mac_address_)).Times(0);
-<<<<<<< HEAD
   EXPECT_EQ(E_INVALID_HANDLE, tm_.ConnectDevice(device_handle_));
-=======
-  EXPECT_EQ(E_INVALID_HANDLE,
-            mock_transport_manager_.ConnectDevice(device_handle_));
->>>>>>> 64ac11d0
 }
 
 TEST_F(TransportManagerImplTest, ConnectDevice_DeviceNotConnected) {
   HandleDeviceListUpdated();
   EXPECT_CALL(*mock_adapter_, ConnectDevice(mac_address_))
       .WillOnce(Return(TransportAdapter::FAIL));
-<<<<<<< HEAD
   EXPECT_EQ(E_INTERNAL_ERROR, tm_.ConnectDevice(device_handle_));
-=======
-  EXPECT_EQ(E_INTERNAL_ERROR,
-            mock_transport_manager_.ConnectDevice(device_handle_));
->>>>>>> 64ac11d0
 }
 
 TEST_F(TransportManagerImplTest, DisconnectDevice) {
@@ -466,45 +369,25 @@
   EXPECT_CALL(*mock_adapter_, DisconnectDevice(mac_address_))
       .WillOnce(Return(TransportAdapter::OK));
 
-<<<<<<< HEAD
   EXPECT_EQ(E_SUCCESS, tm_.DisconnectDevice(device_handle_));
-=======
-  EXPECT_EQ(E_SUCCESS,
-            mock_transport_manager_.DisconnectDevice(device_handle_));
->>>>>>> 64ac11d0
 }
 
 TEST_F(TransportManagerImplTest, DisconnectDevice_ConnectionFailed) {
   HandleDeviceListUpdated();
   EXPECT_CALL(*mock_adapter_, ConnectDevice(mac_address_))
       .WillOnce(Return(TransportAdapter::FAIL));
-<<<<<<< HEAD
   EXPECT_EQ(E_INTERNAL_ERROR, tm_.ConnectDevice(device_handle_));
-=======
-  EXPECT_EQ(E_INTERNAL_ERROR,
-            mock_transport_manager_.ConnectDevice(device_handle_));
->>>>>>> 64ac11d0
 
   EXPECT_CALL(*mock_adapter_, DisconnectDevice(mac_address_))
       .WillOnce(Return(TransportAdapter::FAIL));
 
   // Even with fail, we get Success
-<<<<<<< HEAD
   EXPECT_EQ(E_SUCCESS, tm_.DisconnectDevice(device_handle_));
-=======
-  EXPECT_EQ(E_SUCCESS,
-            mock_transport_manager_.DisconnectDevice(device_handle_));
->>>>>>> 64ac11d0
 }
 
 TEST_F(TransportManagerImplTest, DisconnectDevice_DeviceNotConnected) {
   EXPECT_CALL(*mock_adapter_, DisconnectDevice(mac_address_)).Times(0);
-<<<<<<< HEAD
   EXPECT_EQ(E_INVALID_HANDLE, tm_.DisconnectDevice(device_handle_));
-=======
-  EXPECT_EQ(E_INVALID_HANDLE,
-            mock_transport_manager_.DisconnectDevice(device_handle_));
->>>>>>> 64ac11d0
 }
 
 TEST_F(TransportManagerImplTest, Disconnect) {
@@ -525,23 +408,14 @@
       .WillOnce(Return(TransportAdapter::FAIL));
   // Assert
   // Even with fail, we get Success
-<<<<<<< HEAD
   EXPECT_EQ(E_SUCCESS, tm_.Disconnect(connection_key_));
-=======
-  EXPECT_EQ(E_SUCCESS, mock_transport_manager_.Disconnect(connection_key_));
->>>>>>> 64ac11d0
 }
 
 TEST_F(TransportManagerImplTest, Disconnect_ConnectionNotExist) {
   EXPECT_CALL(*mock_adapter_, Disconnect(mac_address_, application_id_))
       .Times(0);
   // Assert
-<<<<<<< HEAD
   EXPECT_EQ(E_INVALID_HANDLE, tm_.Disconnect(connection_key_));
-=======
-  EXPECT_EQ(E_INVALID_HANDLE,
-            mock_transport_manager_.Disconnect(connection_key_));
->>>>>>> 64ac11d0
 }
 
 TEST_F(TransportManagerImplTest, Disconnect_ConnectionDoesNotExists) {
@@ -555,26 +429,10 @@
   EXPECT_CALL(*mock_adapter_, Disconnect(mac_address_, application_id_))
       .WillRepeatedly(Return(TransportAdapter::OK));
   // Assert
-<<<<<<< HEAD
   EXPECT_EQ(E_INVALID_HANDLE, tm_.Disconnect(connection_key_));
-=======
-  EXPECT_EQ(E_INVALID_HANDLE,
-            mock_transport_manager_.Disconnect(connection_key_));
->>>>>>> 64ac11d0
 }
 
 TEST_F(TransportManagerImplTest, DisconnectForce_TMIsInitialized) {
-  // Arrange
-  HandleConnection();
-
-  EXPECT_CALL(*mock_adapter_, Disconnect(mac_address_, application_id_))
-      .WillRepeatedly(Return(TransportAdapter::OK));
-  // Assert
-<<<<<<< HEAD
-  EXPECT_EQ(E_SUCCESS, tm_.DisconnectForce(connection_key_));
-}
-
-TEST_F(TransportManagerImplTest, DisconnectForce_) {
   // Arrange
   HandleConnection();
 
@@ -582,10 +440,16 @@
       .WillRepeatedly(Return(TransportAdapter::OK));
   // Assert
   EXPECT_EQ(E_SUCCESS, tm_.DisconnectForce(connection_key_));
-=======
-  EXPECT_EQ(E_SUCCESS,
-            mock_transport_manager_.DisconnectForce(connection_key_));
->>>>>>> 64ac11d0
+}
+
+TEST_F(TransportManagerImplTest, DisconnectForce_) {
+  // Arrange
+  HandleConnection();
+
+  EXPECT_CALL(*mock_adapter_, Disconnect(mac_address_, application_id_))
+      .WillRepeatedly(Return(TransportAdapter::OK));
+  // Assert
+  EXPECT_EQ(E_SUCCESS, tm_.DisconnectForce(connection_key_));
 }
 
 TEST_F(TransportManagerImplTest, SearchDevices_DeviceConnected) {
@@ -629,34 +493,23 @@
   EXPECT_CALL(*mock_adapter_,
               SendData(mac_address_, application_id_, test_message_))
       .WillOnce(Return(TransportAdapter::OK));
-
 #ifdef TELEMETRY_MONITOR
   EXPECT_CALL(mock_metric_observer_, StartRawMsg(test_message_.get()));
 #endif  // TELEMETRY_MONITOR
-<<<<<<< HEAD
-
   EXPECT_EQ(E_SUCCESS, tm_.SendMessageToDevice(test_message_));
   testing::Mock::AsyncVerifyAndClearExpectations(kAsyncExpectationsTimeout);
-=======
-  EXPECT_EQ(E_SUCCESS,
-            mock_transport_manager_.SendMessageToDevice(test_message_));
-  testing::Mock::AsyncVerifyAndClearExpectations(10000);
->>>>>>> 64ac11d0
 }
 
 TEST_F(TransportManagerImplTest, SendMessageToDevice_SendingFailed) {
   // Arrange
   HandleConnection();
-
   MockTMTelemetryObserver* mock_metric_observer = new MockTMTelemetryObserver();
   tm_.SetTelemetryObserver(mock_metric_observer);
   EXPECT_CALL(*mock_metric_observer, StartRawMsg(_));
-
   EXPECT_CALL(*mock_adapter_,
               SendData(mac_address_, application_id_, test_message_))
       .WillOnce(Return(TransportAdapter::FAIL));
 
-<<<<<<< HEAD
   EXPECT_CALL(*tm_listener_, OnTMMessageSendFailed(_, test_message_));
   EXPECT_EQ(E_SUCCESS, tm_.SendMessageToDevice(test_message_));
 
@@ -664,16 +517,6 @@
 
   delete mock_metric_observer;
   testing::Mock::AsyncVerifyAndClearExpectations(kAsyncExpectationsTimeout);
-=======
-  EXPECT_CALL(*mock_transport_manager_listener_,
-              OnTMMessageSendFailed(_, test_message_));
-  EXPECT_EQ(E_SUCCESS,
-            mock_transport_manager_.SendMessageToDevice(test_message_));
-#ifdef TELEMETRY_MONITOR
-  EXPECT_CALL(mock_metric_observer_, StopRawMsg(_)).Times(0);
-#endif  // TELEMETRY_MONITOR
-  testing::Mock::AsyncVerifyAndClearExpectations(10000);
->>>>>>> 64ac11d0
 }
 
 TEST_F(TransportManagerImplTest, SendMessageToDevice_StartTimeObserver) {
@@ -685,20 +528,11 @@
   EXPECT_CALL(*mock_adapter_,
               SendData(mac_address_, application_id_, test_message_))
       .WillOnce(Return(TransportAdapter::OK));
-<<<<<<< HEAD
   EXPECT_CALL(*mock_metric_observer, StartRawMsg(_));
 
   EXPECT_EQ(E_SUCCESS, tm_.SendMessageToDevice(test_message_));
   delete mock_metric_observer;
   testing::Mock::AsyncVerifyAndClearExpectations(kAsyncExpectationsTimeout);
-=======
-#ifdef TELEMETRY_MONITOR
-  EXPECT_CALL(mock_metric_observer_, StartRawMsg(_));
-#endif  // TELEMETRY_MONITOR
-  EXPECT_EQ(E_SUCCESS,
-            mock_transport_manager_.SendMessageToDevice(test_message_));
-  testing::Mock::AsyncVerifyAndClearExpectations(10000);
->>>>>>> 64ac11d0
 }
 
 TEST_F(TransportManagerImplTest, SendMessageToDevice_SendDone) {
@@ -708,17 +542,8 @@
   EXPECT_CALL(*mock_adapter_,
               SendData(mac_address_, application_id_, test_message_))
       .WillOnce(Return(TransportAdapter::OK));
-<<<<<<< HEAD
   EXPECT_CALL(mock_metric_observer_, StartRawMsg(test_message_.get()));
   EXPECT_EQ(E_SUCCESS, tm_.SendMessageToDevice(test_message_));
-
-=======
-#ifdef TELEMETRY_MONITOR
-  EXPECT_CALL(mock_metric_observer_, StartRawMsg(_));
-#endif  // TELEMETRY_MONITOR
-  EXPECT_EQ(E_SUCCESS,
-            mock_transport_manager_.SendMessageToDevice(test_message_));
->>>>>>> 64ac11d0
   HandleSendDone();
 
   testing::Mock::AsyncVerifyAndClearExpectations(kAsyncExpectationsTimeout);
@@ -727,21 +552,13 @@
 TEST_F(TransportManagerImplTest, SendMessageFailed_GetHandleSendFailed) {
   // Arrange
   HandleConnection();
-
   EXPECT_CALL(*mock_adapter_,
               SendData(mac_address_, application_id_, test_message_))
       .WillOnce(Return(TransportAdapter::FAIL));
-<<<<<<< HEAD
+
   EXPECT_CALL(mock_metric_observer_, StartRawMsg(test_message_.get()));
   EXPECT_CALL(*tm_listener_, OnTMMessageSendFailed(_, test_message_));
   EXPECT_EQ(E_SUCCESS, tm_.SendMessageToDevice(test_message_));
-=======
-
-  EXPECT_CALL(*mock_transport_manager_listener_,
-              OnTMMessageSendFailed(_, test_message_));
-  EXPECT_EQ(E_SUCCESS,
-            mock_transport_manager_.SendMessageToDevice(test_message_));
->>>>>>> 64ac11d0
 
   HandleSendFailed();
   testing::Mock::AsyncVerifyAndClearExpectations(kAsyncExpectationsTimeout);
@@ -889,16 +706,9 @@
       .Times(AtLeast(1))
       .WillRepeatedly(Return(dev_info_.connection_type()));
 
-<<<<<<< HEAD
   EXPECT_CALL(*tm_listener_, OnDeviceFound(dev_info_));
   EXPECT_CALL(*tm_listener_, OnDeviceAdded(dev_info_));
   EXPECT_CALL(*tm_listener_, OnDeviceListUpdated(vector_dev_info));
-=======
-  EXPECT_CALL(*mock_transport_manager_listener_, OnDeviceFound(dev_info_));
-  EXPECT_CALL(*mock_transport_manager_listener_, OnDeviceAdded(dev_info_));
-  EXPECT_CALL(*mock_transport_manager_listener_,
-              OnDeviceListUpdated(vector_dev_info));
->>>>>>> 64ac11d0
 
   tm_.ReceiveEventFromDevice(test_event);
   device_list_.pop_back();
@@ -956,14 +766,8 @@
   // Check before act
   HandleConnection();
   // Act and Assert
-<<<<<<< HEAD
   EXPECT_CALL(*tm_listener_, OnUnexpectedDisconnect(connection_key_, _));
   tm_.TestHandle(test_event);
-=======
-  EXPECT_CALL(*mock_transport_manager_listener_,
-              OnUnexpectedDisconnect(connection_key_, _));
-  mock_transport_manager_.TestHandle(test_event);
->>>>>>> 64ac11d0
 }
 
 TEST_F(TransportManagerImplTest, ConnectDevice_TMIsNotInitialized) {
@@ -971,12 +775,7 @@
   UninitializeTM();
   // Act and Assert
   EXPECT_CALL(*mock_adapter_, ConnectDevice(_)).Times(0);
-<<<<<<< HEAD
   EXPECT_EQ(E_TM_IS_NOT_INITIALIZED, tm_.ConnectDevice(device_handle_));
-=======
-  EXPECT_EQ(E_TM_IS_NOT_INITIALIZED,
-            mock_transport_manager_.ConnectDevice(device_handle_));
->>>>>>> 64ac11d0
 }
 
 TEST_F(TransportManagerImplTest, DisconnectDevice_TMIsNotInitialized) {
@@ -984,12 +783,7 @@
   UninitializeTM();
   // Act and Assert
   EXPECT_CALL(*mock_adapter_, DisconnectDevice(_)).Times(0);
-<<<<<<< HEAD
   EXPECT_EQ(E_TM_IS_NOT_INITIALIZED, tm_.DisconnectDevice(device_handle_));
-=======
-  EXPECT_EQ(E_TM_IS_NOT_INITIALIZED,
-            mock_transport_manager_.DisconnectDevice(device_handle_));
->>>>>>> 64ac11d0
 }
 
 TEST_F(TransportManagerImplTest, Disconnect_TMIsNotInitialized) {
@@ -997,12 +791,7 @@
   UninitializeTM();
   // Act and Assert
   EXPECT_CALL(*mock_adapter_, Disconnect(_, _)).Times(0);
-<<<<<<< HEAD
   EXPECT_EQ(E_TM_IS_NOT_INITIALIZED, tm_.Disconnect(connection_key_));
-=======
-  EXPECT_EQ(E_TM_IS_NOT_INITIALIZED,
-            mock_transport_manager_.Disconnect(connection_key_));
->>>>>>> 64ac11d0
 }
 
 TEST_F(TransportManagerImplTest, DisconnectForce_TMIsNotInitialized) {
@@ -1010,24 +799,14 @@
   UninitializeTM();
   // Act and Assert
   EXPECT_CALL(*mock_adapter_, Disconnect(_, _)).Times(0);
-<<<<<<< HEAD
   EXPECT_EQ(E_TM_IS_NOT_INITIALIZED, tm_.DisconnectForce(connection_key_));
-=======
-  EXPECT_EQ(E_TM_IS_NOT_INITIALIZED,
-            mock_transport_manager_.DisconnectForce(connection_key_));
->>>>>>> 64ac11d0
 }
 
 TEST_F(TransportManagerImplTest, DisconnectForce_ConnectionNotExist) {
   // SetUp does not add connections
   // Act and Assert
   EXPECT_CALL(*mock_adapter_, Disconnect(_, _)).Times(0);
-<<<<<<< HEAD
   EXPECT_EQ(E_INVALID_HANDLE, tm_.DisconnectForce(connection_key_));
-=======
-  EXPECT_EQ(E_INVALID_HANDLE,
-            mock_transport_manager_.DisconnectForce(connection_key_));
->>>>>>> 64ac11d0
 }
 
 TEST_F(TransportManagerImplTest, Stop_TMIsNotInitialized) {
@@ -1044,30 +823,16 @@
   UninitializeTM();
   // Act and Assert
   EXPECT_CALL(*mock_adapter_, SendData(_, _, _)).Times(0);
-<<<<<<< HEAD
   EXPECT_CALL(*tm_listener_, OnTMMessageSendFailed(_, _)).Times(0);
   EXPECT_EQ(E_TM_IS_NOT_INITIALIZED, tm_.SendMessageToDevice(test_message_));
-=======
-  EXPECT_CALL(*mock_transport_manager_listener_, OnTMMessageSendFailed(_, _))
-      .Times(0);
-  EXPECT_EQ(E_TM_IS_NOT_INITIALIZED,
-            mock_transport_manager_.SendMessageToDevice(test_message_));
->>>>>>> 64ac11d0
 }
 
 TEST_F(TransportManagerImplTest, SendMessageToDevice_ConnectionNotExist) {
   // SetUp does not add connections
   // Act and Assert
   EXPECT_CALL(*mock_adapter_, SendData(_, _, _)).Times(0);
-<<<<<<< HEAD
   EXPECT_CALL(*tm_listener_, OnTMMessageSendFailed(_, _)).Times(0);
   EXPECT_EQ(E_INVALID_HANDLE, tm_.SendMessageToDevice(test_message_));
-=======
-  EXPECT_CALL(*mock_transport_manager_listener_, OnTMMessageSendFailed(_, _))
-      .Times(0);
-  EXPECT_EQ(E_INVALID_HANDLE,
-            mock_transport_manager_.SendMessageToDevice(test_message_));
->>>>>>> 64ac11d0
 }
 
 TEST_F(TransportManagerImplTest, ReceiveEventFromDevice_TMIsNotInitialized) {
@@ -1079,27 +844,15 @@
   // Check before Act
   UninitializeTM();
   // Act and Assert
-<<<<<<< HEAD
   EXPECT_CALL(*tm_listener_, OnScanDevicesFinished()).Times(0);
   EXPECT_EQ(E_TM_IS_NOT_INITIALIZED, tm_.ReceiveEventFromDevice(test_event));
-=======
-  EXPECT_CALL(*mock_transport_manager_listener_, OnScanDevicesFinished())
-      .Times(0);
-  EXPECT_EQ(E_TM_IS_NOT_INITIALIZED,
-            mock_transport_manager_.ReceiveEventFromDevice(test_event));
->>>>>>> 64ac11d0
 }
 
 TEST_F(TransportManagerImplTest, RemoveDevice_TMIsNotInitialized) {
   // Check before Act
   UninitializeTM();
   // Act and Assert
-<<<<<<< HEAD
   EXPECT_EQ(E_TM_IS_NOT_INITIALIZED, tm_.RemoveDevice(device_handle_));
-=======
-  EXPECT_EQ(E_TM_IS_NOT_INITIALIZED,
-            mock_transport_manager_.RemoveDevice(device_handle_));
->>>>>>> 64ac11d0
 }
 
 TEST_F(TransportManagerImplTest, Visibility_TMIsNotInitialized) {
@@ -1109,23 +862,13 @@
   UninitializeTM();
   // Act and Assert
   EXPECT_CALL(*mock_adapter_, StartClientListening()).Times(0);
-<<<<<<< HEAD
   EXPECT_EQ(E_TM_IS_NOT_INITIALIZED, tm_.Visibility(visible));
-=======
-  EXPECT_EQ(E_TM_IS_NOT_INITIALIZED,
-            mock_transport_manager_.Visibility(visible));
->>>>>>> 64ac11d0
 }
 
 TEST_F(TransportManagerImplTest, HandleMessage_ConnectionNotExist) {
   EXPECT_CALL(*mock_adapter_,
               SendData(mac_address_, application_id_, test_message_)).Times(0);
-<<<<<<< HEAD
   EXPECT_CALL(*tm_listener_, OnTMMessageSendFailed(_, test_message_));
-=======
-  EXPECT_CALL(*mock_transport_manager_listener_,
-              OnTMMessageSendFailed(_, test_message_));
->>>>>>> 64ac11d0
 
   tm_.TestHandle(test_message_);
   testing::Mock::AsyncVerifyAndClearExpectations(kAsyncExpectationsTimeout);
@@ -1160,12 +903,7 @@
   // Check before Act
   EXPECT_CALL(*second_mock_adapter, AddListener(_));
   EXPECT_CALL(*second_mock_adapter, IsInitialised()).WillOnce(Return(true));
-<<<<<<< HEAD
   EXPECT_EQ(E_SUCCESS, tm_.AddTransportAdapter(second_mock_adapter));
-=======
-  EXPECT_EQ(E_SUCCESS,
-            mock_transport_manager_.AddTransportAdapter(second_mock_adapter));
->>>>>>> 64ac11d0
 
   // Act and Assert
   EXPECT_CALL(*second_mock_adapter, GetDeviceList())
@@ -1196,12 +934,7 @@
   // Check before Act
   EXPECT_CALL(*second_mock_adapter, AddListener(_));
   EXPECT_CALL(*second_mock_adapter, IsInitialised()).WillOnce(Return(true));
-<<<<<<< HEAD
   EXPECT_EQ(E_SUCCESS, tm_.AddTransportAdapter(second_mock_adapter));
-=======
-  EXPECT_EQ(E_SUCCESS,
-            mock_transport_manager_.AddTransportAdapter(second_mock_adapter));
->>>>>>> 64ac11d0
 
   // Act and Assert
   EXPECT_CALL(*second_mock_adapter, GetDeviceList())
@@ -1248,12 +981,7 @@
                                    error_);
 
   // Act and Assert
-<<<<<<< HEAD
   EXPECT_CALL(*tm_listener_, OnConnectionClosed(_)).Times(0);
-=======
-  EXPECT_CALL(*mock_transport_manager_listener_, OnConnectionClosed(_))
-      .Times(0);
->>>>>>> 64ac11d0
 
   tm_.TestHandle(test_event);
 }
@@ -1294,14 +1022,8 @@
   // Act and Assert
   EXPECT_CALL(mock_metric_observer_, StopRawMsg(_)).Times(0);
 #endif  // TELEMETRY_MONITOR
-<<<<<<< HEAD
   EXPECT_CALL(*tm_listener_, OnTMMessageReceived(_)).Times(0);
   tm_.TestHandle(test_event);
-=======
-  EXPECT_CALL(*mock_transport_manager_listener_, OnTMMessageReceived(_))
-      .Times(0);
-  mock_transport_manager_.TestHandle(test_event);
->>>>>>> 64ac11d0
 }
 
 TEST_F(TransportManagerImplTest, CheckEventOnReceivedFail_ConnectionNotExist) {
@@ -1316,14 +1038,8 @@
                                    test_message_,
                                    error_);
   // Act and Assert
-<<<<<<< HEAD
   EXPECT_CALL(*tm_listener_, OnTMMessageReceiveFailed(_)).Times(0);
   tm_.TestHandle(test_event);
-=======
-  EXPECT_CALL(*mock_transport_manager_listener_, OnTMMessageReceiveFailed(_))
-      .Times(0);
-  mock_transport_manager_.TestHandle(test_event);
->>>>>>> 64ac11d0
 }
 
 TEST_F(TransportManagerImplTest,
@@ -1339,14 +1055,8 @@
                                    test_message_,
                                    error_);
   // Act and Assert
-<<<<<<< HEAD
   EXPECT_CALL(*tm_listener_, OnUnexpectedDisconnect(_, _)).Times(0);
   tm_.TestHandle(test_event);
-=======
-  EXPECT_CALL(*mock_transport_manager_listener_, OnUnexpectedDisconnect(_, _))
-      .Times(0);
-  mock_transport_manager_.TestHandle(test_event);
->>>>>>> 64ac11d0
 }
 
 }  // namespace transport_manager_test
