/*
 * Copyright (c) 2015, Ford Motor Company
 * All rights reserved.
 *
 * Redistribution and use in source and binary forms, with or without
 * modification, are permitted provided that the following conditions are met:
 *
 * Redistributions of source code must retain the above copyright notice, this
 * list of conditions and the following disclaimer.
 *
 * Redistributions in binary form must reproduce the above copyright notice,
 * this list of conditions and the following
 * disclaimer in the documentation and/or other materials provided with the
 * distribution.
 *
 * Neither the name of the Ford Motor Company nor the names of its contributors
 * may be used to endorse or promote products derived from this software
 * without specific prior written permission.
 *
 * THIS SOFTWARE IS PROVIDED BY THE COPYRIGHT HOLDERS AND CONTRIBUTORS "AS IS"
 * AND ANY EXPRESS OR IMPLIED WARRANTIES, INCLUDING, BUT NOT LIMITED TO, THE
 * IMPLIED WARRANTIES OF MERCHANTABILITY AND FITNESS FOR A PARTICULAR PURPOSE
 * ARE DISCLAIMED. IN NO EVENT SHALL THE COPYRIGHT HOLDER OR CONTRIBUTORS BE
 * LIABLE FOR ANY DIRECT, INDIRECT, INCIDENTAL, SPECIAL, EXEMPLARY, OR
 * CONSEQUENTIAL DAMAGES (INCLUDING, BUT NOT LIMITED TO, PROCUREMENT OF
 * SUBSTITUTE GOODS OR SERVICES; LOSS OF USE, DATA, OR PROFITS; OR BUSINESS
 * INTERRUPTION) HOWEVER CAUSED AND ON ANY THEORY OF LIABILITY, WHETHER IN
 * CONTRACT, STRICT LIABILITY, OR TORT (INCLUDING NEGLIGENCE OR OTHERWISE)
 * ARISING IN ANY WAY OUT OF THE USE OF THIS SOFTWARE, EVEN IF ADVISED OF THE
 * POSSIBILITY OF SUCH DAMAGE.
 */

#include "gtest/gtest.h"
#include "transport_manager/tcp/tcp_transport_adapter.h"
#include "transport_manager/transport_adapter/connection.h"
#include "resumption/last_state.h"
#include "protocol/raw_message.h"
#include "transport_manager/transport_adapter_listener_mock.h"
#include "transport_manager/device_mock.h"
#include "transport_manager/connection_mock.h"
#include "transport_manager/tcp/mock_tcp_transport_adapter.h"
#include "transport_manager/mock_transport_manager_settings.h"

#include "utils/make_shared.h"

namespace test {
namespace components {
namespace transport_manager_test {

using ::testing::Return;
using ::testing::_;

using namespace ::protocol_handler;
using namespace ::transport_manager;
using namespace transport_manager::transport_adapter;

<<<<<<< HEAD
class TcpAdapterTest : public ::testing::Test {
 protected:
  TcpAdapterTest() : last_state_("app_storage_folder", "app_info_storage") {}
  MockTransportManagerSettings transport_manager_settings;
=======
class TestTCPTransportAdapter : public TcpTransportAdapter {
 public:
  TestTCPTransportAdapter(uint16_t port, resumption::LastState& last_state)
      : TcpTransportAdapter(port, last_state) {
    ::profile::Profile::instance()->config_file_name(
        "smartDeviceLink_test.ini");
  }
  MOCK_CONST_METHOD2(FindEstablishedConnection,
                     ConnectionSPtr(const DeviceUID& device_handle,
                                    const ApplicationHandle& app_handle));

  MOCK_CONST_METHOD1(FindDevice, DeviceSptr(const DeviceUID& device_handle));
  MOCK_METHOD2(Connect,
               TransportAdapter::Error(const DeviceUID& device_handle,
                                       const ApplicationHandle& app_handle));
  void CallStore() {
    Store();
  }
  bool CallRestore() {
    return Restore();
  }
};

class TcpAdapterTest : public ::testing::Test {
 protected:
  TcpAdapterTest() : last_state_("app_storage_folder", "app_info_storage") {}
  static void SetUpTestCase() {
    ::profile::Profile::instance()->config_file_name(
        "smartDeviceLink_test.ini");
  }
  virtual void SetUp() {}

  virtual void TearDown() {}

>>>>>>> 64ac11d0
  resumption::LastState last_state_;
  const uint32_t port = 12345;
  const std::string string_port = "12345";
};

TEST_F(TcpAdapterTest, StoreDataWithOneDeviceAndOneApplication) {
  // Prepare
  MockTCPTransportAdapter transport_adapter(
      port, last_state_, transport_manager_settings);
  std::string uniq_id = "unique_device_name";
  utils::SharedPtr<MockTCPDevice> mockdev = new MockTCPDevice(port, uniq_id);
  transport_adapter.AddDevice(mockdev);

  std::vector<std::string> devList = transport_adapter.GetDeviceList();
  ASSERT_EQ(1u, devList.size());
  EXPECT_EQ(uniq_id, devList[0]);

  const int app_handle = 1;
  std::vector<int> intList = {app_handle};
  EXPECT_CALL(*mockdev, GetApplicationList()).WillOnce(Return(intList));

  ConnectionSPtr mock_connection = new MockConnection();
  EXPECT_CALL(transport_adapter, FindDevice(uniq_id)).WillOnce(Return(mockdev));
  EXPECT_CALL(transport_adapter, FindEstablishedConnection(uniq_id, app_handle))
      .WillOnce(Return(mock_connection));

  EXPECT_CALL(*mockdev, GetApplicationPort(app_handle)).WillOnce(Return(port));

  transport_adapter.CallStore();

  // Check that value is saved
  Json::Value& tcp_dict =
      last_state_.dictionary["TransportManager"]["TcpAdapter"];

  ASSERT_TRUE(tcp_dict.isObject());
  ASSERT_FALSE(tcp_dict["devices"].isNull());
  ASSERT_FALSE(tcp_dict["devices"][0]["applications"].isNull());
  ASSERT_FALSE(tcp_dict["devices"][0]["address"].isNull());
  EXPECT_EQ(1u, tcp_dict["devices"][0]["applications"].size());
  EXPECT_EQ(string_port,
            tcp_dict["devices"][0]["applications"][0]["port"].asString());
  EXPECT_EQ(uniq_id, tcp_dict["devices"][0]["name"].asString());
}

TEST_F(TcpAdapterTest, StoreDataWithSeveralDevicesAndOneApplication) {
  // Prepare
  MockTCPTransportAdapter transport_adapter(
      port, last_state_, transport_manager_settings);
  const uint32_t count_dev = 10;
  utils::SharedPtr<MockTCPDevice> mockdev[count_dev];
  std::string uniq_id[count_dev];
  for (uint32_t i = 0; i < count_dev; i++) {
    char numb[12];
    std::snprintf(numb, 12, "%d", i);
    uniq_id[i] = "unique_device_name" + std::string(numb);
    mockdev[i] = new MockTCPDevice(port, uniq_id[i]);
    EXPECT_CALL(*(mockdev[i]), IsSameAs(_)).WillRepeatedly(Return(false));
    transport_adapter.AddDevice(mockdev[i]);
  }

  std::vector<std::string> devList = transport_adapter.GetDeviceList();
  ASSERT_EQ(count_dev, devList.size());
  EXPECT_EQ(uniq_id[0], devList[0]);

  const int app_handle = 1;
  std::vector<int> intList = {app_handle};

  ConnectionSPtr mock_connection = new MockConnection();
  for (uint32_t i = 0; i < count_dev; i++) {
    EXPECT_CALL(transport_adapter, FindDevice(uniq_id[i]))
        .WillOnce(Return(mockdev[i]));
    EXPECT_CALL(*(mockdev[i]), GetApplicationList()).WillOnce(Return(intList));

    EXPECT_CALL(transport_adapter,
                FindEstablishedConnection(uniq_id[i], app_handle))
        .WillOnce(Return(mock_connection));

    EXPECT_CALL(*(mockdev[i]), GetApplicationPort(app_handle))
        .WillOnce(Return(port));
  }
  transport_adapter.CallStore();

  // Check that values are saved
  Json::Value& tcp_dict =
      last_state_.dictionary["TransportManager"]["TcpAdapter"];
  ASSERT_TRUE(tcp_dict.isObject());
  ASSERT_FALSE(tcp_dict["devices"].isNull());
  for (uint32_t i = 0; i < count_dev; i++) {
    ASSERT_FALSE(tcp_dict["devices"][i]["applications"].isNull());
    ASSERT_FALSE(tcp_dict["devices"][i]["address"].isNull());
    EXPECT_EQ(1u, tcp_dict["devices"][i]["applications"].size());
    EXPECT_EQ(string_port,
              tcp_dict["devices"][i]["applications"][0]["port"].asString());
    EXPECT_EQ(uniq_id[i], tcp_dict["devices"][i]["name"].asString());
  }
}

TEST_F(TcpAdapterTest, StoreDataWithSeveralDevicesAndSeveralApplications) {
  // Prepare
  MockTCPTransportAdapter transport_adapter(
      port, last_state_, transport_manager_settings);
  const uint32_t count_dev = 10;

  utils::SharedPtr<MockTCPDevice> mockdev[count_dev];
  std::string uniq_id[count_dev];
  for (uint32_t i = 0; i < count_dev; i++) {
    char numb[12];
    std::snprintf(numb, 12, "%d", i);
    uniq_id[i] = "unique_device_name" + std::string(numb);
    mockdev[i] = new MockTCPDevice(port, uniq_id[i]);
    EXPECT_CALL(*(mockdev[i]), IsSameAs(_)).WillRepeatedly(Return(false));
    transport_adapter.AddDevice(mockdev[i]);
  }

  std::vector<std::string> devList = transport_adapter.GetDeviceList();
  ASSERT_EQ(count_dev, devList.size());
  EXPECT_EQ(uniq_id[0], devList[0]);

  const uint32_t connection_count = 3;
  const int app_handle[connection_count] = {1, 2, 3};
  std::vector<int> intList = {app_handle[0], app_handle[1], app_handle[2]};
  const std::string ports[connection_count] = {"11111", "67890", "98765"};
  const int int_port[connection_count] = {11111, 67890, 98765};
  ConnectionSPtr mock_connection = new MockConnection();
  for (uint32_t i = 0; i < count_dev; i++) {
    EXPECT_CALL(transport_adapter, FindDevice(uniq_id[i]))
        .WillOnce(Return(mockdev[i]));
    EXPECT_CALL(*(mockdev[i]), GetApplicationList()).WillOnce(Return(intList));

    for (uint32_t j = 0; j < connection_count; j++) {
      EXPECT_CALL(transport_adapter,
                  FindEstablishedConnection(uniq_id[i], app_handle[j]))
          .WillOnce(Return(mock_connection));
      EXPECT_CALL(*(mockdev[i]), GetApplicationPort(app_handle[j]))
          .WillOnce(Return(int_port[j]));
    }
  }
  transport_adapter.CallStore();

  // Check that value is saved
  Json::Value& tcp_dict =
      last_state_.dictionary["TransportManager"]["TcpAdapter"];

  ASSERT_TRUE(tcp_dict.isObject());
  ASSERT_FALSE(tcp_dict["devices"].isNull());
  for (uint32_t i = 0; i < count_dev; i++) {
    ASSERT_FALSE(tcp_dict["devices"][i]["applications"].isNull());
    ASSERT_FALSE(tcp_dict["devices"][i]["address"].isNull());
    for (uint32_t j = 0; j < intList.size(); j++) {
      EXPECT_EQ(ports[j],
                tcp_dict["devices"][i]["applications"][j]["port"].asString());
      EXPECT_EQ(uniq_id[i], tcp_dict["devices"][i]["name"].asString());
    }
  }
}

TEST_F(TcpAdapterTest, StoreData_ConnectionNotExist_DataNotStored) {
  // Prepare
  MockTCPTransportAdapter transport_adapter(
      port, last_state_, transport_manager_settings);
  std::string uniq_id = "unique_device_name";
  utils::SharedPtr<MockTCPDevice> mockdev = new MockTCPDevice(port, uniq_id);
  transport_adapter.AddDevice(mockdev);

  std::vector<std::string> devList = transport_adapter.GetDeviceList();
  ASSERT_EQ(1u, devList.size());
  EXPECT_EQ(uniq_id, devList[0]);
  std::vector<int> intList = {};
  EXPECT_CALL(*mockdev, GetApplicationList()).WillOnce(Return(intList));

  EXPECT_CALL(transport_adapter, FindDevice(uniq_id)).WillOnce(Return(mockdev));
  EXPECT_CALL(transport_adapter, FindEstablishedConnection(uniq_id, _))
      .Times(0);
  EXPECT_CALL(*mockdev, GetApplicationPort(_)).Times(0);
  transport_adapter.CallStore();

  // Check that value is not saved
  Json::Value& tcp_dict =
      last_state_.dictionary["TransportManager"]["TcpAdapter"]["devices"];
  ASSERT_TRUE(tcp_dict.isNull());
}

TEST_F(TcpAdapterTest, RestoreData_DataNotStored) {
  Json::Value& tcp_adapter_dictionary =
      last_state_.dictionary["TransportManager"]["TcpAdapter"];
  tcp_adapter_dictionary = Json::Value();
  MockTCPTransportAdapter transport_adapter(
      port, last_state_, transport_manager_settings);
  EXPECT_CALL(transport_adapter, Connect(_, _)).Times(0);
  EXPECT_TRUE(transport_adapter.CallRestore());
}

TEST_F(TcpAdapterTest, StoreDataWithOneDevice_RestoreData) {
  MockTCPTransportAdapter transport_adapter(
      port, last_state_, transport_manager_settings);
  std::string uniq_id = "unique_device_name";
  utils::SharedPtr<MockTCPDevice> mockdev = new MockTCPDevice(port, uniq_id);
  transport_adapter.AddDevice(mockdev);

  std::vector<std::string> devList = transport_adapter.GetDeviceList();
  ASSERT_EQ(1u, devList.size());
  EXPECT_EQ(uniq_id, devList[0]);

  const int app_handle = 1;
  std::vector<int> intList = {app_handle};
  EXPECT_CALL(*mockdev, GetApplicationList()).WillOnce(Return(intList));

  ConnectionSPtr mock_connection = new MockConnection();
  EXPECT_CALL(transport_adapter, FindDevice(uniq_id)).WillOnce(Return(mockdev));
  EXPECT_CALL(transport_adapter, FindEstablishedConnection(uniq_id, app_handle))
      .WillOnce(Return(mock_connection));

  EXPECT_CALL(*mockdev, GetApplicationPort(app_handle)).WillOnce(Return(port));

  transport_adapter.CallStore();

  EXPECT_CALL(transport_adapter, Connect(uniq_id, app_handle))
      .WillOnce(Return(TransportAdapter::OK));

  EXPECT_TRUE(transport_adapter.CallRestore());

  devList = transport_adapter.GetDeviceList();
  ASSERT_EQ(1u, devList.size());
  EXPECT_EQ(uniq_id, devList[0]);
}

TEST_F(TcpAdapterTest, StoreDataWithSeveralDevices_RestoreData) {
  MockTCPTransportAdapter transport_adapter(
      port, last_state_, transport_manager_settings);
  const uint32_t count_dev = 10;

  utils::SharedPtr<MockTCPDevice> mockdev[count_dev];
  std::string uniq_id[count_dev];
  for (uint32_t i = 0; i < count_dev; i++) {
    char numb[12];
    std::snprintf(numb, 12, "%d", i);
    uniq_id[i] = "unique_device_name" + std::string(numb);
    mockdev[i] = new MockTCPDevice(port, uniq_id[i]);
    EXPECT_CALL(*(mockdev[i]), IsSameAs(_)).WillRepeatedly(Return(false));
    transport_adapter.AddDevice(mockdev[i]);
  }

  std::vector<std::string> devList = transport_adapter.GetDeviceList();
  ASSERT_EQ(count_dev, devList.size());
  EXPECT_EQ(uniq_id[0], devList[0]);

  const int app_handle = 1;
  std::vector<int> intList = {app_handle};

  ConnectionSPtr mock_connection = new MockConnection();
  for (uint32_t i = 0; i < count_dev; i++) {
    EXPECT_CALL(transport_adapter, FindDevice(uniq_id[i]))
        .WillOnce(Return(mockdev[i]));
    EXPECT_CALL(*(mockdev[i]), GetApplicationList()).WillOnce(Return(intList));

    EXPECT_CALL(transport_adapter,
                FindEstablishedConnection(uniq_id[i], app_handle))
        .WillOnce(Return(mock_connection));

    EXPECT_CALL(*(mockdev[i]), GetApplicationPort(app_handle))
        .WillOnce(Return(port));
  }
  transport_adapter.CallStore();

  for (uint32_t i = 0; i < count_dev; i++) {
    EXPECT_CALL(transport_adapter, Connect(uniq_id[i], app_handle))
        .WillOnce(Return(TransportAdapter::OK));
  }

  EXPECT_TRUE(transport_adapter.CallRestore());

  devList = transport_adapter.GetDeviceList();
  ASSERT_EQ(count_dev, devList.size());
  for (uint32_t i = 0; i < count_dev; i++) {
    EXPECT_EQ(uniq_id[i], devList[i]);
  }
}

}  // namespace transport_manager_test
}  // namespace components
}  // namespace test<|MERGE_RESOLUTION|>--- conflicted
+++ resolved
@@ -54,48 +54,31 @@
 using namespace ::transport_manager;
 using namespace transport_manager::transport_adapter;
 
-<<<<<<< HEAD
+class TestTCPTransportAdapter : public TcpTransportAdapter {
+ public:
+  TestTCPTransportAdapter(uint16_t port, resumption::LastState& last_state)
+    : TcpTransportAdapter(port, last_state) {
+    ::profile::Profile::instance()->config_file_name(
+        "smartDeviceLink_test.ini");
+  }
+  MOCK_CONST_METHOD2(FindEstablishedConnection,
+                     ConnectionSPtr(const DeviceUID& device_handle,
+                                    const ApplicationHandle& app_handle));
+
+  MOCK_CONST_METHOD1(FindDevice, DeviceSptr(const DeviceUID& device_handle));
+  MOCK_METHOD2(Connect,
+               TransportAdapter::Error(const DeviceUID& device_handle,
+                                       const ApplicationHandle& app_handle));
+  void CallStore() { Store(); }
+  bool CallRestore() { return Restore(); }
+};
+
 class TcpAdapterTest : public ::testing::Test {
  protected:
   TcpAdapterTest() : last_state_("app_storage_folder", "app_info_storage") {}
   MockTransportManagerSettings transport_manager_settings;
-=======
-class TestTCPTransportAdapter : public TcpTransportAdapter {
- public:
-  TestTCPTransportAdapter(uint16_t port, resumption::LastState& last_state)
-      : TcpTransportAdapter(port, last_state) {
-    ::profile::Profile::instance()->config_file_name(
-        "smartDeviceLink_test.ini");
-  }
-  MOCK_CONST_METHOD2(FindEstablishedConnection,
-                     ConnectionSPtr(const DeviceUID& device_handle,
-                                    const ApplicationHandle& app_handle));
-
-  MOCK_CONST_METHOD1(FindDevice, DeviceSptr(const DeviceUID& device_handle));
-  MOCK_METHOD2(Connect,
-               TransportAdapter::Error(const DeviceUID& device_handle,
-                                       const ApplicationHandle& app_handle));
-  void CallStore() {
-    Store();
-  }
-  bool CallRestore() {
-    return Restore();
-  }
-};
-
-class TcpAdapterTest : public ::testing::Test {
- protected:
-  TcpAdapterTest() : last_state_("app_storage_folder", "app_info_storage") {}
-  static void SetUpTestCase() {
-    ::profile::Profile::instance()->config_file_name(
-        "smartDeviceLink_test.ini");
-  }
-  virtual void SetUp() {}
-
-  virtual void TearDown() {}
-
->>>>>>> 64ac11d0
-  resumption::LastState last_state_;
+
+  resumption::LastState  last_state_;
   const uint32_t port = 12345;
   const std::string string_port = "12345";
 };
