--- conflicted
+++ resolved
@@ -45,8 +45,7 @@
   ${LIBUSBX_INCLUDE_DIRECTORY}
   ${LOG4CXX_INCLUDE_DIRECTORY}
 )
-<<<<<<< HEAD
-=======
+
 if (${CMAKE_SYSTEM_NAME} MATCHES "Windows")
   set (inc
     ${TM_INC_DIR}/telemetry_observer.h
@@ -146,7 +145,6 @@
       include_directories(
       )
     endif()
->>>>>>> a9899206
 
 set (SOURCES
   ${TM_SRC_DIR}/transport_manager_impl.cc
@@ -211,16 +209,12 @@
  endif()
 endif()
 
-<<<<<<< HEAD
-add_library("transport_manager" ${SOURCES} ${TRANSPORT_MANAGER_SOURCES})
-=======
 if (CMAKE_SYSTEM_NAME STREQUAL "QNX")
     add_library("transport_manager" ${SOURCES}
             ${TRANSPORT_MANAGER_SOURCES}
     )
 endif()
 endif()
->>>>>>> a9899206
 
 if(BUILD_TESTS)
   add_subdirectory(test)
