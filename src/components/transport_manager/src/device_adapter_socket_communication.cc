/**
 * \file device_adapter_socket_communication.cc
 * \brief Implementation of classes responsible for communication over sockets
 * Copyright (c) 2013, Ford Motor Company
 * All rights reserved.
 *
 * Redistribution and use in source and binary forms, with or without
 * modification, are permitted provided that the following conditions are met:
 *
 * Redistributions of source code must retain the above copyright notice, this
 * list of conditions and the following disclaimer.
 *
 * Redistributions in binary form must reproduce the above copyright notice,
 * this list of conditions and the following
 * disclaimer in the documentation and/or other materials provided with the
 * distribution.
 *
 * Neither the name of the Ford Motor Company nor the names of its contributors
 * may be used to endorse or promote products derived from this software
 * without specific prior written permission.
 *
 * THIS SOFTWARE IS PROVIDED BY THE COPYRIGHT HOLDERS AND CONTRIBUTORS "AS IS"
 * AND ANY EXPRESS OR IMPLIED WARRANTIES, INCLUDING, BUT NOT LIMITED TO, THE
 * IMPLIED WARRANTIES OF MERCHANTABILITY AND FITNESS FOR A PARTICULAR PURPOSE
 * ARE DISCLAIMED. IN NO EVENT SHALL THE COPYRIGHT HOLDER OR CONTRIBUTORS BE
 * LIABLE FOR ANY DIRECT, INDIRECT, INCIDENTAL, SPECIAL, EXEMPLARY, OR
 * CONSEQUENTIAL DAMAGES (INCLUDING, BUT NOT LIMITED TO, PROCUREMENT OF
 * SUBSTITUTE GOODS OR SERVICES; LOSS OF USE, DATA, OR PROFITS; OR BUSINESS
 * INTERRUPTION) HOWEVER CAUSED AND ON ANY THEORY OF LIABILITY, WHETHER IN
 * CONTRACT, STRICT LIABILITY, OR TORT (INCLUDING NEGLIGENCE OR OTHERWISE)
 * ARISING IN ANY WAY OUT OF THE USE OF THIS SOFTWARE, EVEN IF ADVISED OF THE
 * POSSIBILITY OF SUCH DAMAGE.
 */

#include <errno.h>
#include <fcntl.h>
#include <memory.h>
#include <poll.h>
#include <unistd.h>
#include <sys/types.h>
#include <sys/socket.h>

#include "transport_manager/device_adapter_socket_communication.h"
#include "transport_manager/device_adapter_listener.h"

namespace transport_manager {

namespace device_adapter {

ThreadedSocketConnection::ThreadedSocketConnection(
    const DeviceHandle& device_handle, const ApplicationHandle& app_handle,
    DeviceAdapterController* controller)
    : controller_(controller),
      frames_to_send_(),
      notification_pipe_read_fd_(-1),
      notification_pipe_write_fd_(-1),
      terminate_flag_(false),
      unexpected_disconnect_(false),
      socket_(-1),
      device_handle_(device_handle),
      app_handle_(app_handle),
      thread_() {
  pthread_mutex_init(&frames_to_send_mutex_, 0);
}

ThreadedSocketConnection::~ThreadedSocketConnection() {
  terminate_flag_ = true;
  notify();
  pthread_join(thread_, 0);
  if (-1 != notification_pipe_read_fd_)
    close(notification_pipe_read_fd_);
  if (-1 != notification_pipe_write_fd_)
    close(notification_pipe_write_fd_);
  pthread_mutex_destroy(&frames_to_send_mutex_);
}

void ThreadedSocketConnection::abort() {
  unexpected_disconnect_ = true;
  terminate_flag_ = true;
}

void* startThreadedSocketConnection(void* v) {
  ThreadedSocketConnection* connection =
      static_cast<ThreadedSocketConnection*>(v);
  connection->thread();
  return 0;
}

DeviceAdapter::Error ThreadedSocketConnection::start() {
  int notification_pipe_fds[2];
  const int pipe_ret = pipe(notification_pipe_fds);
  if (0 == pipe_ret) {
    notification_pipe_read_fd_ = notification_pipe_fds[0];
    notification_pipe_write_fd_ = notification_pipe_fds[1];
  } else {
    return DeviceAdapter::FAIL;
  }

  const int fcntl_ret = fcntl(
      notification_pipe_read_fd_, F_SETFL,
      fcntl(notification_pipe_read_fd_, F_GETFL) | O_NONBLOCK);
  if (0 != fcntl_ret) {
    return DeviceAdapter::FAIL;
  }

  if (0 == pthread_create(&thread_, 0, &startThreadedSocketConnection, this))
    return DeviceAdapter::OK;
  else
    return DeviceAdapter::FAIL;
}

void ThreadedSocketConnection::finalize() {
  if (unexpected_disconnect_) {
    controller_->connectionAborted(device_handle(), application_handle(),
                                   CommunicationError());
  } else {
    controller_->connectionFinished(device_handle(), application_handle());
  }
  close(socket_);
}

DeviceAdapter::Error ThreadedSocketConnection::notify() const {
  if (-1 != notification_pipe_write_fd_) {
    uint8_t c = 0;
    if (1 == write(notification_pipe_write_fd_, &c, 1)) {
      return DeviceAdapter::OK;
    } else {
      LOG4CXX_ERROR_WITH_ERRNO(
          logger_,
          "Failed to wake up connection thread for connection " << this);
    }
  }
  return DeviceAdapter::FAIL;
}

DeviceAdapter::Error ThreadedSocketConnection::sendData(
    RawMessageSptr message) {
  pthread_mutex_lock(&frames_to_send_mutex_);
  frames_to_send_.push(message);
  pthread_mutex_unlock(&frames_to_send_mutex_);
  return notify();
}

DeviceAdapter::Error ThreadedSocketConnection::disconnect() {
  terminate_flag_ = true;
  return notify();
}

void ThreadedSocketConnection::thread() {
  controller_->connectionCreated(this, device_handle_, app_handle_);
  ConnectError* connect_error;
  if (establish(&connect_error)) {
    controller_->connectDone(device_handle(), application_handle());
    while (!terminate_flag_)
      transmit();
<<<<<<< HEAD
    finalise();
    while (!frames_to_send_.empty()) {
=======
    finalize();
    while(!frames_to_send_.empty()) {
>>>>>>> c1cd706e
      RawMessageSptr message = frames_to_send_.front();
      frames_to_send_.pop();
      controller_->dataSendFailed(device_handle(), application_handle(),
                                  message, DataSendError());
    }
    controller_->disconnectDone(device_handle(), application_handle());
  } else {
    controller_->connectFailed(device_handle(), application_handle(),
                               *connect_error);
    delete connect_error;
  }
}

void ThreadedSocketConnection::transmit() {
  pollfd poll_fds[2];
  poll_fds[0].fd = socket_;
  poll_fds[0].events = POLLIN | POLLPRI;
  poll_fds[1].fd = notification_pipe_read_fd_;
  poll_fds[1].events = POLLIN | POLLPRI;

  const int poll_status = poll(poll_fds, sizeof(poll_fds) / sizeof(poll_fds[0]),
                               -1);
  if (poll_status == -1) {
    LOG4CXX_ERROR_WITH_ERRNO(logger_, "poll() failed for connection " << this);
    abort();
    return;
  }

  if (0 != (poll_fds[0].revents & (POLLERR | POLLHUP | POLLNVAL))) {
    LOG4CXX_INFO(logger_, "Connection " << this << " terminated");
    abort();
    return;
  }

  if (0 != (poll_fds[1].revents & (POLLERR | POLLHUP | POLLNVAL))) {
    LOG4CXX_ERROR(logger_,
                  "Notification pipe for connection " << this << " terminated");
    abort();
    return;
  }

  if (0 != poll_fds[0].revents) {
    const bool receive_ok = receive();
    if (!receive_ok) {
      abort();
      return;
    }
  }

  if (0 != poll_fds[1].revents) {
    const bool clear_notification_pipe_ok = clearNotificationPipe();
    if (!clear_notification_pipe_ok) {
      abort();
      return;
    }

    const bool send_ok = send();
    if (!send_ok) {
      abort();
      return;
    }
  }
}

bool ThreadedSocketConnection::receive() {
  uint8_t buffer[4096];
  ssize_t bytes_read = -1;

  do {
    bytes_read = recv(socket_, buffer, sizeof(buffer), MSG_DONTWAIT);

    if (bytes_read > 0) {
      LOG4CXX_INFO(
          logger_,
          "Received " << bytes_read << " bytes for connection " << this);
      unsigned char* data = new unsigned char[bytes_read];
      if (data) {
        memcpy(data, buffer, bytes_read);
        RawMessageSptr frame(
            new protocol_handler::RawMessage(0, 0, data, bytes_read));
        controller_->dataReceiveDone(device_handle(), application_handle(),
                                     frame);
      } else {
        controller_->dataReceiveFailed(device_handle(), application_handle(),
                                       DataReceiveError());
      }
    } else if (bytes_read < 0) {
      if (EAGAIN != errno && EWOULDBLOCK != errno) {
        LOG4CXX_ERROR_WITH_ERRNO(logger_,
                                 "recv() failed for connection " << this);

        return false;
      }
    } else {
      LOG4CXX_INFO(logger_, "Connection " << this << " closed by remote peer");
      return false;
    }
  } while (bytes_read > 0);
  return true;
}

bool ThreadedSocketConnection::clearNotificationPipe() {
  uint8_t buffer[4096];
  ssize_t bytes_read = -1;
  do {
    bytes_read = read(notification_pipe_read_fd_, buffer, sizeof(buffer));
  } while (bytes_read > 0);

  if ((bytes_read < 0) && (EAGAIN != errno)) {
    LOG4CXX_ERROR_WITH_ERRNO(
        logger_, "Failed to clear notification pipe for connection " << this);
    return false;
  }
  return true;
}

bool ThreadedSocketConnection::send() {
  FrameQueue frames_to_send;
  pthread_mutex_lock(&frames_to_send_mutex_);
  std::swap(frames_to_send, frames_to_send_);
  pthread_mutex_unlock(&frames_to_send_mutex_);

  bool frame_sent = false;
  size_t offset = 0;
  while (!frames_to_send.empty()) {
    RawMessageSptr frame = frames_to_send.front();

    const ssize_t bytes_sent = ::send(socket_, frame->data() + offset,
                                      frame->data_size() - offset, 0);

    if (bytes_sent >= 0) {
      offset += bytes_sent;
      if (offset == frame->data_size()) {
        frames_to_send.pop();
        offset = 0;
        controller_->dataSendDone(device_handle(), application_handle(), frame);
      }
    } else {
      LOG4CXX_ERROR_WITH_ERRNO(logger_, "Send failed for connection " << this);
      frames_to_send.pop();
      offset = 0;
      controller_->dataSendFailed(device_handle(), application_handle(), frame,
                                  DataSendError());
    }
  }
  return true;
}

}  // namespace

}  // namespace
<|MERGE_RESOLUTION|>--- conflicted
+++ resolved
@@ -153,13 +153,8 @@
     controller_->connectDone(device_handle(), application_handle());
     while (!terminate_flag_)
       transmit();
-<<<<<<< HEAD
-    finalise();
-    while (!frames_to_send_.empty()) {
-=======
     finalize();
     while(!frames_to_send_.empty()) {
->>>>>>> c1cd706e
       RawMessageSptr message = frames_to_send_.front();
       frames_to_send_.pop();
       controller_->dataSendFailed(device_handle(), application_handle(),
