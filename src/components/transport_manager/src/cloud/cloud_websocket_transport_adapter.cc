--- conflicted
+++ resolved
@@ -113,11 +113,6 @@
 
   std::string device_id = uid;
 
-<<<<<<< HEAD
-  LOG4CXX_DEBUG(
-      logger_,
-      "Creating Cloud Device For Host: " << host << " and Port: " << port);
-=======
   CloudAppEndpoint endpoint{.host = results[2],
                             .port = results[6],
                             .path = results[7] + "/",
@@ -129,7 +124,6 @@
                     << endpoint.host << " at Port: " << endpoint.port
                     << " with Target: "
                     << (endpoint.path + endpoint.query + endpoint.fragment));
->>>>>>> 2be6a912
 
   auto cloud_device = std::make_shared<CloudDevice>(endpoint, device_id);
 
