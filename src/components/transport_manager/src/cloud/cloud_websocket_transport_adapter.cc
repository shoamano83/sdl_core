--- conflicted
+++ resolved
@@ -81,43 +81,8 @@
 }
 
 void CloudWebsocketTransportAdapter::CreateDevice(const std::string& uid) {
-<<<<<<< HEAD
-	boost::regex pattern ("(wss?):\\/\\/([A-Z\\d\\.-]{2,})\\.?([A-Z]{2,})?(:\\d{2,4})\\/", boost::regex::icase);
-	std::string str = uid;
-	if (!boost::regex_match(str, pattern)) {
-		LOG4CXX_DEBUG(logger_, "Invalid Endpoint: " << uid);
-		return;
-	}
-
-	LOG4CXX_DEBUG(logger_, "Valid Endpoint: " << uid);
-	std::size_t pos = uid.find(":");
-	pos = uid.find(":", pos+1);
-	//std::size_t size = uid.length();
-	std::string host = uid.substr(0, pos);
-	std::string port = uid.substr(pos+1);
-	std::string device_id = uid;
-
-	LOG4CXX_DEBUG(logger_, "Creating Cloud Device For Host: " << host << " and Port: " << port);
-
-	//todo get nickname from policies to name device
-	auto cloud_device = std::make_shared<CloudDevice>(host, port, device_id);
-  
-  	DeviceVector devices{cloud_device};
-
-  	SearchDeviceDone(devices);
-
-  	//Create connection object, do not start until app is activated
-    std::shared_ptr<WebsocketClientConnection> connection =
-      std::make_shared<WebsocketClientConnection>(
-          uid, 0, this);
-
-  	ConnectionCreated(connection, uid, 0);
-  	ConnectPending(uid, 0);
-
-	return;
-=======
   boost::regex pattern(
-      "(wss?):\\/\\/([A-Z\\d\\.-]{2,})\\.([A-Z]{2,})(:\\d{2,4})",
+      "(wss?):\\/\\/([A-Z\\d\\.-]{2,})\\.?([A-Z]{2,})?(:\\d{2,4})\\/",
       boost::regex::icase);
   std::string str = uid;
   if (!boost::regex_match(str, pattern)) {
@@ -152,7 +117,6 @@
   ConnectPending(uid, 0);
 
   return;
->>>>>>> c178b982
 }
 }
 }