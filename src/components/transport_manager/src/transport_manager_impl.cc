--- conflicted
+++ resolved
@@ -58,12 +58,8 @@
 CREATE_LOGGERPTR_GLOBAL(logger_, "TransportManager")
 
 TransportManagerImpl::Connection TransportManagerImpl::convert(
-<<<<<<< HEAD
-  TransportManagerImpl::ConnectionInternal& p) {
+  const TransportManagerImpl::ConnectionInternal& p) {
   LOG4CXX_TRACE(logger_, "enter. ConnectionInternal: " << &p);
-=======
-    const TransportManagerImpl::ConnectionInternal& p) {
->>>>>>> 9240a55f
   TransportManagerImpl::Connection c;
   c.application = p.application;
   c.device = p.device;
@@ -179,15 +175,9 @@
   pthread_mutex_lock(&event_queue_mutex_);
   int messages_count = 0;
   for (EventQueue::const_iterator it = event_queue_.begin();
-<<<<<<< HEAD
        it != event_queue_.end();
        ++it) {
-    if (it->application_id() == static_cast<ApplicationHandle>(cid)) {
-=======
-    it != event_queue_.end();
-    ++it) {
     if (it->application_id == static_cast<ApplicationHandle>(cid)) {
->>>>>>> 9240a55f
       ++messages_count;
     }
   }
@@ -278,14 +268,10 @@
   return E_SUCCESS;
 }
 
-<<<<<<< HEAD
-int TransportManagerImpl::SendMessageToDevice(const RawMessageSptr message) {
+int TransportManagerImpl::SendMessageToDevice(const RawMessagePtr message) {
   LOG4CXX_TRACE(logger_, "enter. RawMessageSptr: " << message);
-=======
-int TransportManagerImpl::SendMessageToDevice(const RawMessagePtr message) {
   LOG4CXX_INFO(logger_, "Send message to device called with arguments "
-                            << message.get());
->>>>>>> 9240a55f
+               << message.get());
   if (false == this->is_initialized_) {
     LOG4CXX_ERROR(logger_, "TM is not initialized.");
     LOG4CXX_TRACE(logger_,
@@ -318,15 +304,9 @@
   return E_SUCCESS;
 }
 
-<<<<<<< HEAD
-int TransportManagerImpl::ReceiveEventFromDevice(
-  const TransportAdapterEvent& event) {
+int TransportManagerImpl::ReceiveEventFromDevice(const TransportAdapterEvent& event) {
   LOG4CXX_TRACE(logger_, "enter. TransportAdapterEvent: " << &event);
-  if (false == this->is_initialized_) {
-=======
-int TransportManagerImpl::ReceiveEventFromDevice(const TransportAdapterEvent& event) {
   if (!is_initialized_) {
->>>>>>> 9240a55f
     LOG4CXX_ERROR(logger_, "TM is not initialized.");
     LOG4CXX_TRACE(logger_,
                   "exit with E_TM_IS_NOT_INITIALIZED. Condition: false == this->is_initialized_");
@@ -375,12 +355,8 @@
   return E_SUCCESS;
 }
 
-<<<<<<< HEAD
-int TransportManagerImpl::SearchDevices(void) {
+int TransportManagerImpl::SearchDevices() {
   LOG4CXX_TRACE(logger_, "enter");
-=======
-int TransportManagerImpl::SearchDevices() {
->>>>>>> 9240a55f
   if (!this->is_initialized_) {
     LOG4CXX_ERROR(logger_, "TM is not initialized");
     LOG4CXX_TRACE(logger_,
@@ -398,14 +374,8 @@
     LOG4CXX_DEBUG(logger_, "Iterating over transport adapters");
     TransportAdapter::Error scanResult = (*it)->SearchDevices();
     if (transport_adapter::TransportAdapter::OK == scanResult) {
-<<<<<<< HEAD
-      success_occured = true;
+      success_occurred = true;
     } else {
-=======
-      success_occurred = true;
-    }
-    else {
->>>>>>> 9240a55f
       LOG4CXX_ERROR(logger_, "Transport Adapter search failed "
                     << *it << "[" << (*it)->GetDeviceType()
                     << "]");
@@ -432,8 +402,7 @@
       }
     }
   }
-<<<<<<< HEAD
-  int transport_adapter_search = (success_occured || transport_adapters_.empty())
+  int transport_adapter_search = (success_occurred || transport_adapters_.empty())
                                  ? E_SUCCESS
                                  : E_ADAPTERS_FAIL;
   if (transport_adapter_search == E_SUCCESS) {
@@ -446,20 +415,8 @@
   return transport_adapter_search;
 }
 
-int TransportManagerImpl::Init(void) {
+int TransportManagerImpl::Init() {
   LOG4CXX_TRACE(logger_, "enter");
-=======
-
-  LOG4CXX_INFO(logger_, "SearchDevices() function is complete");
-
-  return (success_occurred || transport_adapters_.empty())
-    ? E_SUCCESS
-    : E_ADAPTERS_FAIL;
-}
-
-int TransportManagerImpl::Init() {
-  LOG4CXX_INFO(logger_, "Init is called");
->>>>>>> 9240a55f
   all_thread_active_ = true;
 
   int error_code =
@@ -543,19 +500,11 @@
 
   std::set<DeviceInfo> added_devices;
   std::set_difference(new_devices.begin(), new_devices.end(),
-<<<<<<< HEAD
                       old_devices.begin(), old_devices.end(),
                       std::inserter(added_devices, added_devices.begin()));
   for (std::set<DeviceInfo>::const_iterator it = added_devices.begin();
        it != added_devices.end();
        ++it) {
-=======
-    old_devices.begin(), old_devices.end(),
-    std::inserter(added_devices, added_devices.begin()));
-  for (std::set<DeviceInfo>::const_iterator it = added_devices.begin();
-    it != added_devices.end();
-    ++it) {
->>>>>>> 9240a55f
     RaiseEvent(&TransportManagerListener::OnDeviceAdded, *it);
   }
 
@@ -565,26 +514,15 @@
                       std::inserter(removed_devices, removed_devices.begin()));
 
   for (std::set<DeviceInfo>::const_iterator it = removed_devices.begin();
-<<<<<<< HEAD
        it != removed_devices.end();
        ++it) {
-=======
-    it != removed_devices.end();
-    ++it) {
->>>>>>> 9240a55f
     RaiseEvent(&TransportManagerListener::OnDeviceRemoved, *it);
   }
   LOG4CXX_TRACE(logger_, "exit");
 }
 
-<<<<<<< HEAD
-void TransportManagerImpl::PostMessage(const RawMessageSptr message) {
+void TransportManagerImpl::PostMessage(const RawMessagePtr message) {
   LOG4CXX_TRACE(logger_, "enter. RawMessageSptr: " << message);
-=======
-void TransportManagerImpl::PostMessage(const RawMessagePtr message) {
-  LOG4CXX_INFO(logger_, "Post message called serial number " << message.get());
->>>>>>> 9240a55f
-
 #ifdef USE_RWLOCK
   message_queue_rwlock_.AcquireForWriting();
 #else
@@ -664,14 +602,9 @@
 }
 
 TransportManagerImpl::ConnectionInternal* TransportManagerImpl::GetConnection(
-<<<<<<< HEAD
   const ConnectionUID& id) {
   LOG4CXX_TRACE(logger_, "enter. ConnectionUID: " << &id);
-  for (std::vector<ConnectionInternal>::iterator  it = connections_.begin();
-=======
-    const ConnectionUID& id) {
   for (std::vector<ConnectionInternal>::iterator it = connections_.begin();
->>>>>>> 9240a55f
        it != connections_.end(); ++it) {
     if (it->id == id) {
       LOG4CXX_TRACE(logger_, "exit with ConnectionInternal. It's adress: " << &*it);
@@ -684,13 +617,9 @@
 }
 
 TransportManagerImpl::ConnectionInternal* TransportManagerImpl::GetConnection(
-<<<<<<< HEAD
   const DeviceUID& device, const ApplicationHandle& application) {
   LOG4CXX_TRACE(logger_, "enter DeviceUID: " << &device << "ApplicationHandle: " <<
                 &application);
-=======
-    const DeviceUID& device, const ApplicationHandle& application) {
->>>>>>> 9240a55f
   for (std::vector<ConnectionInternal>::iterator it = connections_.begin();
        it != connections_.end(); ++it) {
     if (it->device == device && it->application == application) {
@@ -703,16 +632,10 @@
 }
 
 void TransportManagerImpl::OnDeviceListUpdated(TransportAdapter* ta) {
-<<<<<<< HEAD
   LOG4CXX_TRACE(logger_, "enter. TransportAdapter: " << ta);
-  const transport_adapter::DeviceList device_list = ta->GetDeviceList();
-  LOG4CXX_DEBUG(logger_, "DEVICE_LIST_UPDATED " << device_list.size());
-  for (transport_adapter::DeviceList::const_iterator it = device_list.begin();
-=======
   const DeviceList device_list = ta->GetDeviceList();
   LOG4CXX_INFO(logger_, "DEVICE_LIST_UPDATED " << device_list.size());
   for (DeviceList::const_iterator it = device_list.begin();
->>>>>>> 9240a55f
        it != device_list.end(); ++it) {
     device_to_adapter_map_.insert(std::make_pair(*it, ta));
     DeviceHandle device_handle = converter_.UidToHandle(*it);
@@ -729,12 +652,8 @@
   LOG4CXX_TRACE(logger_, "exit");
 }
 
-<<<<<<< HEAD
-void TransportManagerImpl::EventListenerThread(void) {
+void TransportManagerImpl::EventListenerThread() {
   LOG4CXX_TRACE(logger_, "enter");
-=======
-void TransportManagerImpl::EventListenerThread() {
->>>>>>> 9240a55f
 #ifndef USE_RWLOCK
   pthread_mutex_lock(&event_queue_mutex_);
 #endif
@@ -764,55 +683,30 @@
         case TransportAdapterListenerImpl::EventTypeEnum::ON_SEARCH_FAIL: {
           // error happened in real search process (external error)
           RaiseEvent(&TransportManagerListener::OnScanDevicesFailed,
-<<<<<<< HEAD
-                     *static_cast<SearchDeviceError*>(error));
+                     *static_cast<SearchDeviceError*>(event.event_error.get()));
           LOG4CXX_DEBUG(logger_, "event_type = ON_SEARCH_FAIL");
-=======
-                     *static_cast<SearchDeviceError*>(event.event_error.get()));
->>>>>>> 9240a55f
-          break;
-        }
-        case TransportAdapterListenerImpl::EventTypeEnum::ON_DEVICE_LIST_UPDATED
-            : {
-<<<<<<< HEAD
-            OnDeviceListUpdated(ta);
-            LOG4CXX_DEBUG(logger_, "event_type = ON_DEVICE_LIST_UPDATED");
-            break;
-          }
-=======
-          LOG4CXX_INFO(logger_, "Event ON_DEVICE_LIST_UPDATED");
+          break;
+        }
+        case TransportAdapterListenerImpl::EventTypeEnum::ON_DEVICE_LIST_UPDATED: {
           OnDeviceListUpdated(event.transport_adapter);
-          break;
-        }
->>>>>>> 9240a55f
+          LOG4CXX_DEBUG(logger_, "event_type = ON_DEVICE_LIST_UPDATED");
+          break;
+        }
         case TransportAdapterListenerImpl::ON_FIND_NEW_APPLICATIONS_REQUEST: {
           RaiseEvent(&TransportManagerListener::OnFindNewApplicationsRequest);
           LOG4CXX_DEBUG(logger_, "event_type = ON_FIND_NEW_APPLICATIONS_REQUEST");
           break;
         }
         case TransportAdapterListenerImpl::EventTypeEnum::ON_CONNECT_DONE: {
-<<<<<<< HEAD
-          device_handle = converter_.UidToHandle(device_id);
-          AddConnection(ConnectionInternal(this, ta, ++connection_id_counter_,
-                                           device_id, app_handle,
-                                           device_handle));
-          RaiseEvent(
-            &TransportManagerListener::OnConnectionEstablished,
-            DeviceInfo(device_handle, device_id, ta->DeviceName(device_id)),
-            connection_id_counter_);
-          LOG4CXX_DEBUG(logger_, "event_type = ON_CONNECT_DONE");
-=======
-          LOG4CXX_INFO(logger_, "Event ON_CONNECT_DONE");
           const DeviceHandle device_handle = converter_.UidToHandle(event.device_uid);
           AddConnection(ConnectionInternal(this, event.transport_adapter, ++connection_id_counter_,
                                            event.device_uid, event.application_id,
                                            device_handle));
-          RaiseEvent(
-              &TransportManagerListener::OnConnectionEstablished,
-              DeviceInfo(device_handle, event.device_uid,
-                         event.transport_adapter->DeviceName(event.device_uid)),
-                         connection_id_counter_);
->>>>>>> 9240a55f
+          RaiseEvent(&TransportManagerListener::OnConnectionEstablished,
+                     DeviceInfo(device_handle, event.device_uid,
+                                event.transport_adapter->DeviceName(event.device_uid)),
+                     connection_id_counter_);
+          LOG4CXX_DEBUG(logger_, "event_type = ON_CONNECT_DONE");
           break;
         }
         case TransportAdapterListenerImpl::EventTypeEnum::ON_CONNECT_FAIL: {
@@ -824,20 +718,10 @@
           break;
         }
         case TransportAdapterListenerImpl::EventTypeEnum::ON_DISCONNECT_DONE: {
-<<<<<<< HEAD
           if (NULL == connection) {
-            LOG4CXX_ERROR(logger_, "Connection ('" << device_id << ", "
-                          << app_handle
-                          << ") not found");
+            LOG4CXX_ERROR(logger_, "Connection not found");
             LOG4CXX_DEBUG(logger_,
                           "event_type = ON_DISCONNECT_DONE && NULL == connection");
-=======
-          LOG4CXX_INFO(logger_, "Event ON_DISCONNECT_DONE");
-          if (connection == NULL) {
-            LOG4CXX_ERROR(logger_, "Connection ('" << event.device_uid << ", "
-                                                   << event.application_id
-                                                   << ") not found");
->>>>>>> 9240a55f
             break;
           }
           RaiseEvent(&TransportManagerListener::OnConnectionClosed,
@@ -847,26 +731,13 @@
           break;
         }
         case TransportAdapterListenerImpl::EventTypeEnum::ON_DISCONNECT_FAIL: {
-<<<<<<< HEAD
-          device_handle = converter_.UidToHandle(device_id);
-=======
-          LOG4CXX_INFO(logger_, "Event ON_DISCONNECT_FAIL");
           const DeviceHandle device_handle = converter_.UidToHandle(event.device_uid);
->>>>>>> 9240a55f
           RaiseEvent(&TransportManagerListener::OnDisconnectFailed,
                      device_handle, DisconnectDeviceError());
           LOG4CXX_DEBUG(logger_, "event_type = ON_DISCONNECT_FAIL");
           break;
         }
         case TransportAdapterListenerImpl::EventTypeEnum::ON_SEND_DONE: {
-<<<<<<< HEAD
-          if (NULL == connection) {
-            LOG4CXX_ERROR(logger_, "Connection ('" << device_id << ", "
-                          << app_handle
-                          << ") not found");
-            LOG4CXX_DEBUG(logger_, "event_type = ON_SEND_DONE && NULL == connection");
-=======
-          LOG4CXX_INFO(logger_, "Event ON_SEND_DONE");
 #ifdef TIME_TESTER
           if (metric_observer_) {
             metric_observer_->StopRawMsg(event.event_data.get());
@@ -874,9 +745,9 @@
 #endif  // TIME_TESTER
           if (connection == NULL) {
             LOG4CXX_ERROR(logger_, "Connection ('" << event.device_uid << ", "
-                                                   << event.application_id
-                                                   << ") not found");
->>>>>>> 9240a55f
+                          << event.application_id
+                          << ") not found");
+            LOG4CXX_DEBUG(logger_, "event_type = ON_SEND_DONE. Condition: NULL == connection");
             break;
           }
           RaiseEvent(&TransportManagerListener::OnTMMessageSend, event.event_data);
@@ -890,14 +761,6 @@
           break;
         }
         case TransportAdapterListenerImpl::EventTypeEnum::ON_SEND_FAIL: {
-<<<<<<< HEAD
-          if (NULL == connection) {
-            LOG4CXX_ERROR(logger_, "Connection ('" << device_id << ", "
-                          << app_handle
-                          << ") not found");
-            LOG4CXX_DEBUG(logger_, "event_type = ON_SEND_FAIL && NULL == connection");
-=======
-          LOG4CXX_INFO(logger_, "Event ON_SEND_FAIL");
 #ifdef TIME_TESTER
           if (metric_observer_) {
             metric_observer_->StopRawMsg(event.event_data.get());
@@ -905,9 +768,9 @@
 #endif  // TIME_TESTER
           if (connection == NULL) {
             LOG4CXX_ERROR(logger_, "Connection ('" << event.device_uid << ", "
-                                                   << event.application_id
-                                                   << ") not found");
->>>>>>> 9240a55f
+                          << event.application_id
+                          << ") not found");
+            LOG4CXX_DEBUG(logger_, "event_type = ON_SEND_FAIL. Condition: NULL == connection");
             break;
           }
 
@@ -925,19 +788,11 @@
           break;
         }
         case TransportAdapterListenerImpl::EventTypeEnum::ON_RECEIVED_DONE: {
-<<<<<<< HEAD
-          if (NULL == connection) {
-            LOG4CXX_ERROR(logger_, "Connection ('" << device_id << ", "
-                          << app_handle
-                          << ") not found");
-            LOG4CXX_DEBUG(logger_, "event_type = ON_RECEIVED_DONE && NULL == connection");
-=======
-          LOG4CXX_INFO(logger_, "Event ON_RECEIVED_DONE");
           if (connection == NULL) {
             LOG4CXX_ERROR(logger_, "Connection ('" << event.device_uid << ", "
-                                                   << event.application_id
-                                                   << ") not found");
->>>>>>> 9240a55f
+                          << event.application_id
+                          << ") not found");
+            LOG4CXX_DEBUG(logger_, "event_type = ON_RECEIVED_DONE. Condition: NULL == connection");
             break;
           }
           event.event_data->set_connection_key(connection->id);
@@ -946,38 +801,22 @@
             metric_observer_->StopRawMsg(event.event_data.get());
           }
 #endif  // TIME_TESTER
-<<<<<<< HEAD
-          RaiseEvent(&TransportManagerListener::OnTMMessageReceived, data);
+          RaiseEvent(&TransportManagerListener::OnTMMessageReceived, event.event_data);
           LOG4CXX_DEBUG(logger_, "event_type = ON_RECEIVED_DONE");
           break;
         }
         case TransportAdapterListenerImpl::EventTypeEnum::ON_RECEIVED_FAIL: {
-          if (NULL == connection) {
-            LOG4CXX_ERROR(logger_, "Connection ('" << device_id << ", "
-                          << app_handle
-                          << ") not found");
-            LOG4CXX_DEBUG(logger_, "event_type = ON_RECEIVED_FAIL AND NULL == connection");
-=======
-          RaiseEvent(&TransportManagerListener::OnTMMessageReceived, event.event_data);
-          break;
-        }
-        case TransportAdapterListenerImpl::EventTypeEnum::ON_RECEIVED_FAIL: {
-          LOG4CXX_INFO(logger_, "Event ON_RECEIVED_FAIL");
+          LOG4CXX_DEBUG(logger_, "Event ON_RECEIVED_FAIL");
           if (connection == NULL) {
             LOG4CXX_ERROR(logger_, "Connection ('" << event.device_uid << ", "
-                                                   << event.application_id
-                                                   << ") not found");
->>>>>>> 9240a55f
+                          << event.application_id
+                          << ") not found");
             break;
           }
 
           RaiseEvent(&TransportManagerListener::OnTMMessageReceiveFailed,
-<<<<<<< HEAD
-                     connection->id, *static_cast<DataReceiveError*>(error));
+                     connection->id, *static_cast<DataReceiveError*>(event.event_error.get()));
           LOG4CXX_DEBUG(logger_, "event_type = ON_RECEIVED_FAIL");
-=======
-                     connection->id, *static_cast<DataReceiveError*>(event.event_error.get()));
->>>>>>> 9240a55f
           break;
         }
         case TransportAdapterListenerImpl::EventTypeEnum::ON_COMMUNICATION_ERROR: {
@@ -991,15 +830,9 @@
                        *static_cast<CommunicationError*>(event.event_error.get()));
             RemoveConnection(connection->id);
           } else {
-<<<<<<< HEAD
-            LOG4CXX_DEBUG(logger_, "Connection ('" << device_id << ", "
-                          << app_handle
+            LOG4CXX_ERROR(logger_, "Connection ('" << event.device_uid << ", "
+                          << event.application_id
                           << ") not found");
-=======
-            LOG4CXX_ERROR(logger_, "Connection ('" << event.device_uid << ", "
-                                                   << event.application_id
-                                                   << ") not found");
->>>>>>> 9240a55f
           }
           LOG4CXX_DEBUG(logger_, "eevent_type = ON_UNEXPECTED_DISCONNECT");
           break;
@@ -1038,14 +871,8 @@
   return 0;
 }
 
-<<<<<<< HEAD
-void TransportManagerImpl::MessageQueueThread(void) {
+void TransportManagerImpl::MessageQueueThread() {
   LOG4CXX_TRACE(logger_, "enter");
-=======
-void TransportManagerImpl::MessageQueueThread() {
-  LOG4CXX_INFO(logger_, "Message queue thread started");
->>>>>>> 9240a55f
-
 #ifndef USE_RWLOCK
   pthread_mutex_lock(&message_queue_mutex_);
 #endif
@@ -1108,15 +935,9 @@
             active_msg->set_waiting(true);
           } else {
             LOG4CXX_ERROR(logger_, "Data sent error");
-<<<<<<< HEAD
             RaiseEvent(&TransportManagerListener::OnTMMessageSendFailed,
                        DataSendError("Send failed - message removed"),
                        active_msg);
-=======
-      RaiseEvent(&TransportManagerListener::OnTMMessageSendFailed,
-               DataSendError("Send failed - message removed"),
-         active_msg);
->>>>>>> 9240a55f
             message_queue_.remove(active_msg);
           }
         }
