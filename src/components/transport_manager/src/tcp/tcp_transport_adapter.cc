--- conflicted
+++ resolved
@@ -118,13 +118,8 @@
 }
 
 bool TcpTransportAdapter::Restore() {
-<<<<<<< HEAD
-    LOG4CXX_TRACE(logger_, "enter");
-  bool errors_occured = false;
-=======
-  LOG4CXX_TRACE_ENTER(logger_);
+  LOG4CXX_TRACE(logger_, "enter");
   bool errors_occurred = false;
->>>>>>> 9240a55f
 #ifndef CUSTOMER_PASA
   const Json::Value tcp_adapter_dictionary =
     resumption::LastState::instance()->dictionary["TransportManager"]["TcpAdapter"];
@@ -151,13 +146,13 @@
     }
   }
 #endif
-<<<<<<< HEAD
-  LOG4CXX_TRACE(logger_, "exit with result " << !errors_occured);
-  return !errors_occured;
-=======
-  LOG4CXX_TRACE_EXIT(logger_);
-  return !errors_occurred;
->>>>>>> 9240a55f
+  bool result = !errors_occurred;
+  if (result) {
+    LOG4CXX_TRACE(logger_, "exit with TRUE");
+  } else {
+    LOG4CXX_TRACE(logger_, "exit with FALSE");
+  }
+  return result;
 }
 
 }  // namespace transport_adapter
