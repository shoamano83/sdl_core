--- conflicted
+++ resolved
@@ -30,7 +30,9 @@
  * ARISING IN ANY WAY OUT OF THE USE OF THIS SOFTWARE, EVEN IF ADVISED OF THE
  * POSSIBILITY OF SUCH DAMAGE.
  */
+
 #include "transport_manager/tcp/tcp_socket_connection.h"
+
 
 #include "utils/logger.h"
 #include "utils/threads/thread.h"
@@ -82,32 +84,6 @@
     return false;
   }
 
-<<<<<<< HEAD
-  const int socket = ::socket(AF_INET, SOCK_STREAM, 0);
-  if (socket < 0) {
-    LOGGER_ERROR(logger_, "Failed to create socket");
-    *error = new ConnectError();
-    return false;
-  }
-
-  struct sockaddr_in addr = {0};
-  addr.sin_family = AF_INET;
-  addr.sin_addr.s_addr = tcp_device->in_addr();
-  addr.sin_port = htons(port);
-
-  LOGGER_DEBUG(logger_,
-               "Connecting " << inet_ntoa(addr.sin_addr) << ":" << port);
-  if (::connect(socket, (struct sockaddr*)&addr, sizeof(addr)) < 0) {
-    LOGGER_ERROR(logger_,
-                 "Failed to connect for application " << application_handle()
-                                                      << ", error " << errno);
-    *error = new ConnectError();
-    ::close(socket);
-    return false;
-  }
-
-  set_socket(socket);
-=======
   const std::string address = tcp_device->Address().ToString();
   LOGGER_DEBUG(logger_, "Connecting to " << address << ":" << port);
   utils::TcpSocketConnection connection;
@@ -119,9 +95,9 @@
     *error = new ConnectError();
     return false;
   }
+
   // Transfer ownership on the connection
   SetSocket(connection);
->>>>>>> 64ac11d0
   return true;
 }
 
