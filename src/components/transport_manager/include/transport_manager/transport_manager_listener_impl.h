/**
 * \file transport_manager_listener.h
 * \brief interface for TransportManagerListener header file.
 *
 * Copyright (c) 2013, Ford Motor Company
 * All rights reserved.
 *
 * Redistribution and use in source and binary forms, with or without
 * modification, are permitted provided that the following conditions are met:
 *
 * Redistributions of source code must retain the above copyright notice, this
 * list of conditions and the following disclaimer.
 *
 * Redistributions in binary form must reproduce the above copyright notice,
 * this list of conditions and the following
 * disclaimer in the documentation and/or other materials provided with the
 * distribution.
 *
 * Neither the name of the Ford Motor Company nor the names of its contributors
 * may be used to endorse or promote products derived from this software
 * without specific prior written permission.
 *
 * THIS SOFTWARE IS PROVIDED BY THE COPYRIGHT HOLDERS AND CONTRIBUTORS "AS IS"
 * AND ANY EXPRESS OR IMPLIED WARRANTIES, INCLUDING, BUT NOT LIMITED TO, THE
 * IMPLIED WARRANTIES OF MERCHANTABILITY AND FITNESS FOR A PARTICULAR PURPOSE
 * ARE DISCLAIMED. IN NO EVENT SHALL THE COPYRIGHT HOLDER OR CONTRIBUTORS BE
 * LIABLE FOR ANY DIRECT, INDIRECT, INCIDENTAL, SPECIAL, EXEMPLARY, OR
 * CONSEQUENTIAL DAMAGES (INCLUDING, BUT NOT LIMITED TO, PROCUREMENT OF
 * SUBSTITUTE GOODS OR SERVICES; LOSS OF USE, DATA, OR PROFITS; OR BUSINESS
 * INTERRUPTION) HOWEVER CAUSED AND ON ANY THEORY OF LIABILITY, WHETHER IN
 * CONTRACT, STRICT LIABILITY, OR TORT (INCLUDING NEGLIGENCE OR OTHERWISE)
 * ARISING IN ANY WAY OUT OF THE USE OF THIS SOFTWARE, EVEN IF ADVISED OF THE
 * POSSIBILITY OF SUCH DAMAGE.
 */

#ifndef SRC_COMPONENTS_TRANSPORT_MANAGER_INCLUDE_TRANSPORT_MANAGER_TRANSPORT_MANAGER_LISTENER_IMPL
#define SRC_COMPONENTS_TRANSPORT_MANAGER_INCLUDE_TRANSPORT_MANAGER_TRANSPORT_MANAGER_LISTENER_IMPL

#include "transport_manager/transport_manager_listener.h"

namespace transport_manager {

<<<<<<< HEAD
class TransportManagerListenerImpl: public TransportManagerListener {
  public:
    virtual ~TransportManagerListenerImpl();
=======
class TransportManagerListenerImpl : public TransportManagerListener {
  //todo: define interface of tm listener.
>>>>>>> 0e53fc2b

    virtual void OnDeviceListUpdated(
      const Devices& device_list) {}
    virtual void OnAccessRequested(const DeviceInfo& device) {}
    virtual void OnScanDevicesFinished() {}
    virtual void OnScanDevicesFailed(const SearchDeviceError& error) {}
    virtual void OnConnectionEstablished(const DeviceInfo& device,
                                         ConnectionUID connection_id) {}
    virtual void OnConnectionFailed(const DeviceInfo& device,
                                    ConnectionUID connection_id,
                                    const ConnectError& error) {}
    virtual void OnConnectionClosed(ConnectionUID connection_id) {}
    virtual void OnConnectionClosedFailure(ConnectionUID connection_id,
                                           const DisconnectError& error) {}
    virtual void OnDeviceConnectionLost(const DeviceInfo& device,
                                        const DisconnectDeviceError& error) {}
    virtual void OnDisconnectFailed(const DeviceInfo& device,
                                    const DisconnectDeviceError& error) {}
    virtual void OnTMMessageReceived(
      const RawMessageSptr& message) {}
    virtual void OnTMMessageReceiveFailed(
      const DataReceiveError& error) {}

<<<<<<< HEAD
    virtual void OnTMMessageSend() {}
    virtual void OnTMMessageSendFailed(
      const DataSendError& error,
      const RawMessageSptr& message) {}
};
}  // namespace transport_manager
#endif  //  SRC_COMPONENTS_TRANSPORT_MANAGER_INCLUDE_TRANSPORT_MANAGER_TRANSPORT_MANAGER_LISTENER_IMPL
=======
  virtual ~TransportManagerListenerImpl() {
  }

  virtual void onDeviceFound(const DeviceDesc& device,
                                  const ApplicationList app_list){};
  virtual void onSearchDeviceDone(){};
  virtual void onSearchDeviceFailed(
      const device_adapter::DeviceAdapter* device_adapter,
      const SearchDeviceError& error) {
  }

  virtual void onConnectDone(
      const device_adapter::DeviceAdapter* device_adapter,
      const DeviceHandle device_id,
      const ApplicationHandle app_id,
      const ConnectionId session_id) {
  }

  virtual void onConnectFailed(
      const device_adapter::DeviceAdapter* device_adapter,
      const DeviceHandle device_id,
      const ApplicationHandle app_id,
      const ConnectError& error) {
  }

  virtual void onDisconnectDone(
      const device_adapter::DeviceAdapter* device_adapter,
      const ConnectionId session_id) {
  }

  virtual void onDisconnectFailed(
      const device_adapter::DeviceAdapter* device_adapter,
      const ConnectionId session_id,
      const DisconnectDeviceError& error) {
  }

  virtual void onDisconnectDeviceDone(
      const device_adapter::DeviceAdapter* device_adapter,
      const ConnectionId session_id) {
  }

  virtual void onDisconnectDeviceFailed(
      const device_adapter::DeviceAdapter* device_adapter,
      const ConnectionId session_id, const DisconnectDeviceError& error) {
  }

  virtual void onDataReceiveDone(
      const device_adapter::DeviceAdapter* device_adapter,
      const ConnectionId session_id,
      const RawMessageSptr data_container) {
  }

  virtual void onDataReceiveFailed(
      const device_adapter::DeviceAdapter* device_adapter,
      const ConnectionId session_id,
      const DataReceiveError& error) {
  }

  virtual void onDataSendDone(
      const device_adapter::DeviceAdapter* device_adapter,
      const ConnectionId session_id,
      const RawMessageSptr data_container) {
  }

  virtual void onDataSendFailed(
      const device_adapter::DeviceAdapter* device_adapter,
      const ConnectionId session_id,
      const DataSendError& error) {
  }

  virtual void onCommunicationError(
      const device_adapter::DeviceAdapter* device_adapter,
      const ConnectionId session_id) {
  }
};

}  //namespace
#endif //SRC_COMPONENTS_TRANSPORT_MANAGER_INCLUDE_TRANSPORT_MANAGER_TRANSPORT_MANAGER_LISTENER_IMPL
>>>>>>> 0e53fc2b
<|MERGE_RESOLUTION|>--- conflicted
+++ resolved
@@ -40,122 +40,46 @@
 
 namespace transport_manager {
 
-<<<<<<< HEAD
-class TransportManagerListenerImpl: public TransportManagerListener {
-  public:
-    virtual ~TransportManagerListenerImpl();
-=======
 class TransportManagerListenerImpl : public TransportManagerListener {
-  //todo: define interface of tm listener.
->>>>>>> 0e53fc2b
+ public:
+  virtual ~TransportManagerListenerImpl();
 
-    virtual void OnDeviceListUpdated(
-      const Devices& device_list) {}
-    virtual void OnAccessRequested(const DeviceInfo& device) {}
-    virtual void OnScanDevicesFinished() {}
-    virtual void OnScanDevicesFailed(const SearchDeviceError& error) {}
-    virtual void OnConnectionEstablished(const DeviceInfo& device,
-                                         ConnectionUID connection_id) {}
-    virtual void OnConnectionFailed(const DeviceInfo& device,
-                                    ConnectionUID connection_id,
-                                    const ConnectError& error) {}
-    virtual void OnConnectionClosed(ConnectionUID connection_id) {}
-    virtual void OnConnectionClosedFailure(ConnectionUID connection_id,
-                                           const DisconnectError& error) {}
-    virtual void OnDeviceConnectionLost(const DeviceInfo& device,
-                                        const DisconnectDeviceError& error) {}
-    virtual void OnDisconnectFailed(const DeviceInfo& device,
-                                    const DisconnectDeviceError& error) {}
-    virtual void OnTMMessageReceived(
-      const RawMessageSptr& message) {}
-    virtual void OnTMMessageReceiveFailed(
-      const DataReceiveError& error) {}
+  virtual void OnDeviceListUpdated(const Devices& device_list) {
+  }
+  virtual void OnAccessRequested(const DeviceDesc& device) {
+  }
+  virtual void OnScanDevicesFinished() {
+  }
+  virtual void OnScanDevicesFailed(const SearchDeviceError& error) {
+  }
+  virtual void OnConnectionEstablished(const DeviceDesc& device,
+                                       ConnectionUID connection_id) {
+  }
+  virtual void OnConnectionFailed(const DeviceDesc& device,
+                                  ConnectionUID connection_id,
+                                  const ConnectError& error) {
+  }
+  virtual void OnConnectionClosed(ConnectionUID connection_id) {
+  }
+  virtual void OnConnectionClosedFailure(ConnectionUID connection_id,
+                                         const DisconnectError& error) {
+  }
+  virtual void OnDeviceConnectionLost(const DeviceDesc& device,
+                                      const DisconnectDeviceError& error) {
+  }
+  virtual void OnDisconnectFailed(const DeviceDesc& device,
+                                  const DisconnectDeviceError& error) {
+  }
+  virtual void OnTMMessageReceived(const RawMessageSptr& message) {
+  }
+  virtual void OnTMMessageReceiveFailed(const DataReceiveError& error) {
+  }
 
-<<<<<<< HEAD
-    virtual void OnTMMessageSend() {}
-    virtual void OnTMMessageSendFailed(
-      const DataSendError& error,
-      const RawMessageSptr& message) {}
+  virtual void OnTMMessageSend() {
+  }
+  virtual void OnTMMessageSendFailed(const DataSendError& error,
+                                     const RawMessageSptr& message) {
+  }
 };
 }  // namespace transport_manager
-#endif  //  SRC_COMPONENTS_TRANSPORT_MANAGER_INCLUDE_TRANSPORT_MANAGER_TRANSPORT_MANAGER_LISTENER_IMPL
-=======
-  virtual ~TransportManagerListenerImpl() {
-  }
-
-  virtual void onDeviceFound(const DeviceDesc& device,
-                                  const ApplicationList app_list){};
-  virtual void onSearchDeviceDone(){};
-  virtual void onSearchDeviceFailed(
-      const device_adapter::DeviceAdapter* device_adapter,
-      const SearchDeviceError& error) {
-  }
-
-  virtual void onConnectDone(
-      const device_adapter::DeviceAdapter* device_adapter,
-      const DeviceHandle device_id,
-      const ApplicationHandle app_id,
-      const ConnectionId session_id) {
-  }
-
-  virtual void onConnectFailed(
-      const device_adapter::DeviceAdapter* device_adapter,
-      const DeviceHandle device_id,
-      const ApplicationHandle app_id,
-      const ConnectError& error) {
-  }
-
-  virtual void onDisconnectDone(
-      const device_adapter::DeviceAdapter* device_adapter,
-      const ConnectionId session_id) {
-  }
-
-  virtual void onDisconnectFailed(
-      const device_adapter::DeviceAdapter* device_adapter,
-      const ConnectionId session_id,
-      const DisconnectDeviceError& error) {
-  }
-
-  virtual void onDisconnectDeviceDone(
-      const device_adapter::DeviceAdapter* device_adapter,
-      const ConnectionId session_id) {
-  }
-
-  virtual void onDisconnectDeviceFailed(
-      const device_adapter::DeviceAdapter* device_adapter,
-      const ConnectionId session_id, const DisconnectDeviceError& error) {
-  }
-
-  virtual void onDataReceiveDone(
-      const device_adapter::DeviceAdapter* device_adapter,
-      const ConnectionId session_id,
-      const RawMessageSptr data_container) {
-  }
-
-  virtual void onDataReceiveFailed(
-      const device_adapter::DeviceAdapter* device_adapter,
-      const ConnectionId session_id,
-      const DataReceiveError& error) {
-  }
-
-  virtual void onDataSendDone(
-      const device_adapter::DeviceAdapter* device_adapter,
-      const ConnectionId session_id,
-      const RawMessageSptr data_container) {
-  }
-
-  virtual void onDataSendFailed(
-      const device_adapter::DeviceAdapter* device_adapter,
-      const ConnectionId session_id,
-      const DataSendError& error) {
-  }
-
-  virtual void onCommunicationError(
-      const device_adapter::DeviceAdapter* device_adapter,
-      const ConnectionId session_id) {
-  }
-};
-
-}  //namespace
-#endif //SRC_COMPONENTS_TRANSPORT_MANAGER_INCLUDE_TRANSPORT_MANAGER_TRANSPORT_MANAGER_LISTENER_IMPL
->>>>>>> 0e53fc2b
+#endif  //  SRC_COMPONENTS_TRANSPORT_MANAGER_INCLUDE_TRANSPORT_MANAGER_TRANSPORT_MANAGER_LISTENER_IMPL