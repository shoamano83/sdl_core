/**
 * \file threaded_socket_connection.h
 * \brief Header for classes responsible for communication over sockets.
 * Copyright (c) 2013, Ford Motor Company
 * All rights reserved.
 *
 * Redistribution and use in source and binary forms, with or without
 * modification, are permitted provided that the following conditions are met:
 *
 * Redistributions of source code must retain the above copyright notice, this
 * list of conditions and the following disclaimer.
 *
 * Redistributions in binary form must reproduce the above copyright notice,
 * this list of conditions and the following
 * disclaimer in the documentation and/or other materials provided with the
 * distribution.
 *
 * Neither the name of the Ford Motor Company nor the names of its contributors
 * may be used to endorse or promote products derived from this software
 * without specific prior written permission.
 *
 * THIS SOFTWARE IS PROVIDED BY THE COPYRIGHT HOLDERS AND CONTRIBUTORS "AS IS"
 * AND ANY EXPRESS OR IMPLIED WARRANTIES, INCLUDING, BUT NOT LIMITED TO, THE
 * IMPLIED WARRANTIES OF MERCHANTABILITY AND FITNESS FOR A PARTICULAR PURPOSE
 * ARE DISCLAIMED. IN NO EVENT SHALL THE COPYRIGHT HOLDER OR CONTRIBUTORS BE
 * LIABLE FOR ANY DIRECT, INDIRECT, INCIDENTAL, SPECIAL, EXEMPLARY, OR
 * CONSEQUENTIAL DAMAGES (INCLUDING, BUT NOT LIMITED TO, PROCUREMENT OF
 * SUBSTITUTE GOODS OR SERVICES; LOSS OF USE, DATA, OR PROFITS; OR BUSINESS
 * INTERRUPTION) HOWEVER CAUSED AND ON ANY THEORY OF LIABILITY, WHETHER IN
 * CONTRACT, STRICT LIABILITY, OR TORT (INCLUDING NEGLIGENCE OR OTHERWISE)
 * ARISING IN ANY WAY OUT OF THE USE OF THIS SOFTWARE, EVEN IF ADVISED OF THE
 * POSSIBILITY OF SUCH DAMAGE.
 */

#ifndef SRC_COMPONENTS_TRANSPORT_MANAGER_INCLUDE_TRANSPORT_MANAGER_TRANSPORT_ADAPTER_THREADED_SOCKET_CONNECTION_H_
#define SRC_COMPONENTS_TRANSPORT_MANAGER_INCLUDE_TRANSPORT_MANAGER_TRANSPORT_ADAPTER_THREADED_SOCKET_CONNECTION_H_

#include <poll.h>

#include <queue>

#include "transport_manager/transport_adapter/connection.h"

using ::transport_manager::transport_adapter::Connection;

namespace transport_manager {
namespace transport_adapter {

class TransportAdapterController;

/**
 * @brief Class responsible for communication over sockets.
 */
class ThreadedSocketConnection : public Connection {
 public:

  /**
   * @brief Send data frame.
   *
   * @param message Smart pointer to the raw message.
   *
   * @return Error Information about possible reason of sending data failure.
   */
  TransportAdapter::Error SendData(RawMessageSptr message);

  /**
   * @brief Disconnect the current connection.
   *
   * @return Error Information about possible reason of Disconnect failure.
   */
  TransportAdapter::Error Disconnect();

  /**
   * @brief Start thread creation.
   *
   * @return Information about possible reason of thread creation error.
   */
  TransportAdapter::Error Start();

  /**
   * @brief Set variable that hold socket No.
   */
  void set_socket(int socket) {
    socket_ = socket;
  }
 protected:

  /**
   * @brief Constructor.
   *
   * @param device_uid Device unique identifier.
   * @param app_handle Handle of application.
   * @param controller Pointer to the device adapter controller.
   */
  ThreadedSocketConnection(const DeviceUID& device_uid,
                           const ApplicationHandle& app_handle,
                           TransportAdapterController* controller);

  /**
   * @brief Destructor.
   */
  virtual ~ThreadedSocketConnection();


  virtual bool Establish(ConnectError** error) = 0;

  /**
   * @brief Return pointer to the device adapter controller.
   */
  TransportAdapterController* controller() {
    return controller_;
  }

  /**
   * @brief Return device unique identifier.
   */
  DeviceUID device_handle() const {
    return device_uid_;
  }

  /**
   * @brief Return handle of application.
   */
  ApplicationHandle application_handle() const {
    return app_handle_;
  }

 private:

  int read_fd_;
  int write_fd_;
  void Thread();
  void Transmit();
  void Finalize();
  TransportAdapter::Error Notify() const;
  bool Receive();
  bool Send();
  void Abort();

  friend void* StartThreadedSocketConnection(void*);

  TransportAdapterController* controller_;
  /**
   * @brief Frames that must be sent to remote device.
   **/
  typedef std::queue<RawMessageSptr> FrameQueue;
  FrameQueue frames_to_send_;
  mutable pthread_mutex_t frames_to_send_mutex_;

  pthread_t thread_;

  int socket_;
  bool terminate_flag_;
  bool unexpected_disconnect_;
  const DeviceUID device_uid_;
  const ApplicationHandle app_handle_;
};
<<<<<<< HEAD

#ifdef ENABLE_LOG
extern log4cxx::LoggerPtr logger_;
#endif  // ENABLE_LOG

=======
>>>>>>> ec0ba4eb
}  // namespace transport_adapter
}  // namespace transport_manager

#endif  //SRC_COMPONENTS_TRANSPORT_MANAGER_INCLUDE_TRANSPORT_MANAGER_transport_adapter_SOCKET_COMMUNICATION<|MERGE_RESOLUTION|>--- conflicted
+++ resolved
@@ -155,14 +155,6 @@
   const DeviceUID device_uid_;
   const ApplicationHandle app_handle_;
 };
-<<<<<<< HEAD
-
-#ifdef ENABLE_LOG
-extern log4cxx::LoggerPtr logger_;
-#endif  // ENABLE_LOG
-
-=======
->>>>>>> ec0ba4eb
 }  // namespace transport_adapter
 }  // namespace transport_manager
 
