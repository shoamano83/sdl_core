/**
 * \file transport_adapter_listener_impl.h
 * \brief TransportAdapterListenerImpl class header file.
 *
 * Copyright (c) 2013, Ford Motor Company
 * All rights reserved.
 *
 * Redistribution and use in source and binary forms, with or without
 * modification, are permitted provided that the following conditions are met:
 *
 * Redistributions of source code must retain the above copyright notice, this
 * list of conditions and the following disclaimer.
 *
 * Redistributions in binary form must reproduce the above copyright notice,
 * this list of conditions and the following
 * disclaimer in the documentation and/or other materials provided with the
 * distribution.
 *
 * Neither the name of the Ford Motor Company nor the names of its contributors
 * may be used to endorse or promote products derived from this software
 * without specific prior written permission.
 *
 * THIS SOFTWARE IS PROVIDED BY THE COPYRIGHT HOLDERS AND CONTRIBUTORS "AS IS"
 * AND ANY EXPRESS OR IMPLIED WARRANTIES, INCLUDING, BUT NOT LIMITED TO, THE
 * IMPLIED WARRANTIES OF MERCHANTABILITY AND FITNESS FOR A PARTICULAR PURPOSE
 * ARE DISCLAIMED. IN NO EVENT SHALL THE COPYRIGHT HOLDER OR CONTRIBUTORS BE
 * LIABLE FOR ANY DIRECT, INDIRECT, INCIDENTAL, SPECIAL, EXEMPLARY, OR
 * CONSEQUENTIAL DAMAGES (INCLUDING, BUT NOT LIMITED TO, PROCUREMENT OF
 * SUBSTITUTE GOODS OR SERVICES; LOSS OF USE, DATA, OR PROFITS; OR BUSINESS
 * INTERRUPTION) HOWEVER CAUSED AND ON ANY THEORY OF LIABILITY, WHETHER IN
 * CONTRACT, STRICT LIABILITY, OR TORT (INCLUDING NEGLIGENCE OR OTHERWISE)
 * ARISING IN ANY WAY OUT OF THE USE OF THIS SOFTWARE, EVEN IF ADVISED OF THE
 * POSSIBILITY OF SUCH DAMAGE.
 */

#ifndef SRC_COMPONENTS_TRANSPORT_MANAGER_INCLUDE_TRANSPORT_MANAGER_TRANSPORT_ADAPTER_TRANSPORT_ADAPTER_LISTENER_IMPL_H_
#define SRC_COMPONENTS_TRANSPORT_MANAGER_INCLUDE_TRANSPORT_MANAGER_TRANSPORT_ADAPTER_TRANSPORT_ADAPTER_LISTENER_IMPL_H_

#include "transport_manager/common.h"
#include "transport_manager/transport_adapter/transport_adapter_listener.h"
#include "transport_manager/transport_adapter/transport_adapter.h"

using transport_manager::transport_adapter::TransportAdapter;

namespace transport_manager {

class TransportManagerImpl;

/**
 * @brief Implementation of TransportAdapterListener class.
 */
class TransportAdapterListenerImpl
    : public transport_adapter::TransportAdapterListener {
 public:
  /**
   * @enum Available types of events.
   */
  enum EventTypeEnum {
    ON_SEARCH_DONE = 0,
    ON_SEARCH_FAIL,
    ON_DEVICE_LIST_UPDATED,
    ON_CONNECT_DONE,
    ON_CONNECT_FAIL,
    ON_DISCONNECT_DONE,
    ON_DISCONNECT_FAIL,
    ON_SEND_DONE,
    ON_SEND_FAIL,
    ON_RECEIVED_DONE,
    ON_RECEIVED_FAIL,
    ON_COMMUNICATION_ERROR,
    ON_UNEXPECTED_DISCONNECT
  };

  /**
   * @brief Constructor.
   *
   * @param manager Pointer to the transport manager implementation class.
   * @param adapter Pointer to the transport adapter associated with listener.
   */
  TransportAdapterListenerImpl(TransportManagerImpl* manager,
                               TransportAdapter* adapter);

  /**
   * @brief Dectructor.
   */
  virtual ~TransportAdapterListenerImpl();

  /**
   * @brief Search specified device adapter in the container of shared pointers
   *to device adapters to be sure it is available,
   * launch event ON_SEARCH_DONE in transport manager.
   *
   * @param adapter Pointer to the device adapter.
   */
  virtual void OnSearchDeviceDone(const TransportAdapter* adapter);

  /**
   * @brief Search specified device adapter in the container of shared pointers
   *to device adapters to be sure it is available, create search device error,
   * launch event ON_SEARCH_FAIL in transport manager.
   *
   * @param adapter Pointer to the device adapter.
   * @param error Error class with information about possible reason of search
   *device failure.
   */
  virtual void OnSearchDeviceFailed(const TransportAdapter* adapter,
                                    const SearchDeviceError& error);

  /**
   * @brief Passes notification to TransportManagerImpl
   *
   * @param adapter Transport adapter that sent notification
   */
  virtual void OnDeviceListUpdated(const TransportAdapter* adapter);

  /**
   * @brief Search specified device adapter in the container of shared pointers
   *to device adapters to be sure it is available,
   * launch event ON_CONNECT_DONE in transport manager.
   *
   * @param device_adater Pointer to the device adapter.
   * @param device_handle Device unique identifier.
   * @param app_id Handle of application.
   */
  virtual void OnConnectDone(const TransportAdapter* adapter,
                             const DeviceUID& device_handle,
                             const ApplicationHandle& app_id);

  /**
   * @brief Search specified device adapter in the container of shared pointers
   *to device adapters to be sure it is available,
   * launch event ON_CONNECT_FAIL in transport manager.
   *
   * @param adapter Pointer to the device adapter.
   * @param device Device unique identifier.
   * @param app_id Handle of application.
   * @param error Error class with information about possible reason of connect
   *failure.
   */
  virtual void OnConnectFailed(const TransportAdapter* adapter,
                               const DeviceUID& device,
                               const ApplicationHandle& app_id,
                               const ConnectError& error);

  /**
   * @brief
   *
   * @param adapter Pointer to the device adapter.
   * @param device_handle Device unique identifier.
   * @param app_handle Handle of application.
   */
  virtual void OnConnectRequested(const TransportAdapter* adapter,
                                  const DeviceUID& device_handle,
                                  const ApplicationHandle& app_handle);

  /**
   * @brief Search specified device adapter in the container of shared pointers
   *to device adapters to be sure it is available,
   * launch event ON_UNEXPECTED_DISCONNECT in transport manager.
   *
   * @param adapter Pointer to the device adapter.
   * @param device Device unique identifier.
   * @param app_id Handle of application.
   * @param error Error class with information about possible reason of
   *unexpected Disconnect.
   */
  virtual void OnUnexpectedDisconnect(const TransportAdapter* adapter,
                                      const DeviceUID& device,
                                      const ApplicationHandle& app_id,
                                      const CommunicationError& error);

  /**
   * @brief Search specified device adapter in the container of shared pointers
   *to device adapters to be sure it is available,
   * launch event ON_DISCONNECT_DONE in transport manager.
   *
   * @param adapter Pointer to the device adapter.
   * @param devcie_id Device unique identifier.
   * @param app_id Handle of application.
   */
  virtual void OnDisconnectDone(const TransportAdapter* adapter,
                                const DeviceUID& device_id,
                                const ApplicationHandle& app_id);

  /**
   * @brief Search specified device adapter in the container of shared pointers
   *to device adapters to be sure it is available, create Disconnect error,
   * launch event ON_DISCONNECT_FAIL in transport manager.
   *
   * @param adapter Pointer to the device adapter.
   * @param device Device unique identifier.
   * @param app_id Handle of application.
   * @param error Error class with information about possible reason of
   *Disconnect failure.
   */
  virtual void OnDisconnectFailed(const TransportAdapter* adapter,
                                  const DeviceUID& device,
                                  const ApplicationHandle& app_id,
                                  const DisconnectError& error);

  /**
   * @brief
   *
   * @param adapter Pointer to the device adapter.
   * @param devic Device unique identifier.
   */
  virtual void OnDisconnectDeviceDone(const TransportAdapter* adapter,
                                      const DeviceUID& device);

  /**
   * @brief
   *
   * @param adapter Pointer to the device adapter.
   * @param device Device unique identifier.
   * @param error Error class with information about possible reason of
   *Disconnect from device failure.
   */
  virtual void OnDisconnectDeviceFailed(const TransportAdapter* adapter,
                                        const DeviceUID& device,
                                        const DisconnectDeviceError& error);

  /**
   * @brief Search specified device adapter in the container of shared pointers
   *to device adapters to be sure it is available, create error,
   * launch event ON_RECEIVED_DONE in transport manager.
   *
   * @param adapter Pointer to the device adapter.
   * @param devcie Device unique identifier.
   * @param app_id Handle of application.
   * @param data_container Smart pointer to the raw message.
   */
  virtual void OnDataReceiveDone(const TransportAdapter* adapter,
                                 const DeviceUID& device,
                                 const ApplicationHandle& app_id,
                                 const RawMessageSptr data_container);

  /**
   * @brief Search specified device adapter in the container of shared pointers
   *to device adapters to be sure it is available, create data receive error,
   * launch event ON_RECEIVED_DONE in transport manager.
   *
   * @param adapter Pointer to the device adapter.
   * @param device Device unique identifier.
   * @param app_id Handle of application.
   * @param error Error class with information about possible reason of data
   *receive failure.
   */
  virtual void OnDataReceiveFailed(const TransportAdapter* adapter,
                                   const DeviceUID& device,
                                   const ApplicationHandle& app_id,
                                   const DataReceiveError& error);

  /**
   * @brief Search specified device adapter in the container of shared pointers
   *to device adapters to be sure it is available, create error,
   * launch event ON_SEND_DONE in transport manager.
   *
   * @param adapter Pointer to the device adapter.
   * @param device Device unique identifier.
   * @param app_id Handle of application.
   * @param data_container Smart pointer to the raw message.
   */
  virtual void OnDataSendDone(const TransportAdapter* adapter,
                              const DeviceUID& device,
                              const ApplicationHandle& app_id,
                              const RawMessageSptr data_container);

  /**
   * @brief Search specified device adapter in the container of shared pointers
   * to device adapters to be sure it is available, create data send error,
   * launch event ON_SEND_FAIL in transport manager.
   */
  virtual void OnDataSendFailed(const TransportAdapter* adapter,
                                const DeviceUID& device,
                                const ApplicationHandle& app_id,
                                const RawMessageSptr data_container,
                                const DataSendError& error);

  /**
   * @brief Search specified device adapter in the container of shared pointers
   *to device adapters to be sure it is available, create error,
   * launch event ON_COMMUNICATION_ERROR in transport manager.
   *
   * @param adapter Pointer to the device adapter.
   * @param device Device unique identifier.
   * @param app_id Handle of application.
   */
  virtual void OnCommunicationError(const TransportAdapter* adapter,
                                    const DeviceUID& device,
                                    const ApplicationHandle& app_id);

 private:
<<<<<<< HEAD
  /**
   * \brief For logging.
   */
#ifdef ENABLE_LOG
  static log4cxx::LoggerPtr logger_;
#endif  // ENABLE_LOG
=======
>>>>>>> bc356f05
  TransportManagerImpl* transport_manager_impl_;
  TransportAdapter* transport_adapter_;
};
}  // namespace transport_manager

#endif  // SRC_COMPONENTS_TRANSPORT_MANAGER_INCLUDE_TRANSPORT_MANAGER_transport_adapter_transport_adapter_LISTENER_IMPL_H<|MERGE_RESOLUTION|>--- conflicted
+++ resolved
@@ -290,15 +290,6 @@
                                     const ApplicationHandle& app_id);
 
  private:
-<<<<<<< HEAD
-  /**
-   * \brief For logging.
-   */
-#ifdef ENABLE_LOG
-  static log4cxx::LoggerPtr logger_;
-#endif  // ENABLE_LOG
-=======
->>>>>>> bc356f05
   TransportManagerImpl* transport_manager_impl_;
   TransportAdapter* transport_adapter_;
 };
