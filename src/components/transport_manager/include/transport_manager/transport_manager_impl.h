/**
 * \file transport_manager_impl.h
 * \brief Class transport_manager_implr header.
 * Copyright (c) 2013, Ford Motor Company
 * All rights reserved.
 *
 * Redistribution and use in source and binary forms, with or without
 * modification, are permitted provided that the following conditions are met:
 *
 * Redistributions of source code must retain the above copyright notice, this
 * list of conditions and the following disclaimer.
 *
 * Redistributions in binary form must reproduce the above copyright notice,
 * this list of conditions and the following
 * disclaimer in the documentation and/or other materials provided with the
 * distribution.
 *
 * Neither the name of the Ford Motor Company nor the names of its contributors
 * may be used to endorse or promote products derived from this software
 * without specific prior written permission.
 *
 * THIS SOFTWARE IS PROVIDED BY THE COPYRIGHT HOLDERS AND CONTRIBUTORS "AS IS"
 * AND ANY EXPRESS OR IMPLIED WARRANTIES, INCLUDING, BUT NOT LIMITED TO, THE
 * IMPLIED WARRANTIES OF MERCHANTABILITY AND FITNESS FOR A PARTICULAR PURPOSE
 * ARE DISCLAIMED. IN NO EVENT SHALL THE COPYRIGHT HOLDER OR CONTRIBUTORS BE
 * LIABLE FOR ANY DIRECT, INDIRECT, INCIDENTAL, SPECIAL, EXEMPLARY, OR
 * CONSEQUENTIAL DAMAGES (INCLUDING, BUT NOT LIMITED TO, PROCUREMENT OF
 * SUBSTITUTE GOODS OR SERVICES; LOSS OF USE, DATA, OR PROFITS; OR BUSINESS
 * INTERRUPTION) HOWEVER CAUSED AND ON ANY THEORY OF LIABILITY, WHETHER IN
 * CONTRACT, STRICT LIABILITY, OR TORT (INCLUDING NEGLIGENCE OR OTHERWISE)
 * ARISING IN ANY WAY OUT OF THE USE OF THIS SOFTWARE, EVEN IF ADVISED OF THE
 * POSSIBILITY OF SUCH DAMAGE.
 */

#ifndef SRC_COMPONENTS_TRANSPORT_MANAGER_INCLUDE_TRANSPORT_MANAGER_TRANSPORT_MANAGER_IMPL
#define SRC_COMPONENTS_TRANSPORT_MANAGER_INCLUDE_TRANSPORT_MANAGER_TRANSPORT_MANAGER_IMPL

#include <queue>
#include <map>
#include <list>

#include "utils/logger.h"
#include "transport_manager/transport_manager.h"
#include "transport_manager/transport_manager_listener.h"
#include "transport_manager/device_adapter.h"
#include "transport_manager/device_adapter_listener_impl.h"

namespace transport_manager {
const uint MAX_TM_THREADS = 2;

//todo: add no_copy_constr where necessary
//todo: add explicit where necessary

/**
 * @brief Interface of transport manager.
 * @interface TransportManager
 **/
class TransportManagerImpl : public TransportManager {
 public:
  /**
   * @brief provide default instance of transport manager
   *
   * @see @ref components_transportmanager_client_device_management
   **/
  static TransportManagerImpl *instance(void);

  /**
   * @brief Destructor.
   **/
  virtual ~TransportManagerImpl(void);

  /**
   * @brief initialize TM
   *
   * @param
   *
   * @see @ref components_transportmanager_client_connection_management
   */
  void init(void);

  /**
   * @brief Start scanning for new devices.
   *
   * @see @ref components_transportmanager_client_device_management
   **/
  virtual void searchDevices(void);

  /**
   * @brief Connect to all applications discovered on device.
   *
   * @param DeviceHandle Handle of device to connect to.
   *
   * @see @ref components_transportmanager_client_connection_management
   **/
  virtual void connectDevice(const DeviceHandle &device_id,
                             const ApplicationHandle &app_id);

  /**
   * @brief Disconnect from all applications connected on device.
   *
   * @param DeviceHandle Handle of device to disconnect from.
   *
   * @see @ref components_transportmanager_client_connection_management
   **/
  virtual void disconnectDevice(const DeviceHandle &device_id);

  /**
   * @brief post new mesage into TM's queue
   *
   * @param new message container
   *
   * @see @ref components_transportmanager_client_connection_management
   *
   * @return true if succeed, false if connection is going to shut down
   **/
  virtual bool sendMessageToDevice(const RawMessageSptr message);

  /**
   * @brief receive event from device
   *
   * @param new event
   *
   * @see @ref components_transportmanager_client_connection_management
   **/
  virtual void receiveEventFromDevice(const DeviceAdapterEvent &event);

  /**
   * @brief register event listener
   *
   * @param event listener
   *
   * @see @ref components_transportmanager_client_connection_management
   **/
  virtual void addEventListener(TransportManagerListener *listener);

  /**
   * @brief add new device adapter
   *
   * @param device adapter
   *
   * @see @ref components_transportmanager_client_connection_management
   **/
  virtual void addDeviceAdapter(device_adapter::DeviceAdapter *device_adapter);

  /**
<<<<<<< HEAD
=======
   * @brief register listener that would be used to catch adapter's events
   *
   * @param event listener
   *
   * @see @ref components_transportmanager_client_connection_management
   **/
  virtual void addAdapterListener(device_adapter::DeviceAdapter *adapter, device_adapter::DeviceAdapterListener *listener);

  /**
>>>>>>> f05391ab
   * @brief remove device from internal storages
   *
   * @param event device id
   *
   * @see @ref components_transportmanager_client_connection_management
   **/
  virtual void removeDevice(const DeviceHandle &device);

  /**
   * @brief interface function to wake up adapter listener thread
   *
   * @param
   *
   * @see @ref components_transportmanager_client_connection_management
   **/
  pthread_cond_t *getDeviceListenerThreadWakeup(void);

 protected:

  /**
   * @brief post new mesage into TM's queue
   *
   * @param new message container
   *
   * @see @ref components_transportmanager_client_connection_management
   **/
  void postMessage(const RawMessageSptr message);

  /**
   * @brief update message in queue
   *
   * @param
   *
   * @see @ref components_transportmanager_client_connection_management
   **/
  /*not clear when this function shall be used
   * void updateMessage(const RawMessageSptr old_message, const RawMessageSptr new_message);*/

  /**
   * @brief remove mesage from TM's queue
   *
   * @param new message container
   *
   * @see @ref components_transportmanager_client_connection_management
   **/
  void removeMessage(const RawMessageSptr message);

  void removeEvent(const DeviceAdapterEvent &event);

  /**
   * @brief post new event from device
   *
   * @param new event
   *
   * @see @ref components_transportmanager_client_connection_management
   **/
  void postEvent(const DeviceAdapterEvent &event);

  class AdapterHandler {
   public:
    typedef std::vector<device_adapter::DeviceAdapter *> AdapterList;
    device_adapter::DeviceAdapter *getAdapterBySession(
        transport_manager::SessionID sid);
    device_adapter::DeviceAdapter *getAdapterByDevice(
        transport_manager::DeviceHandle did);
    void addSession(device_adapter::DeviceAdapter *da,
                    transport_manager::SessionID sid);
    void addDevice(device_adapter::DeviceAdapter *da,
                   transport_manager::DeviceHandle did);
    void addAdapter(device_adapter::DeviceAdapter *da);
    void removeSession(device_adapter::DeviceAdapter *da,
                       transport_manager::SessionID sid);
    void removeDevice(const transport_manager::DeviceHandle &device);
    const AdapterList &device_adapters(void);

    ~AdapterHandler();
    AdapterHandler();

   private:
    /**
     * @brief Device adapters.
     **/
    AdapterList device_adapters_;

    /**
     * @brief container that used to get device id by session id
     **/
    std::map<transport_manager::SessionID, device_adapter::DeviceAdapter *> session_to_adapter_map_;

    /**
     * @brief container that used to get adapter id by device id
     * filled after search process done and used in connect function
     **/
    // FIXME: Team had decided one device cannot be shared between multiple adapters.
    //         Change multimap to map
    std::multimap<transport_manager::DeviceHandle,
        device_adapter::DeviceAdapter *> device_to_adapter_multimap_;

  };

  /**
   * @brief type for message queue
   *
   * @see @ref components_transportmanager_client_connection_management
   **/
  typedef std::list<RawMessageSptr> MessageQueue;

  /**
   * @brief type for message queue
   *
   * @see @ref components_transportmanager_client_connection_management
   **/
  typedef std::vector<DeviceAdapterEvent> EventQueue;

  /**
<<<<<<< HEAD
=======
   * @brief type for
   *
   * @see @ref components_transportmanager_client_connection_management
   **/
  typedef struct {
    device_adapter::DeviceAdapter *device_adapter;
    DeviceHandle device_handle;
  } ConnectionHandle;

  /**
>>>>>>> f05391ab
   * @brief default constructor
   *
   * @param
   *
   * @see @ref components_transportmanager_client_connection_management
   **/
  TransportManagerImpl();

  /**
   * @brief constructor used to create new TM with device adapter
   *
   * @param
   *
   * @see @ref components_transportmanager_client_connection_management
   **/
  TransportManagerImpl(device_adapter::DeviceAdapter *device_adapter);

  /**
   * @brief constructor used to create new TM with device adapter
   *
   * @param
   *
   * @see @ref components_transportmanager_client_connection_management
   **/
  TransportManagerImpl(
      std::vector<device_adapter::DeviceAdapter *> device_adapter_list);

  static void *messageQueueStartThread(void *data);
  /**
   * @brief scan message's queue and pull messages according to priority and serial number
   *
   * @param
   *
   * @see @ref components_transportmanager_client_connection_management
   */
  void messageQueueThread(void);

  static void *eventListenerStartThread(void *);
  /**
   * @brief wait until event happens
   *
   * @param
   *
   * @see @ref components_transportmanager_client_connection_management
   */
  void eventListenerThread(void);

  /**
   * \brief For logging.
   */
  static log4cxx::LoggerPtr logger_;

  AdapterHandler adapter_handler_;

  /**
   * @brief store messages
   *
   * @param
   *
   * @see @ref components_transportmanager_client_connection_management
   **/
  MessageQueue message_queue_;

  /**
   * @brief Mutex restricting access to messages.
   **/
  mutable pthread_mutex_t message_queue_mutex_;

  /**
   * @brief store events from comming device
   *
   * @param
   *
   * @see @ref components_transportmanager_client_connection_management
   **/
  EventQueue event_queue_;

  /**
   * @brief flag that indicates that thread is active
   * if it is false then threads exist main loop
   **/
  volatile bool all_thread_active_;

  typedef std::list<TransportManagerListener *> TransportManagerListenerList;
  /**
   * @brief listener that would be called when TM's event happened.
   **/
  TransportManagerListenerList transport_manager_listener_;

  /**
   * @brief ID of message queue processing thread
   **/
  pthread_t messsage_queue_thread_;

  /**
   * @brief conditional event thread
   **/
  pthread_t event_queue_thread_;

  /**
   * @brief condition variable to wake up event
   **/
  pthread_cond_t device_listener_thread_wakeup_;

  /**
   * @brief Mutex restricting access to events.
   **/
  mutable pthread_mutex_t event_queue_mutex_;

  bool is_initialized_;
 private:
  struct Connection {
    bool shutDown;

    Connection()
        : shutDown(false) {
    }
  };
  int connection_id_counter_;
  std::map<int, Connection> connections_;
  /**
   * @brief register listener that would be used to catch adapter's events
   *
   * @param event listener
   *
   * @see @ref components_transportmanager_client_connection_management
   **/
  virtual void addAdapterListener(DeviceAdapter *adapter,
                                  DeviceAdapterListener *listener);

};
//class
}//namespace

#endif<|MERGE_RESOLUTION|>--- conflicted
+++ resolved
@@ -40,6 +40,7 @@
 #include <list>
 
 #include "utils/logger.h"
+#include "transport_manager/common.h"
 #include "transport_manager/transport_manager.h"
 #include "transport_manager/transport_manager_listener.h"
 #include "transport_manager/device_adapter.h"
@@ -143,18 +144,16 @@
   virtual void addDeviceAdapter(device_adapter::DeviceAdapter *device_adapter);
 
   /**
-<<<<<<< HEAD
-=======
    * @brief register listener that would be used to catch adapter's events
    *
    * @param event listener
    *
    * @see @ref components_transportmanager_client_connection_management
    **/
-  virtual void addAdapterListener(device_adapter::DeviceAdapter *adapter, device_adapter::DeviceAdapterListener *listener);
-
-  /**
->>>>>>> f05391ab
+//todo: discuss with Alexandr and Polina - do we nedd this feature?
+//  virtual void addAdapterListener(device_adapter::DeviceAdapter *adapter, device_adapter::DeviceAdapterListener *listener);
+
+  /**
    * @brief remove device from internal storages
    *
    * @param event device id
@@ -269,20 +268,8 @@
    **/
   typedef std::vector<DeviceAdapterEvent> EventQueue;
 
-  /**
-<<<<<<< HEAD
-=======
-   * @brief type for
-   *
-   * @see @ref components_transportmanager_client_connection_management
-   **/
-  typedef struct {
-    device_adapter::DeviceAdapter *device_adapter;
-    DeviceHandle device_handle;
-  } ConnectionHandle;
-
-  /**
->>>>>>> f05391ab
+
+  /**
    * @brief default constructor
    *
    * @param
@@ -403,16 +390,6 @@
   };
   int connection_id_counter_;
   std::map<int, Connection> connections_;
-  /**
-   * @brief register listener that would be used to catch adapter's events
-   *
-   * @param event listener
-   *
-   * @see @ref components_transportmanager_client_connection_management
-   **/
-  virtual void addAdapterListener(DeviceAdapter *adapter,
-                                  DeviceAdapterListener *listener);
-
 };
 //class
 }//namespace
