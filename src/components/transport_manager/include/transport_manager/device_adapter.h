--- conflicted
+++ resolved
@@ -52,45 +52,26 @@
 typedef std::string DeviceType;
 typedef int ApplicationHandle;
 typedef std::vector<ApplicationHandle> ApplicationList;
-<<<<<<< HEAD
-typedef std::vector<DeviceHandle> DeviceList;
-typedef std::list<DeviceAdapterListener*> DeviceAdapterListenerList;
-=======
 typedef std::vector<DeviceDesc> DeviceList;
 typedef std::list<DeviceAdapterListener *> DeviceAdapterListenerList;
->>>>>>> 0e53fc2b
 
 class DeviceAdapter {
-  public:
-    enum Error {
-      OK,
-      FAIL,
-      NOT_SUPPORTED,
-      ALREADY_EXIST,
-      BAD_STATE,
-      BAD_PARAM
-    };
+ public:
+  enum Error {
+    OK,
+    FAIL,
+    NOT_SUPPORTED,
+    ALREADY_EXIST,
+    BAD_STATE,
+    BAD_PARAM
+  };
 
-<<<<<<< HEAD
-  public:
-    virtual ~DeviceAdapter() { }
-=======
  public:
   virtual ~DeviceAdapter() {
   }
->>>>>>> 0e53fc2b
 
-    virtual DeviceType getDeviceType() const = 0;
+  virtual DeviceType getDeviceType() const = 0;
 
-<<<<<<< HEAD
-    /* TODO
-     virtual Error LoadState(DeviceAdapterState* state) = 0;
-     virtual void SaveState(DeviceAdapterState* state) = 0;
-     */
-
-    virtual Error init(DeviceHandleGenerator* handle_generator,
-                       Configuration* configuration) = 0;
-=======
   /* TODO
    virtual Error LoadState(DeviceAdapterState* state) = 0;
    virtual void SaveState(DeviceAdapterState* state) = 0;
@@ -98,44 +79,17 @@
   virtual bool isInitialised() const = 0;
 
   virtual Error init(Configuration* configuration) = 0;
->>>>>>> 0e53fc2b
 
-    virtual void addListener(DeviceAdapterListener* listener) = 0;
-    virtual bool isSearchDevicesSupported() const = 0;
-    virtual Error searchDevices() = 0;
+  virtual void addListener(DeviceAdapterListener* listener) = 0;
+  virtual bool isSearchDevicesSupported() const = 0;
+  virtual Error searchDevices() = 0;
 
-<<<<<<< HEAD
-    virtual bool isServerOriginatedConnectSupported() const = 0;
-    virtual Error connect(const DeviceHandle device_handle,
-                          const ApplicationHandle app_handle,
-                          const int session_id) = 0;
-=======
   virtual bool isServerOriginatedConnectSupported() const = 0;
   virtual Error connect(const DeviceHandle& device_handle,
                         const ApplicationHandle& app_handle) = 0;
->>>>>>> 0e53fc2b
 
-    virtual bool isClientOriginatedConnectSupported() const = 0;
+  virtual bool isClientOriginatedConnectSupported() const = 0;
 
-<<<<<<< HEAD
-    virtual Error disconnect(const int session_id) = 0;
-    virtual Error disconnectDevice(const DeviceHandle device_handle) = 0;
-
-    virtual Error sendData(const int session_id, const RawMessageSptr data) = 0;
-
-    virtual DeviceList getDeviceList() const = 0;
-    virtual ApplicationList getApplicationList(
-      const DeviceHandle device_handle) const = 0;
-};
-
-/*
- class DataContainer
- {
- public:
- DataContainer(void* data, int data_size);
- };
- */
-=======
   virtual Error disconnect(const DeviceHandle& device_handle,
                            const ApplicationHandle& app_handle) = 0;
   virtual Error disconnectDevice(const DeviceHandle& device_handle) = 0;
@@ -151,7 +105,6 @@
 
 }  // namespace device_adapter
 
->>>>>>> 0e53fc2b
 }  // namespace transport_manager
 
 #endif  //  SRC_COMPONENTS_TRANSPORT_MANAGER_INCLUDE_DEVICE_ADAPTER_DEVICE_ADAPTER