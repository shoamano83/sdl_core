--- conflicted
+++ resolved
@@ -47,54 +47,19 @@
 
 class DeviceAdapterListener {
  public:
-<<<<<<< HEAD
-  class DeviceAdapterEvent {
-   public:
-    bool operator ==(const DeviceAdapterEvent &other);
-    DeviceAdapterEvent(int type, int session_id, DeviceAdapter *adapter,
-                       RawMessageSptr data, DeviceAdapterError *error);
-    ~DeviceAdapterEvent();
-    void set_event_type(int type);
-    void set_session_id(int id);
-    void set_device_adapter(DeviceAdapter *device_adapter);
-    void set_data(RawMessageSptr data);
-    void set_error(DeviceAdapterError *error);
-
-    int event_type(void) const;
-    int session_id(void) const;
-    DeviceAdapter *device_adapter(void) const;
-    RawMessageSptr data(void) const;
-    DeviceAdapterError *event_error(void) const;
-
-   private:
-    int event_type_;
-    int session_id_;
-    DeviceAdapter *device_adapter_;
-    RawMessageSptr event_data_;
-    DeviceAdapterError *event_error_;
-  };
-=======
->>>>>>> f05391ab
 
   virtual ~DeviceAdapterListener();
   virtual void onSearchDeviceDone(const DeviceAdapter* device_adapter) = 0;
   virtual void onSearchDeviceFailed(const DeviceAdapter* device_adapter,
                                     const SearchDeviceError& error) = 0;
 
-<<<<<<< HEAD
   virtual void onConnectDone(
       const DeviceAdapter* device_adapter,
       const transport_manager::SessionID session_id) = 0;
-=======
-  virtual void onConnectDone(const DeviceAdapter* device_adapter,
-                             const transport_manager::SessionID session_id) = 0;
->>>>>>> f05391ab
   virtual void onConnectFailed(const DeviceAdapter* device_adapter,
                                const transport_manager::SessionID session_id,
                                const ConnectError& error) = 0;
 
-<<<<<<< HEAD
-=======
   virtual void onConnectRequested(const DeviceAdapter* device_adapter,
                                   const DeviceHandle device_handle,
                                   const ApplicationHandle app_handle) = 0;
@@ -102,7 +67,7 @@
   virtual void onUnexpectedDisconnect(const DeviceAdapter* device_adapter,
                                       const SessionID session_id,
                                       const CommunicationError& error) = 0;
->>>>>>> f05391ab
+
   virtual void onDisconnectDone(const DeviceAdapter* device_adapter,
                                 const SessionID session_id) = 0;
   virtual void onDisconnectFailed(const DeviceAdapter* device_adapter,
@@ -133,11 +98,8 @@
   virtual void onCommunicationError(const DeviceAdapter* device_adapter,
                                     const SessionID session_id) = 0;
 };
-<<<<<<< HEAD
-=======
 
-}  // namespace
+}  // device_adapter namespace
 
->>>>>>> f05391ab
-}  //namespace
+}  //transport_manager namespace
 #endif // SRC_COMPONENTS_TRANSPORT_MANAGER_INCLUDE_TRANSPORT_MANAGER_DEVICE_ADAPTER_LISTENER