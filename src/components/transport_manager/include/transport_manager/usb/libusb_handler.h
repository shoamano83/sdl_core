--- conflicted
+++ resolved
@@ -44,7 +44,6 @@
 namespace transport_manager {
 
 namespace transport_adapter {
-<<<<<<< HEAD
 
 class LibusbListener;
 
@@ -110,8 +109,6 @@
   }
   virtual const char* Data() const = 0;
 };
-=======
->>>>>>> 414930f4
 
 class LibusbHandler {
  public:
@@ -120,15 +117,9 @@
   libusb_context* GetLibusbContext() const {
     return libusb_context_;
   }
-<<<<<<< HEAD
   void StartControlTransferSequence(
       UsbControlTransferSequence* transfer_sequence);
   TransportAdapter::Error Init();
-=======
- protected:
-  TransportAdapter::Error Init();
-  void Terminate();
->>>>>>> 414930f4
  private:
   void DeviceArrived(libusb_device* device);
   void DeviceLeft(libusb_device* device);
