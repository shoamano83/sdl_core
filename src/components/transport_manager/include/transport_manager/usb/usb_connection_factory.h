/**
 * \file usb_connection_factory.h
 * \brief UsbConnectionFactory class header file.
 *
 * Copyright (c) 2013, Ford Motor Company
 * All rights reserved.
 *
 * Redistribution and use in source and binary forms, with or without
 * modification, are permitted provided that the following conditions are met:
 *
 * Redistributions of source code must retain the above copyright notice, this
 * list of conditions and the following disclaimer.
 *
 * Redistributions in binary form must reproduce the above copyright notice,
 * this list of conditions and the following
 * disclaimer in the documentation and/or other materials provided with the
 * distribution.
 *
 * Neither the name of the Ford Motor Company nor the names of its contributors
 * may be used to endorse or promote products derived from this software
 * without specific prior written permission.
 *
 * THIS SOFTWARE IS PROVIDED BY THE COPYRIGHT HOLDERS AND CONTRIBUTORS "AS IS"
 * AND ANY EXPRESS OR IMPLIED WARRANTIES, INCLUDING, BUT NOT LIMITED TO, THE
 * IMPLIED WARRANTIES OF MERCHANTABILITY AND FITNESS FOR A PARTICULAR PURPOSE
 * ARE DISCLAIMED. IN NO EVENT SHALL THE COPYRIGHT HOLDER OR CONTRIBUTORS BE
 * LIABLE FOR ANY DIRECT, INDIRECT, INCIDENTAL, SPECIAL, EXEMPLARY, OR
 * CONSEQUENTIAL DAMAGES (INCLUDING, BUT NOT LIMITED TO, PROCUREMENT OF
 * SUBSTITUTE GOODS OR SERVICES; LOSS OF USE, DATA, OR PROFITS; OR BUSINESS
 * INTERRUPTION) HOWEVER CAUSED AND ON ANY THEORY OF LIABILITY, WHETHER IN
 * CONTRACT, STRICT LIABILITY, OR TORT (INCLUDING NEGLIGENCE OR OTHERWISE)
 * ARISING IN ANY WAY OUT OF THE USE OF THIS SOFTWARE, EVEN IF ADVISED OF THE
 * POSSIBILITY OF SUCH DAMAGE.
 */

#ifndef SRC_COMPONENTS_TRANSPORT_MANAGER_INCLUDE_TRANSPORT_MANAGER_USB_USB_CONNECTION_FACTORY_H_
#define SRC_COMPONENTS_TRANSPORT_MANAGER_INCLUDE_TRANSPORT_MANAGER_USB_USB_CONNECTION_FACTORY_H_

#include "transport_manager/transport_adapter/server_connection_factory.h"
#include "transport_manager/transport_adapter/transport_adapter_controller.h"

namespace transport_manager {
namespace transport_adapter {

class UsbConnectionFactory : public ServerConnectionFactory {
 public:
  UsbConnectionFactory(TransportAdapterController* controller);
 protected:
<<<<<<< HEAD
  virtual TransportAdapter::Error init();
  virtual TransportAdapter::Error CreateConnection(const DeviceUID& device_uid,
                                                const ApplicationHandle& app_handle);
  virtual void terminate();
=======
  virtual TransportAdapter::Error Init();
  virtual TransportAdapter::Error CreateConnection(const DeviceUID& device_uid,
                                                const ApplicationHandle& app_handle);
  virtual void Terminate();
>>>>>>> 414930f4
  virtual bool IsInitialised() const;
  virtual ~UsbConnectionFactory();
 private:
  TransportAdapterController* controller_;
};

}  // namespace transport_adapter
}  // namespace transport_manager

#endif // SRC_COMPONENTS_TRANSPORT_MANAGER_INCLUDE_TRANSPORT_MANAGER_USB_CONNECTION_FACTORY_H_<|MERGE_RESOLUTION|>--- conflicted
+++ resolved
@@ -46,17 +46,10 @@
  public:
   UsbConnectionFactory(TransportAdapterController* controller);
  protected:
-<<<<<<< HEAD
-  virtual TransportAdapter::Error init();
-  virtual TransportAdapter::Error CreateConnection(const DeviceUID& device_uid,
-                                                const ApplicationHandle& app_handle);
-  virtual void terminate();
-=======
   virtual TransportAdapter::Error Init();
   virtual TransportAdapter::Error CreateConnection(const DeviceUID& device_uid,
                                                 const ApplicationHandle& app_handle);
   virtual void Terminate();
->>>>>>> 414930f4
   virtual bool IsInitialised() const;
   virtual ~UsbConnectionFactory();
  private:
