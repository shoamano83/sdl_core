/**
 * \file device_adapter.h
 * \brief DeviceAdapter class header file.
 *
 * Copyright (c) 2013, Ford Motor Company
 * All rights reserved.
 *
 * Redistribution and use in source and binary forms, with or without
 * modification, are permitted provided that the following conditions are met:
 *
 * Redistributions of source code must retain the above copyright notice, this
 * list of conditions and the following disclaimer.
 *
 * Redistributions in binary form must reproduce the above copyright notice,
 * this list of conditions and the following
 * disclaimer in the documentation and/or other materials provided with the
 * distribution.
 *
 * Neither the name of the Ford Motor Company nor the names of its contributors
 * may be used to endorse or promote products derived from this software
 * without specific prior written permission.
 *
 * THIS SOFTWARE IS PROVIDED BY THE COPYRIGHT HOLDERS AND CONTRIBUTORS "AS IS"
 * AND ANY EXPRESS OR IMPLIED WARRANTIES, INCLUDING, BUT NOT LIMITED TO, THE
 * IMPLIED WARRANTIES OF MERCHANTABILITY AND FITNESS FOR A PARTICULAR PURPOSE
 * ARE DISCLAIMED. IN NO EVENT SHALL THE COPYRIGHT HOLDER OR CONTRIBUTORS BE
 * LIABLE FOR ANY DIRECT, INDIRECT, INCIDENTAL, SPECIAL, EXEMPLARY, OR
 * CONSEQUENTIAL DAMAGES (INCLUDING, BUT NOT LIMITED TO, PROCUREMENT OF
 * SUBSTITUTE GOODS OR SERVICES; LOSS OF USE, DATA, OR PROFITS; OR BUSINESS
 * INTERRUPTION) HOWEVER CAUSED AND ON ANY THEORY OF LIABILITY, WHETHER IN
 * CONTRACT, STRICT LIABILITY, OR TORT (INCLUDING NEGLIGENCE OR OTHERWISE)
 * ARISING IN ANY WAY OUT OF THE USE OF THIS SOFTWARE, EVEN IF ADVISED OF THE
 * POSSIBILITY OF SUCH DAMAGE.
 */

#ifndef SRC_COMPONENTS_TRANSPORT_MANAGER_INCLUDE_TRANSPORT_MANAGER_DEVICE_ADAPTER_DEVICE_ADAPTER_H
#define SRC_COMPONENTS_TRANSPORT_MANAGER_INCLUDE_TRANSPORT_MANAGER_DEVICE_ADAPTER_DEVICE_ADAPTER_H

#include <string>
#include <vector>
#include <list>
#include "utils/shared_ptr.h"
#include "transport_manager/common.h"
#include "transport_manager/error.h"

namespace transport_manager {
namespace device_adapter {

class DeviceAdapterListener;
typedef std::string DeviceType;
typedef int ApplicationHandle;
typedef std::vector<ApplicationHandle> ApplicationList;
/**
 * @brief Type definition of container(vector) that holds device unique identifiers.
 */
typedef std::vector<DeviceUID> DeviceList;
/**
 * @brief Type definition for container(list) that holds pointers to device adapter listeners
 */
typedef std::list<DeviceAdapterListener *> DeviceAdapterListenerList;

class DeviceAdapter {
 public:

  /**
   * @enum Available types of errors.
   */
  enum Error {
    OK,
    FAIL,
    NOT_SUPPORTED,
    ALREADY_EXIST,
    BAD_STATE,
    BAD_PARAM
  };

 public:

  /**
   * @brief Destructor.
   */
  virtual ~DeviceAdapter() {
  }

  /**
   * @brief
   */
  virtual DeviceType getDeviceType() const = 0;

  /* TODO
   virtual Error LoadState(DeviceAdapterState* state) = 0;
   virtual void SaveState(DeviceAdapterState* state) = 0;
   */

  /**
   * @brief Check initialization.
   *
   * @return true if initialized.
   * @return false if not initialized.
   */
  virtual bool isInitialised() const = 0;

  /**
<<<<<<< HEAD
   * @brief Run device adapter.
   *
   * Called from transport manager to start device adapter.
   *
   * @return Error information about possible reason of starting client listener failure.
=======
   * @brief Run device adapter
   *
   * Called from transport manager to start device adapter.
   *
   * @return error information about possible reason of initialization failure
>>>>>>> 00691d8c
   **/
  virtual Error init() = 0;

  /**
   * @brief Add listener to the container(list) of device adapter listeners.
   *
<<<<<<< HEAD
   * @param listener pointer to the device adapter listener.
=======
   * @param listener pointer to the device adapter listener
>>>>>>> 00691d8c
   */
  virtual void addListener(DeviceAdapterListener* listener) = 0;

  /**
<<<<<<< HEAD
   * @brief Remove listener from the container(list) of device adapter listeners.
   *
   * @param listener pointer to the device adapter listener.
=======
   * @brief Remove listener from the container(list) of device dapter listeners.
   *
   * @param listener pointer to the device adapter listener
>>>>>>> 00691d8c
   */
  virtual void removeListener(DeviceAdapterListener* listener) = 0;

  /**
   * @brief Notify that device scanner is available.
   *
   * @return true - available, false - not available.
   */
  virtual bool isSearchDevicesSupported() const = 0;

  /**
   * @brief Start scanning for new devices.
   *
   * List of new devices will be supplied in onDeviceListUpdated callback.
<<<<<<< HEAD
=======
   *
   * @return error information about possible reason of searching devices failure
>>>>>>> 00691d8c
   **/
  virtual Error searchDevices() = 0;

  /**
   * @brief Notify that server connection factory is available.
   *
   * @return true - available, false - not available.
   */
  virtual bool isServerOriginatedConnectSupported() const = 0;

  /**
   * @brief Connect to the specified application discovered on device.
   *
<<<<<<< HEAD
   * @param device_handle device unique identifier to connect to.
   * @param app_handle handle of application to connect to.
=======
   * @param device_handle Handle of device to connect to.
   * @param app_handle Handle of application to connect to.
   *
   * @return error information about possible reason of connection to the device failure
>>>>>>> 00691d8c
   **/
  virtual Error connect(const DeviceUID& device_handle,
                        const ApplicationHandle& app_handle) = 0;

  /**
   * @brief Notify that listener of client connection is available.
   *
   * @return true - available, false - not available.
   */
  virtual bool isClientOriginatedConnectSupported() const = 0;

  /**
   * @brief Start client listener.
   *
   * @return Error information about possible reason of starting client listener failure.
   */
  virtual Error startClientListening() = 0;

  /**
   * @brief Stop client listener.
   *
   * @return Error information about possible reason of stopping client listener failure.
   */
  virtual Error stopClientListening() = 0;

  /**
   * @brief Disconnect from specified session.
   *
<<<<<<< HEAD
   * @param devcie_handle device unique identifier.
   * @param app_handle handle of application.
   *
   * @return Error information about possible reason of disconnecting failure.
=======
   * @param device_handle handle of device to disconnect from.
   * @param app_handle  handle of application.
   *
   * @return information about possible reason of disconnection from the device failure
>>>>>>> 00691d8c
   **/
  virtual Error disconnect(const DeviceUID& device_handle,
                           const ApplicationHandle& app_handle) = 0;

  /**
   * @brief Disconnect from all sessions on specified device.
   *
   * @param device_handle Device handle to disconnect.
<<<<<<< HEAD
=======
   *
   * @return information abour possible reason of disconnecting drom device failure
>>>>>>> 00691d8c
   **/
  virtual Error disconnectDevice(const DeviceUID& device_handle) = 0;

  /**
   * @brief Send frame.
   *
   * @param device_handle device unique identifier.
   * @param app_handle handle of application.
<<<<<<< HEAD
   * @param data Smart pointer to the frame.
=======
   * @param data smart pointer to the raw message.
   *
   * @return Error information about possible reason of sending data failure
>>>>>>> 00691d8c
   **/
  virtual Error sendData(const DeviceUID& device_handle,
                         const ApplicationHandle& app_handle,
                         const RawMessageSptr data) = 0;

  /**
   * @brief Create container(vector) of device unique identifiers.
   *
   * @return container(vector) of device unique identifiers.
   */
  virtual DeviceList getDeviceList() const = 0;

  /**
   * @brief Get container(vector) of application unique identifiers that available at specified device.
   *
<<<<<<< HEAD
   * @param device_handle device unique identifier.
=======
   * @param device_handle handle of device.
>>>>>>> 00691d8c
   *
   * @return container(vector) that holds application unique identifiers.
   */
  virtual ApplicationList getApplicationList(
      const DeviceUID& device_handle) const = 0;

  /**
   * @brief Return name of device.
   *
   * @param device_id device unique identifier.
   *
   * @return string.
   */
  virtual std::string DeviceName(const DeviceUID &device_id) const = 0;
};

/**
 * @brief Type definition of shared pointer to the device adapter.
 */
typedef utils::SharedPtr<DeviceAdapter> DeviceAdapterSptr;

/**
 * @brief Overloaded operator "<".
 *
 * @param a smart pointer to device adapter.
 * @param b smart pointer to device adapter.
 */
inline bool operator < (const DeviceAdapterSptr a, const DeviceAdapterSptr b) {
  return a.get() < b.get();
}

/**
 * @brief Overloaded operator "==".
 *
 * @param a smart pointer to device adapter.
 * @param b pointer to smart pointer to device adapter.
 */
inline bool operator == (const DeviceAdapterSptr a, const DeviceAdapter *b) {
  return a.get() == b;
}

/**
 * @brief Overloaded operator "==".
 *
 * @param a pointer to smart pointer to device adapter.
 * @param b smart pointer to device adapter.
 */
inline bool operator == (const DeviceAdapter *a, const DeviceAdapterSptr b) {
  return a == b.get();
}

}  // namespace device_adapter
}  // namespace transport_manager

#endif  //  SRC_COMPONENTS_TRANSPORT_MANAGER_INCLUDE_DEVICE_ADAPTER_DEVICE_ADAPTER<|MERGE_RESOLUTION|>--- conflicted
+++ resolved
@@ -101,43 +101,25 @@
   virtual bool isInitialised() const = 0;
 
   /**
-<<<<<<< HEAD
    * @brief Run device adapter.
    *
    * Called from transport manager to start device adapter.
    *
    * @return Error information about possible reason of starting client listener failure.
-=======
-   * @brief Run device adapter
-   *
-   * Called from transport manager to start device adapter.
-   *
-   * @return error information about possible reason of initialization failure
->>>>>>> 00691d8c
    **/
   virtual Error init() = 0;
 
   /**
    * @brief Add listener to the container(list) of device adapter listeners.
    *
-<<<<<<< HEAD
-   * @param listener pointer to the device adapter listener.
-=======
-   * @param listener pointer to the device adapter listener
->>>>>>> 00691d8c
+   * @param listener Pointer to the device adapter listener.
    */
   virtual void addListener(DeviceAdapterListener* listener) = 0;
 
   /**
-<<<<<<< HEAD
    * @brief Remove listener from the container(list) of device adapter listeners.
    *
-   * @param listener pointer to the device adapter listener.
-=======
-   * @brief Remove listener from the container(list) of device dapter listeners.
-   *
-   * @param listener pointer to the device adapter listener
->>>>>>> 00691d8c
+   * @param listener Pointer to the device adapter listener.
    */
   virtual void removeListener(DeviceAdapterListener* listener) = 0;
 
@@ -152,11 +134,8 @@
    * @brief Start scanning for new devices.
    *
    * List of new devices will be supplied in onDeviceListUpdated callback.
-<<<<<<< HEAD
-=======
-   *
-   * @return error information about possible reason of searching devices failure
->>>>>>> 00691d8c
+   *
+   * @return Error information about possible reason of searching devices failure.
    **/
   virtual Error searchDevices() = 0;
 
@@ -170,15 +149,10 @@
   /**
    * @brief Connect to the specified application discovered on device.
    *
-<<<<<<< HEAD
-   * @param device_handle device unique identifier to connect to.
-   * @param app_handle handle of application to connect to.
-=======
    * @param device_handle Handle of device to connect to.
    * @param app_handle Handle of application to connect to.
    *
-   * @return error information about possible reason of connection to the device failure
->>>>>>> 00691d8c
+   * @return Error information about possible reason of connection to the device failure.
    **/
   virtual Error connect(const DeviceUID& device_handle,
                         const ApplicationHandle& app_handle) = 0;
@@ -207,17 +181,10 @@
   /**
    * @brief Disconnect from specified session.
    *
-<<<<<<< HEAD
-   * @param devcie_handle device unique identifier.
-   * @param app_handle handle of application.
-   *
-   * @return Error information about possible reason of disconnecting failure.
-=======
-   * @param device_handle handle of device to disconnect from.
-   * @param app_handle  handle of application.
-   *
-   * @return information about possible reason of disconnection from the device failure
->>>>>>> 00691d8c
+   * @param device_handle Handle of device to disconnect from.
+   * @param app_handle Handle of application.
+   *
+   * @return Error information about possible reason of disconnection from the device failure.
    **/
   virtual Error disconnect(const DeviceUID& device_handle,
                            const ApplicationHandle& app_handle) = 0;
@@ -226,26 +193,19 @@
    * @brief Disconnect from all sessions on specified device.
    *
    * @param device_handle Device handle to disconnect.
-<<<<<<< HEAD
-=======
-   *
-   * @return information abour possible reason of disconnecting drom device failure
->>>>>>> 00691d8c
+   *
+   * @return Error information about possible reason of disconnecting from device failure
    **/
   virtual Error disconnectDevice(const DeviceUID& device_handle) = 0;
 
   /**
    * @brief Send frame.
    *
-   * @param device_handle device unique identifier.
-   * @param app_handle handle of application.
-<<<<<<< HEAD
-   * @param data Smart pointer to the frame.
-=======
-   * @param data smart pointer to the raw message.
-   *
-   * @return Error information about possible reason of sending data failure
->>>>>>> 00691d8c
+   * @param device_handle Device unique identifier.
+   * @param app_handle Handle of application.
+   * @param data Smart pointer to the raw message.
+   *
+   * @return Error information about possible reason of sending data failure.
    **/
   virtual Error sendData(const DeviceUID& device_handle,
                          const ApplicationHandle& app_handle,
@@ -261,13 +221,9 @@
   /**
    * @brief Get container(vector) of application unique identifiers that available at specified device.
    *
-<<<<<<< HEAD
-   * @param device_handle device unique identifier.
-=======
-   * @param device_handle handle of device.
->>>>>>> 00691d8c
-   *
-   * @return container(vector) that holds application unique identifiers.
+   * @param device_handle Device unique identifier.
+   *
+   * @return Container(vector) that holds application unique identifiers.
    */
   virtual ApplicationList getApplicationList(
       const DeviceUID& device_handle) const = 0;
