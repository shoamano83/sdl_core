--- conflicted
+++ resolved
@@ -47,20 +47,12 @@
 #include "transport_manager/device_adapter/connection.h"
 
 /**
-<<<<<<< HEAD
- * @brief transport_manager namespace
-=======
  * @brief transport manager namespace
->>>>>>> 0c6a8e1e
  */
 namespace transport_manager {
 
 /**
-<<<<<<< HEAD
- * @brief device_adapter namespace
-=======
  * @brief device adapter namespace, part of transport manager namespace
->>>>>>> 0c6a8e1e
  */
 namespace device_adapter {
 
@@ -104,35 +96,21 @@
    *
    * Called from transport manager to start device adapter.
    *
-<<<<<<< HEAD
-   * @return Error information about possible reason of initialization failure
-=======
    * @return Error information about possible reason of starting client listener failure.
->>>>>>> 0c6a8e1e
    **/
   virtual DeviceAdapter::Error init();
 
   /**
    * @brief Add listener to the container(list) of device adapter listeners.
    *
-<<<<<<< HEAD
-   * @param listener pointer to the device adapter listener
-=======
    * @param listener pointer to the device adapter listener.
->>>>>>> 0c6a8e1e
    */
   virtual void addListener(DeviceAdapterListener *listener);
 
   /**
-<<<<<<< HEAD
-   * @brief Remove listener from the container(list) of device dapter listeners.
-   *
-   * @param listener pointer to the device adapter listener
-=======
    * @brief Remove listener from the container(list) of device adapter listeners.
    *
    * @param listener pointer to the device adapter listener.
->>>>>>> 0c6a8e1e
    */
   virtual void removeListener(DeviceAdapterListener *listener);
 
@@ -140,11 +118,8 @@
    * @brief Start scanning for new devices.
    *
    * List of new devices will be supplied in onDeviceListUpdated callback.
-<<<<<<< HEAD
    *
    * @return Error information about possible reason of searching devices failure
-=======
->>>>>>> 0c6a8e1e
    **/
   virtual DeviceAdapter::Error searchDevices();
 
@@ -153,11 +128,8 @@
    *
    * @param device_handle device unique identifier to connect to.
    * @param app_handle Handle of application to connect to.
-<<<<<<< HEAD
    *
    * @return Error information about possible reason of connection to the device failure
-=======
->>>>>>> 0c6a8e1e
    **/
   virtual DeviceAdapter::Error connect(const DeviceUID& device_handle,
                                        const ApplicationHandle& app_handle);
@@ -165,17 +137,10 @@
   /**
    * @brief Disconnect from specified session.
    *
-<<<<<<< HEAD
    * @param device_handle handle of device to disconnect from.
    * @param app_handle  handle of application.
    *
    * @return Error information about possible reason of disconnection from the device failure
-=======
-   * @param devcie_handle device unique identifier.
-   * @param app_handle handle of application.
-   *
-   * @return Error information about possible reason of disconnecting failure.
->>>>>>> 0c6a8e1e
    **/
   virtual DeviceAdapter::Error disconnect(const DeviceUID& device_handle,
                                           const ApplicationHandle& app_handle);
@@ -184,28 +149,19 @@
    * @brief Disconnect from all sessions on specified device.
    *
    * @param device_handle Device handle to disconnect.
-<<<<<<< HEAD
    *
    * @return Error information about possible reason of disconnecting from device failure.
-=======
->>>>>>> 0c6a8e1e
    **/
   virtual DeviceAdapter::Error disconnectDevice(const DeviceUID& device_handle);
 
   /**
    * @brief Send frame.
    *
-<<<<<<< HEAD
    * @param device_handle device unique identifier.
    * @param app_handle handle of application.
    * @param data smart pointer to the raw message.
    *
    * @return Error information about possible reason of sending data failure
-=======
-   * @param ConnectionHandle Connection handle.
-   * @param Data Frame payload data.
-   * @param DataSize Size of data in bytes.
->>>>>>> 0c6a8e1e
    **/
   virtual DeviceAdapter::Error sendData(const DeviceUID& device_handle,
                                         const ApplicationHandle& app_handle,
@@ -256,11 +212,7 @@
   /**
    * @brief Get container(vector) of application unique identifiers that available at specified device.
    *
-<<<<<<< HEAD
-   * @param device_handle handle of device.
-=======
-   * @param device_handle device unique identifier.
->>>>>>> 0c6a8e1e
+   * @param device_handle device unique identifier.
    *
    * @return container(vector) that holds application unique identifiers.
    */
@@ -268,42 +220,24 @@
       const DeviceUID& device_handle) const;
 
   /**
-<<<<<<< HEAD
-   * @brief Find device in container(map)
-   *
-   * @param device_handle device unique identifier
-   *
-   * @return smart pointer to device
-=======
    * @brief Find device in the internal container(map).
    *
    * @param device_handle device unique identifier.
    *
    * @return smart pointer to device.
->>>>>>> 0c6a8e1e
    */
   virtual DeviceSptr findDevice(const DeviceUID& device_handle) const;
 
   /**
-<<<<<<< HEAD
    * @brief Search for specified device
    *
    * @param devices container(vector) of smart pointers to devices
-=======
-   * @brief Search for specified device ????'
-   *
-   * @param devices container(vector) of smart pointers to devices.
->>>>>>> 0c6a8e1e
    */
   virtual void searchDeviceDone(const DeviceVector& devices);
 
   /**
-<<<<<<< HEAD
-   *
-=======
    * @brief ????
    * @param error error class that contains details of this error situation.
->>>>>>> 0c6a8e1e
    */
   virtual void searchDeviceFailed(const SearchDeviceError& error);
 
