--- conflicted
+++ resolved
@@ -1,6 +1,6 @@
 /**
  * \file DeviceAdapterImpl.hpp
- * \brief DeviceAdapterImpl class header
+ * \brief DeviceAdapterImpl class header.
  * Copyright (c) 2013, Ford Motor Company
  * All rights reserved.
  *
@@ -51,12 +51,6 @@
  */
 namespace transport_manager {
 
-<<<<<<< HEAD
-=======
-/**
- * @brief device_adapter namespace, part of the transport manager namespace
- */
->>>>>>> 00691d8c
 namespace device_adapter {
 
 class DeviceAdapterListener;
@@ -99,35 +93,21 @@
    *
    * Called from transport manager to start device adapter.
    *
-<<<<<<< HEAD
    * @return Error information about possible reason of starting client listener failure.
-=======
-   * @return Error information about possible reason of initialization failure.
->>>>>>> 00691d8c
    **/
   virtual DeviceAdapter::Error init();
 
   /**
    * @brief Add listener to the container(list) of device adapter listeners.
    *
-<<<<<<< HEAD
    * @param listener Pointer to the device adapter listener.
-=======
-   * @param listener pointer to the device adapter listener
->>>>>>> 00691d8c
    */
   virtual void addListener(DeviceAdapterListener *listener);
 
   /**
-<<<<<<< HEAD
    * @brief Remove listener from the container(list) of device adapter listeners.
    *
    * @param listener Pointer to the device adapter listener.
-=======
-   * @brief Remove listener from the container(list) of device dapter listeners.
-   *
-   * @param listener pointer to the device adapter listener
->>>>>>> 00691d8c
    */
   virtual void removeListener(DeviceAdapterListener *listener);
 
@@ -136,11 +116,7 @@
    *
    * List of new devices will be supplied in onDeviceListUpdated callback.
    *
-<<<<<<< HEAD
    * @return Error information about possible reason of search devices failure.
-=======
-   * @return Error information about possible reason of searching devices failure
->>>>>>> 00691d8c
    **/
   virtual DeviceAdapter::Error searchDevices();
 
@@ -150,11 +126,7 @@
    * @param device_handle Device unique identifier to connect to.
    * @param app_handle Handle of application to connect to.
    *
-<<<<<<< HEAD
-   * @return Error information about possible reason of connecting failure.
-=======
-   * @return Error information about possible reason of connection to the device failure
->>>>>>> 00691d8c
+   * @return Error information about possible reason of connecting to device failure.
    **/
   virtual DeviceAdapter::Error connect(const DeviceUID& device_handle,
                                        const ApplicationHandle& app_handle);
@@ -162,17 +134,10 @@
   /**
    * @brief Disconnect from specified session.
    *
-<<<<<<< HEAD
    * @param devcie_handle Device unique identifier.
    * @param app_handle Handle of application.
    *
    * @return Error information about possible reason of disconnecting failure.
-=======
-   * @param device_handle handle of device to disconnect from.
-   * @param app_handle  handle of application.
-   *
-   * @return Error information about possible reason of disconnection from the device failure
->>>>>>> 00691d8c
    **/
   virtual DeviceAdapter::Error disconnect(const DeviceUID& device_handle,
                                           const ApplicationHandle& app_handle);
@@ -182,30 +147,18 @@
    *
    * @param device_handle Device handle to disconnect.
    *
-<<<<<<< HEAD
-   * @return Error information about possible reason of disconnecting specified device failure.
-=======
-   * @return Error information about possible reason of disconnecting from device failure.
->>>>>>> 00691d8c
+   * @return Error information about possible reason of disconnecting from specified device failure.
    **/
   virtual DeviceAdapter::Error disconnectDevice(const DeviceUID& device_handle);
 
   /**
-<<<<<<< HEAD
    * @brief Send frame of data.
    *
    * @param device_handle Device unique identifier.
    * @param app_handle Handle of application.
    * @param data Smart pointer to the raw message.
-=======
-   * @brief Send frame.
-   *
-   * @param device_handle device unique identifier.
-   * @param app_handle handle of application.
-   * @param data smart pointer to the raw message.
    *
    * @return Error information about possible reason of sending data failure
->>>>>>> 00691d8c
    **/
   virtual DeviceAdapter::Error sendData(const DeviceUID& device_handle,
                                         const ApplicationHandle& app_handle,
@@ -221,231 +174,134 @@
   /**
    * @brief Stop client listener.
    *
-<<<<<<< HEAD
-   * @return Error information about possible reason of stopping client listener.
-=======
    * @return Error information about possible reason of stopping client listener failure.
->>>>>>> 00691d8c
    */
   virtual DeviceAdapter::Error stopClientListening();
 
   /**
    * @brief Notify that device scanner is available.
    *
-<<<<<<< HEAD
    * @return True - available, false - not available.
-=======
-   * @return true - available, false - not available.
->>>>>>> 00691d8c
    */
   virtual bool isSearchDevicesSupported() const;
 
   /**
    * @brief Notify that server connection factory is available.
    *
-<<<<<<< HEAD
    * @return True - available, false - not available.
-=======
-   * @return true - available, false - not available.
->>>>>>> 00691d8c
    */
   virtual bool isServerOriginatedConnectSupported() const;
 
   /**
    * @brief Notify that listener of client connection is available.
    *
-<<<<<<< HEAD
    * @return True - available, false - not available.
-=======
-   * @return true - available, false - not available.
->>>>>>> 00691d8c
    */
   virtual bool isClientOriginatedConnectSupported() const;
 
   /**
    * @brief Create container(vector) of device unique identifiers.
    *
-<<<<<<< HEAD
    * @return Container(vector) of device unique identifiers.
-=======
-   * @return container(vector) of device unique identifiers.
->>>>>>> 00691d8c
    */
   virtual DeviceList getDeviceList() const;
 
   /**
    * @brief Get container(vector) of application unique identifiers that available at specified device.
    *
-<<<<<<< HEAD
    * @param device_handle Device unique identifier.
    *
    * @return Container(vector) that holds application unique identifiers.
-=======
-   * @param device_handle device unique identifier.
-   *
-   * @return container(vector) that holds application unique identifiers.
->>>>>>> 00691d8c
    */
   virtual ApplicationList getApplicationList(
       const DeviceUID& device_handle) const;
 
   /**
-<<<<<<< HEAD
    * @brief Find device in the internal container(map).
    *
    * @param device_handle Device unique identifier.
    *
    * @return Smart pointer to device.
-=======
-   * @brief Find device in container(map)
-   *
-   * @param device_handle device unique identifier
-   *
-   * @return smart pointer to device
->>>>>>> 00691d8c
    */
   virtual DeviceSptr findDevice(const DeviceUID& device_handle) const;
 
   /**
-<<<<<<< HEAD
    * @brief Search for device in container of devices, if it is not there - adds it.
    *
    * @param devices Container(vector) of smart pointers to devices.
-=======
-   * @brief Search for specified device ????
-   *
-   * @param devices container(vector) of smart pointers to devices.
->>>>>>> 00691d8c
    */
   virtual void searchDeviceDone(const DeviceVector& devices);
 
   /**
-<<<<<<< HEAD
    * @brief Launch onSearchDeviceFailed event in device adapter listener.
    * @param error Error class that contains details of this error situation.
-=======
-   * @brief ????
-   *
-   * @param error error class that contains details of this error situation.
->>>>>>> 00691d8c
    */
   virtual void searchDeviceFailed(const SearchDeviceError& error);
 
   /**
-<<<<<<< HEAD
    * @brief Add device to the container(map), if container doesn't hold it yet.
    *
    * @param device Smart pointer to the device.
    *
    * @return Smart pointer to the device.
-=======
-   * @brief Add device in the container(map), if container doesn't hold it yet.
-   *
-   * @param device smart pointer to the device.
->>>>>>> 00691d8c
    */
   virtual DeviceSptr addDevice(DeviceSptr device);
 
   /**
-<<<<<<< HEAD
    * @brief Create connection and fill its parameters.
    *
    * @param connection  Smart pointer to the connection.
    * @param device_handle Device unique identifier.
    * @param app_handle Handle of application.
-=======
-   * @brief Create connection and fill its fields.
-   *
-   * @param connection smart pointer to the connection
-   * @param divice_handle handle of device
-   * @param app_handle handle of device
->>>>>>> 00691d8c
    */
   virtual void connectionCreated(ConnectionSptr connection,
                                  const DeviceUID& device_handle,
                                  const ApplicationHandle& app_handle);
 
   /**
-<<<<<<< HEAD
    * @brief Set state of specified connection - FINILIZING.
    *
    * @param device_handle Device unique identifier.
    * @param app_handle Handle of application.
-=======
-   * @brief Make state of connection - FINILIZING
-   *
-   * @param device_handle device unique identifier.
-   * @param app_handle handle of application.
->>>>>>> 00691d8c
    */
   virtual void connectionFinished(const DeviceUID& device_handle,
                                   const ApplicationHandle& app_handle);
 
   /**
-<<<<<<< HEAD
    * @brief Set specified connection state to FINILIZING and launch onUnexpectedDisconnect event in the device adapter listener.
    *
    * @param device_handle Device unique identifier.
    * @param app_handle Handle of application.
    * @param error Error class that contains details of this error situation.
-=======
-   * @brief Check device adapter listeners container for aborted connections.
-   *
-   * @param device_handle device unique identifier.
-   * @param app_handle handle of application
-   * @param error error class that contains details of this error situation.
->>>>>>> 00691d8c
    */
   virtual void connectionAborted(const DeviceUID& device_handle,
                                  const ApplicationHandle& app_handle,
                                  const CommunicationError& error);
 
   /**
-<<<<<<< HEAD
    * @brief Set state of specified connection - ESTABLISHED and launch onConnectDone event in device adapter listener.
    *
    * @param devcie_handle Device unique identifier.
    * @param app_handle Handle of application.
-=======
-   * @brief Make state of connection - ESTABLISHED and launch event for listener.
-   *
-   * @param device_handle handle of device
-   * @param app_handle handle of application
->>>>>>> 00691d8c
    */
   virtual void connectDone(const DeviceUID& device_handle,
                            const ApplicationHandle& app_handle);
 
   /**
-<<<<<<< HEAD
    * @brief Delete connection from the container of connections and launch onConnectFailed event in the device adapter listener.
    *
    * @param device_handle Device unique identifier.
    * @param app_handle Handle of application.
-=======
-   * @brief Delete connection from the container of connections and launch event for device adapter listener.
-   *
-   * @param device_handle device unique identifier.
-   * @param app_handle handle of application.
-   * @param error error class that contains details of this error situation.
->>>>>>> 00691d8c
    */
   virtual void connectFailed(const DeviceUID& device_handle,
                              const ApplicationHandle& app_handle,
                              const ConnectError& error);
 
   /**
-<<<<<<< HEAD
    * @brief Delete specified connection from the container(map) of connections and launch event in the device adapter listener.
    *
    * @param device_handle Device unique identifier.
    * @param app_handle Handle of application.
-=======
-   * @brief Delete connection from the list of connections and launch event for device adapter listener.
-   *
-   * @param device_handle handle of device
-   * @param app_handle handle of application
->>>>>>> 00691d8c
    */
   virtual void disconnectDone(const DeviceUID& device_handle,
                               const ApplicationHandle& app_handle);
@@ -453,15 +309,9 @@
   /**
    * @brief Launch onDataReceiveDone event in the device adapter listener.
    *
-<<<<<<< HEAD
    * @param device_handle Device unique identifier.
    * @param app_handle Handle of application.
    * @param message Smart pointer to the raw message.
-=======
-   * @param device_handle device unique identifier.
-   * @param app_handle handle of application.
-   * @param message smart pointer to the raw message.
->>>>>>> 00691d8c
    */
   virtual void dataReceiveDone(const DeviceUID& device_handle,
                                const ApplicationHandle& app_handle,
@@ -470,7 +320,6 @@
   /**
    * @brief Launch onDataReceiveFailed event in the device adapter listener.
    *
-<<<<<<< HEAD
    * @param device_handle Device unique identifier.
    * @param app_handle Handle of application.
    * @param error Class that contains details of this error situation.
@@ -478,28 +327,13 @@
   virtual void dataReceiveFailed(const DeviceUID& device_handle,
                                  const ApplicationHandle& app_handle,
                                  const DataReceiveError& error);
-=======
-   * @param device_handle device unique identifier.
-   * @param app_handle handle of application.
-   * @param error error class that contains details of this error situation.
-   */
-  virtual void dataReceiveFailed(const DeviceUID& device_handle,
-                                 const ApplicationHandle& app_handle,
-                                 const DataReceiveError&);
->>>>>>> 00691d8c
 
   /**
    * @brief Launch onDataSendDone event in the device adapter listener.
    *
-<<<<<<< HEAD
    * @param device_handle Device unique identifier.
    * @param app_handle Handle of application.
    * @param message Smart pointer to raw message.
-=======
-   * @param device_handle device unique identifier.
-   * @param app_handle handle of application.
-   * @param message smart poiner to the raw message.
->>>>>>> 00691d8c
    */
   virtual void dataSendDone(const DeviceUID& device_handle,
                             const ApplicationHandle& app_handle,
@@ -508,14 +342,10 @@
   /**
    * @brief Launch onDataSendFailed event in the device adapter listener.
    *
-<<<<<<< HEAD
    * @param device_handle Device unique identifier.
    * @param app_handle Handle of application.
    * @param message Smart pointer to raw message.
    * @param error Class that contains details of this error situation.
-=======
-   * @param device_handle device unique identifier.
->>>>>>> 00691d8c
    */
   virtual void dataSendFailed(const DeviceUID& device_handle,
                               const ApplicationHandle& app_handle,
@@ -525,31 +355,19 @@
   /**
    * @brief Return name of device.
    *
-<<<<<<< HEAD
    * @param device_id Device unique identifier.
    *
    * @return String with name.
-=======
-   * @param device_id device unique identifier.
-   *
-   * @return string std::string.
->>>>>>> 00691d8c
    */
   virtual std::string DeviceName(const DeviceUID &device_id) const;
 
  private:
 
   /**
-<<<<<<< HEAD
    * @brief Find connection that has state - ESTABLISHED.
    *
    * @param device_handle Device unique identifier.
-=======
-   * @brief Find connection that have state - ESTABLISHED.
-   *
-   * @param device_handle device unique identifier.
-   * @param app_handle handle of application.
->>>>>>> 00691d8c
+   * @param app_handle Handle of application.
    *
    * @return ConnectionSptr smart pointer to the connection.
    */
