/**
 * \file connection_handlerImpl.hpp
 * \brief Connection handler class.
 * Observes TransportManager and ProtocolHandler, stores information regarding connections
 * and sessions and provides it to AppManager.
 *
 * Copyright (c) 2013, Ford Motor Company
 * All rights reserved.
 *
 * Redistribution and use in source and binary forms, with or without
 * modification, are permitted provided that the following conditions are met:
 *
 * Redistributions of source code must retain the above copyright notice, this
 * list of conditions and the following disclaimer.
 *
 * Redistributions in binary form must reproduce the above copyright notice,
 * this list of conditions and the following
 * disclaimer in the documentation and/or other materials provided with the
 * distribution.
 *
 * Neither the name of the Ford Motor Company nor the names of its contributors
 * may be used to endorse or promote products derived from this software
 * without specific prior written permission.
 *
 * THIS SOFTWARE IS PROVIDED BY THE COPYRIGHT HOLDERS AND CONTRIBUTORS "AS IS"
 * AND ANY EXPRESS OR IMPLIED WARRANTIES, INCLUDING, BUT NOT LIMITED TO, THE
 * IMPLIED WARRANTIES OF MERCHANTABILITY AND FITNESS FOR A PARTICULAR PURPOSE
 * ARE DISCLAIMED. IN NO EVENT SHALL THE COPYRIGHT HOLDER OR CONTRIBUTORS BE
 * LIABLE FOR ANY DIRECT, INDIRECT, INCIDENTAL, SPECIAL, EXEMPLARY, OR
 * CONSEQUENTIAL DAMAGES (INCLUDING, BUT NOT LIMITED TO, PROCUREMENT OF
 * SUBSTITUTE GOODS OR SERVICES; LOSS OF USE, DATA, OR PROFITS; OR BUSINESS
 * INTERRUPTION) HOWEVER CAUSED AND ON ANY THEORY OF LIABILITY, WHETHER IN
 * CONTRACT, STRICT LIABILITY, OR TORT (INCLUDING NEGLIGENCE OR OTHERWISE)
 * ARISING IN ANY WAY OUT OF THE USE OF THIS SOFTWARE, EVEN IF ADVISED OF THE
 * POSSIBILITY OF SUCH DAMAGE.
 */

#ifndef SRC_COMPONENTS_CONNECTION_HANDLER_INCLUDE_CONNECTION_HANDLER_CONNECTION_HANDLER_IMPL_H_
#define SRC_COMPONENTS_CONNECTION_HANDLER_INCLUDE_CONNECTION_HANDLER_CONNECTION_HANDLER_IMPL_H_

#include <map>
#include <list>
#include <string>

#include "transport_manager/transport_manager_listener_empty.h"
#include "protocol_handler/session_observer.h"
#include "transport_manager/transport_manager_listener_empty.h"
#include "connection_handler/connection_handler_observer.h"
#include "connection_handler/device.h"
#include "connection_handler/connection.h"
#include "connection_handler/devices_discovery_starter.h"
#include "connection_handler/connection_handler.h"
#include "utils/logger.h"
#include "utils/macro.h"
#include "utils/lock.h"
#include "utils/stl_utils.h"
#include "utils/singleton.h"

/**
 * \namespace connection_handler
 * \brief SmartDeviceLink connection_handler namespace.
 */
namespace connection_handler {
/**
 * \class ConnectionHandlerImpl
 * \brief SmartDeviceLink connection_handler main class
 */
class ConnectionHandlerImpl : public ConnectionHandler,
  public transport_manager::TransportManagerListenerEmpty,
  public protocol_handler::SessionObserver,
  public DevicesDiscoveryStarter,
  public utils::Singleton<ConnectionHandlerImpl> {
  public:
    /**
     * \brief Destructor
     */
    virtual ~ConnectionHandlerImpl();

    /**
     * \brief Sets observer pointer for connection_handler.
     * \param observer Pointer to observer object.
     **/
    virtual void set_connection_handler_observer(
      ConnectionHandlerObserver* observer);

    /**
     * \brief Sets pointer to TransportManager.
     * \param transportManager Pointer to TransportManager object.
     **/
    virtual void set_transport_manager(
      transport_manager::TransportManager* transport_mngr);

    /**
     * \brief Connects to all services of device
     * \param deviceHandle Handle of device to connect to
     */
    virtual void ConnectToDevice(connection_handler::DeviceHandle device_handle);

    virtual void StartTransportManager();

    virtual void OnDeviceListUpdated(
      const std::vector<transport_manager::DeviceInfo>&);

    /**
     * \brief Available devices list updated.
     *
     * Called when device scanning initiated with scanForNewDevices
     * is completed or devices connected via background procedures.
     *
     * \param DeviceList New list of available devices.
     **/
    virtual void OnDeviceFound(const transport_manager::DeviceInfo& device_info);
    virtual void OnDeviceAdded(const transport_manager::DeviceInfo& device_info);
    virtual void OnDeviceRemoved(const transport_manager::DeviceInfo& device_info);

    virtual void OnScanDevicesFinished();
    virtual void OnScanDevicesFailed(
      const transport_manager::SearchDeviceError& error);

    /**
     * \brief Notifies about established connection.
     *
     * \param connection_id ID of new connection.
     **/
    virtual void OnConnectionEstablished(
      const transport_manager::DeviceInfo& device_info,
      const transport_manager::ConnectionUID& connection_id);
    virtual void OnConnectionFailed(
      const transport_manager::DeviceInfo& device_info,
      const transport_manager::ConnectError& error);
    virtual void OnConnectionClosed(
      transport_manager::ConnectionUID connection_id);
    virtual void OnConnectionClosedFailure(
      transport_manager::ConnectionUID connection_id,
      const transport_manager::DisconnectError& error);
    virtual void OnUnexpectedDisconnect(
        transport_manager::ConnectionUID connection_id,
        const transport_manager::CommunicationError& error);
    virtual void OnDeviceConnectionLost(
      const connection_handler::DeviceHandle& device,
      const transport_manager::DisconnectDeviceError& error);
    /**
     * \brief Informs about failure during DisconnectDevice procedure of TM
     * \param device Information about disconnected device
     * \param error Information about possible reason of loosing connection
     */
    virtual void OnDisconnectFailed(
      const connection_handler::DeviceHandle& device,
      const transport_manager::DisconnectDeviceError& error);

    /**
     * \brief Callback function used by ProtocolHandler
     * when Mobile Application initiates start of new session.
     * \param connection_handle Connection identifier within which session has to be started.
     * \param sessionId Identifier of the session to be started
     * \return int32_t Id (number) of new session if successful otherwise -1.
     */
    virtual int32_t OnSessionStartedCallback(
      const transport_manager::ConnectionUID& connection_handle,
      const uint8_t& session_id,
      const uint8_t& protocol_version,
      const protocol_handler::ServiceType& service_type);

    /**
     * \brief Callback function used by ProtocolHandler
     * when Mobile Application initiates session ending.
     * \param connection_handle Connection identifier within which session exists
     * \param sessionId Identifier of the session to be ended
     * \param hashCode Hash used only in second version of SmartDeviceLink protocol.
     * If not equal to hash assigned to session on start then operation fails.
     * \return int32_t -1 if operation fails session key otherwise
     */
    virtual uint32_t OnSessionEndedCallback(
      const transport_manager::ConnectionUID& connection_handle,
      const uint8_t& session_id, const uint32_t& hashCode,
      const protocol_handler::ServiceType& service_type);

    /**
     * \brief Creates unique identifier of session (can be used as hash)
     * from given connection identifier
     * whithin which session exists and session number.
     * \param  connection_handle Connection identifier within which session exists
     * \param sessionId Identifier of the session
     * \return int32_t Unique key for session
     */
    virtual uint32_t KeyFromPair(
      transport_manager::ConnectionUID connection_handle,
      uint8_t session_id);

    /**
     * \brief Returns connection identifier and session number from given session key
     * \param key Unique key used by other components as session identifier
     * \param connection_handle Returned: Connection identifier whithin which session exists
     * \param sessionId Returned: Number of session
     */
    virtual void PairFromKey(uint32_t key,
                             transport_manager::ConnectionUID* connection_handle,
                             uint8_t* session_id);

    /**
     * \brief information about given Connection Key.
     * \param key Unique key used by other components as session identifier
     * \param app_id Returned: ApplicationID
     * \param sessions_list Returned: List of session keys
     * \param device_id Returned: DeviceID
     * \return int32_t -1 in case of error or 0 in case of success
     */
    virtual int32_t GetDataOnSessionKey(uint32_t key, uint32_t* app_id = 0,
                                    std::list<int32_t>* sessions_list = NULL,
                                    uint32_t* device_id = 0);

    /**
     * \brief information about given Connection Key.
     * \param key Unique key used by other components as session identifier
     * \param app_id Returned: ApplicationID
     * \param sessions_list Returned: List of session keys
     * \param device_id Returned: DeviceID
     * \return int32_t -1 in case of error or 0 in case of success
     */
    virtual int32_t GetDataOnDeviceID(connection_handler::DeviceHandle device_handle,
                                  std::string* device_name = NULL,
                                  std::list<uint32_t>* applications_list = NULL,
                                  std::string* mac_address = NULL);


    /**
     * \brief Method which should start devices discovering
     */
    virtual void StartDevicesDiscovery();

    /*
     * Close all associated sessions and close the connection associated with the key
     */
    virtual void CloseConnection(uint32_t key);

    /*
     * Close all associated sessions and close the connection pointed by handle
     */
    virtual void CloseConnection(ConnectionHandle connection_handle) OVERRIDE;

    /*
     * Function used by HearbeatMonitior to close session on HB timeout
     * \param connection_handle Connection handler within which session exists
     * \param session_id Identifier of the session to be ended
     * \param ServiceList list of services which associated with session
     */
    virtual void CloseSession(ConnectionHandle connection_handle,
                              uint8_t session_id,
                              const ServiceList& service_list);

    void SetProtocolHandler(protocol_handler::ProtocolHandler* handler);

    /*
     * Send heartbeat message to mobile app
     */
    virtual void SendHeartBeat(ConnectionHandle connection_handle,
                               uint8_t session_id);

    /*
     * Keep connection associated with the key from being closed by heartbeat monitor
     */
    void KeepConnectionAlive(uint32_t connection_key, uint8_t session_id);
  private:
    /**
     * \brief Default class constructor
     */
    ConnectionHandlerImpl();

    /**
     * \brief Disconnect application.
     *
     * \param device_handle DeviceHandle of disconnected device.
     * \param connection_handle Connection handle.
     **/
    void RemoveConnection(const ConnectionHandle connection_handle);

    void OnConnectionEnded(
        const transport_manager::ConnectionUID& connection_id);

    /**
     * \brief Pointer to observer
     */
    ConnectionHandlerObserver* connection_handler_observer_;

    /**
     * \brief Pointer to TransportManager
     */
    transport_manager::TransportManager* transport_manager_;

    /**
     * \brief List of devices
     */
    DeviceList device_list_;

    /**
     * \brief List of connections
     */
    ConnectionList connection_list_;

    /**
     *  \brief Lock for applications list
     */
    sync_primitives::Lock connection_list_lock_;

    /*
     * \brief Cleans connection list on destruction
     */
    utils::StlMapDeleter<ConnectionList> connection_list_deleter_;

<<<<<<< HEAD
=======
    protocol_handler::ProtocolHandler* protocol_handler_;

>>>>>>> 3966d472
    DISALLOW_COPY_AND_ASSIGN(ConnectionHandlerImpl);
    FRIEND_BASE_SINGLETON_CLASS(ConnectionHandlerImpl);
};
}/* namespace connection_handler */

#endif  // SRC_COMPONENTS_CONNECTION_HANDLER_INCLUDE_CONNECTION_HANDLER_CONNECTION_HANDLER_IMPL_H_<|MERGE_RESOLUTION|>--- conflicted
+++ resolved
@@ -307,11 +307,8 @@
      */
     utils::StlMapDeleter<ConnectionList> connection_list_deleter_;
 
-<<<<<<< HEAD
-=======
     protocol_handler::ProtocolHandler* protocol_handler_;
 
->>>>>>> 3966d472
     DISALLOW_COPY_AND_ASSIGN(ConnectionHandlerImpl);
     FRIEND_BASE_SINGLETON_CLASS(ConnectionHandlerImpl);
 };
