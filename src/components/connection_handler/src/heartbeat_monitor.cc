/**
 * Copyright (c) 2013, Ford Motor Company
 * All rights reserved.
 *
 * Redistribution and use in source and binary forms, with or without
 * modification, are permitted provided that the following conditions are met:
 *
 * Redistributions of source code must retain the above copyright notice, this
 * list of conditions and the following disclaimer.
 *
 * Redistributions in binary form must reproduce the above copyright notice,
 * this list of conditions and the following
 * disclaimer in the documentation and/or other materials provided with the
 * distribution.
 *
 * Neither the name of the Ford Motor Company nor the names of its contributors
 * may be used to endorse or promote products derived from this software
 * without specific prior written permission.
 *
 * THIS SOFTWARE IS PROVIDED BY THE COPYRIGHT HOLDERS AND CONTRIBUTORS "AS IS"
 * AND ANY EXPRESS OR IMPLIED WARRANTIES, INCLUDING, BUT NOT LIMITED TO, THE
 * IMPLIED WARRANTIES OF MERCHANTABILITY AND FITNESS FOR A PARTICULAR PURPOSE
 * ARE DISCLAIMED. IN NO EVENT SHALL THE COPYRIGHT HOLDER OR CONTRIBUTORS BE
 * LIABLE FOR ANY DIRECT, INDIRECT, INCIDENTAL, SPECIAL, EXEMPLARY, OR
 * CONSEQUENTIAL DAMAGES (INCLUDING, BUT NOT LIMITED TO, PROCUREMENT OF
 * SUBSTITUTE GOODS OR SERVICES; LOSS OF USE, DATA, OR PROFITS; OR BUSINESS
 * INTERRUPTION) HOWEVER CAUSED AND ON ANY THEORY OF LIABILITY, WHETHER IN
 * CONTRACT, STRICT LIABILITY, OR TORT (INCLUDING NEGLIGENCE OR OTHERWISE)
 * ARISING IN ANY WAY OUT OF THE USE OF THIS SOFTWARE, EVEN IF ADVISED OF THE
 * POSSIBILITY OF SUCH DAMAGE.
 */
#include "connection_handler/heartbeat_monitor.h"
#include <unistd.h>
#include "connection_handler/connection.h"
#include "utils/logger.h"

namespace connection_handler {

using namespace sync_primitives;

CREATE_LOGGERPTR_GLOBAL(logger_, "HeartBeatMonitor")

HeartBeatMonitor::HeartBeatMonitor(int32_t heartbeat_timeout_seconds,
                                   Connection *connection)
    : heartbeat_timeout_seconds_(heartbeat_timeout_seconds),
      connection_(connection),
      stop_flag_(false),
      is_active(true) {
}

HeartBeatMonitor::~HeartBeatMonitor() {
  LOG4CXX_TRACE_ENTER(logger_);
}

void HeartBeatMonitor::threadMain() {
   std::map<uint8_t, SessionState>::iterator it;

  while (!stop_flag_) {
    usleep(kdefault_cycle_timeout);

    AutoLock auto_lock(sessions_list_lock_);

    it = sessions_.begin();
    while (it != sessions_.end()) {
      SessionState &state = it->second;
      if (state.heartbeat_expiration_.tv_sec < date_time::DateTime::getCurrentTime().tv_sec) {
        if (state.is_heartbeat_sent_) {
          LOG4CXX_WARN(logger_, "Session with id " << static_cast<int32_t>(it->first) <<" timed out, closing");
          const uint8_t session_id = it->first;

          {
            // Unlock sessions_list_lock_ to avoid deadlock during session and session heartbeat removing
            AutoUnlock auto_unlock(auto_lock);
            connection_->CloseSession(session_id);
          }

          it = sessions_.begin();
          if (sessions_.empty()) {
            stop_flag_ = true;
          }
        } else {
          state.heartbeat_expiration_ =
              date_time::DateTime::getCurrentTime();
          state.heartbeat_expiration_.tv_sec +=
              heartbeat_timeout_seconds_;

          connection_->SendHeartBeat(it->first);

          state.is_heartbeat_sent_ = true;
          ++it;
        }
      } else {
        ++it;
      }
    }
  }

  is_active = false;
}

<<<<<<< HEAD
bool HeartBeatMonitor::AddSession(uint8_t session_id) {
  LOG4CXX_INFO(logger_, "Add session with id " <<
=======
void HeartBeatMonitor::AddSession(uint8_t session_id) {
  LOG4CXX_INFO(logger_, "Add session with id" <<
>>>>>>> 1fc15fe9
               static_cast<int32_t>(session_id));

  AutoLock auto_lock(sessions_list_lock_);

  if (sessions_.end() != sessions_.find(session_id)) {
    return;
  }

  SessionState session_state;
  session_state.heartbeat_expiration_ = date_time::DateTime::getCurrentTime();
  session_state.heartbeat_expiration_.tv_sec +=  heartbeat_timeout_seconds_;
  session_state.is_heartbeat_sent_ = false;

  sessions_[session_id] = session_state;

  LOG4CXX_INFO(logger_, "Start heartbeat for session: " <<
               static_cast<int32_t>(session_id));
}

void HeartBeatMonitor::RemoveSession(uint8_t session_id) {
  AutoLock auto_lock(sessions_list_lock_);

  if (sessions_.end() != sessions_.find(session_id)) {
    LOG4CXX_INFO(logger_, "Remove session with id" <<
                 static_cast<int32_t>(session_id));
    sessions_.erase(session_id);
  }
}

void HeartBeatMonitor::KeepAlive(uint8_t session_id) {
  AutoLock auto_lock(sessions_list_lock_);

  if (sessions_.end() != sessions_.find(session_id)) {
    LOG4CXX_INFO(logger_, "Resetting heart beat timer for session with id"
                 << static_cast<int32_t>(session_id));

    sessions_[session_id].heartbeat_expiration_ =
        date_time::DateTime::getCurrentTime();
    sessions_[session_id].heartbeat_expiration_.tv_sec +=
        heartbeat_timeout_seconds_;
    sessions_[session_id].is_heartbeat_sent_ = false;
  }
}

bool HeartBeatMonitor::exitThreadMain() {
  stop_flag_ = true;
  while (is_active) {
    usleep(10000);
  }
  LOG4CXX_INFO(logger_, "exitThreadMain");
  return true;
}

} // namespace connection_handler<|MERGE_RESOLUTION|>--- conflicted
+++ resolved
@@ -98,26 +98,19 @@
   is_active = false;
 }
 
-<<<<<<< HEAD
-bool HeartBeatMonitor::AddSession(uint8_t session_id) {
+void HeartBeatMonitor::AddSession(uint8_t session_id) {
   LOG4CXX_INFO(logger_, "Add session with id " <<
-=======
-void HeartBeatMonitor::AddSession(uint8_t session_id) {
-  LOG4CXX_INFO(logger_, "Add session with id" <<
->>>>>>> 1fc15fe9
                static_cast<int32_t>(session_id));
-
   AutoLock auto_lock(sessions_list_lock_);
-
   if (sessions_.end() != sessions_.find(session_id)) {
+    LOG4CXX_WARN(logger_, "Session with id " << static_cast<int32_t>(session_id)
+                 << "already exists");
     return;
   }
-
   SessionState session_state;
   session_state.heartbeat_expiration_ = date_time::DateTime::getCurrentTime();
   session_state.heartbeat_expiration_.tv_sec +=  heartbeat_timeout_seconds_;
   session_state.is_heartbeat_sent_ = false;
-
   sessions_[session_id] = session_state;
 
   LOG4CXX_INFO(logger_, "Start heartbeat for session: " <<
