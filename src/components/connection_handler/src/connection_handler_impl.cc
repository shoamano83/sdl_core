/*
 * Copyright (c) 2014, Ford Motor Company
 * All rights reserved.
 *
 * Redistribution and use in source and binary forms, with or without
 * modification, are permitted provided that the following conditions are met:
 *
 * Redistributions of source code must retain the above copyright notice, this
 * list of conditions and the following disclaimer.
 *
 * Redistributions in binary form must reproduce the above copyright notice,
 * this list of conditions and the following
 * disclaimer in the documentation and/or other materials provided with the
 * distribution.
 *
 * Neither the name of the Ford Motor Company nor the names of its contributors
 * may be used to endorse or promote products derived from this software
 * without specific prior written permission.
 *
 * THIS SOFTWARE IS PROVIDED BY THE COPYRIGHT HOLDERS AND CONTRIBUTORS "AS IS"
 * AND ANY EXPRESS OR IMPLIED WARRANTIES, INCLUDING, BUT NOT LIMITED TO, THE
 * IMPLIED WARRANTIES OF MERCHANTABILITY AND FITNESS FOR A PARTICULAR PURPOSE
 * ARE DISCLAIMED. IN NO EVENT SHALL THE COPYRIGHT HOLDER OR CONTRIBUTORS BE
 * LIABLE FOR ANY DIRECT, INDIRECT, INCIDENTAL, SPECIAL, EXEMPLARY, OR
 * CONSEQUENTIAL DAMAGES (INCLUDING, BUT NOT LIMITED TO, PROCUREMENT OF
 * SUBSTITUTE GOODS OR SERVICES; LOSS OF USE, DATA, OR PROFITS; OR BUSINESS
 * INTERRUPTION) HOWEVER CAUSED AND ON ANY THEORY OF LIABILITY, WHETHER IN
 * CONTRACT, STRICT LIABILITY, OR TORT (INCLUDING NEGLIGENCE OR OTHERWISE)
 * ARISING IN ANY WAY OUT OF THE USE OF THIS SOFTWARE, EVEN IF ADVISED OF THE
 * POSSIBILITY OF SUCH DAMAGE.
 */
#include <strings.h>

#include <string>
#include <list>
#include <algorithm>
#include <memory>

#include "connection_handler/connection_handler_impl.h"
#include "transport_manager/info.h"

#ifdef ENABLE_SECURITY
#include "security_manager/security_manager.h"
#endif  // ENABLE_SECURITY

/**
 * \namespace connection_handler
 * \brief SmartDeviceLink ConnectionHandler namespace.
 */
namespace connection_handler {

CREATE_LOGGERPTR_GLOBAL(logger_, "ConnectionHandler")

ConnectionHandle HandleFromConnectionUID(transport_manager::ConnectionUID uid) {
  return ConnectionHandle(uid);
}

transport_manager::ConnectionUID ConnectionUIDFromHandle(
    ConnectionHandle handle) {
  return transport_manager::ConnectionUID(handle);
}

<<<<<<< HEAD
ConnectionHandlerImpl::ConnectionHandlerImpl(
    const ConnectionHandlerSettings& settings,
    transport_manager::TransportManager& tm)
    : settings_(settings)
    , connection_handler_observer_(NULL)
    , transport_manager_(tm)
    , protocol_handler_(NULL)
    , connection_handler_observer_lock_(true)
    , connection_list_deleter_(&connection_list_) {
=======
ConnectionHandlerImpl::ConnectionHandlerImpl()
  : connection_handler_observer_(NULL),
    transport_manager_(NULL),
    protocol_handler_(NULL),
    connection_list_lock_(true),
    connection_handler_observer_lock_(),
    connection_list_deleter_(&connection_list_) {
>>>>>>> ea2eaa6a
}

ConnectionHandlerImpl::~ConnectionHandlerImpl() {
  LOG4CXX_AUTO_TRACE(logger_);
}

void ConnectionHandlerImpl::Stop() {
  LOG4CXX_AUTO_TRACE(logger_);
  ConnectionList::iterator itr = connection_list_.begin();
  while (itr != connection_list_.end()) {
    RemoveConnection(itr->second->connection_handle());
    itr = connection_list_.begin();
  }
}

void ConnectionHandlerImpl::set_connection_handler_observer(
    ConnectionHandlerObserver *observer) {
  LOG4CXX_DEBUG(logger_, "ConnectionHandlerImpl::set_connection_handler_observer() "
                << observer);
  sync_primitives::AutoWriteLock write_lock(connection_handler_observer_lock_);
  if (!observer) {
    LOG4CXX_WARN(logger_, "Set Null pointer to observer.");
  }
  connection_handler_observer_ = observer;
}

void ConnectionHandlerImpl::set_protocol_handler(
    protocol_handler::ProtocolHandler *protocol_handler) {
  LOG4CXX_DEBUG(logger_, "ConnectionHandlerImpl::set_protocol_handler()"
                << protocol_handler);
  if (!protocol_handler) {
    LOG4CXX_WARN(logger_, "Set Null pointer to protocol handler.");
  }
  protocol_handler_ = protocol_handler;
}

void ConnectionHandlerImpl::OnDeviceListUpdated(
    const std::vector<transport_manager::DeviceInfo>&) {
  LOG4CXX_AUTO_TRACE(logger_);
  sync_primitives::AutoReadLock read_lock(connection_handler_observer_lock_);
  if (connection_handler_observer_) {
    connection_handler_observer_->OnDeviceListUpdated(device_list_);
  }
}

void ConnectionHandlerImpl::OnFindNewApplicationsRequest() {
  sync_primitives::AutoReadLock read_lock(connection_handler_observer_lock_);
  if (connection_handler_observer_) {
    connection_handler_observer_->OnFindNewApplicationsRequest();
  }
}

void ConnectionHandlerImpl::OnDeviceFound(
    const transport_manager::DeviceInfo&) {
  LOG4CXX_AUTO_TRACE(logger_);
}

void ConnectionHandlerImpl::OnDeviceAdded(
    const transport_manager::DeviceInfo &device_info) {
  LOG4CXX_AUTO_TRACE(logger_);
  device_list_.insert(
        DeviceMap::value_type(
          device_info.device_handle(),
          Device(device_info.device_handle(), device_info.name(),
                 device_info.mac_address(), device_info.connection_type())));
<<<<<<< HEAD
=======
  sync_primitives::AutoReadLock read_lock(connection_handler_observer_lock_);
  if (connection_handler_observer_) {
    connection_handler_observer_->OnDeviceListUpdated(device_list_);
  }
>>>>>>> ea2eaa6a
}

void ConnectionHandlerImpl::OnDeviceRemoved(
    const transport_manager::DeviceInfo &device_info) {
  LOG4CXX_AUTO_TRACE(logger_);
  // Device has been removed. Perform all needed actions.
  // 1. Delete all the connections and sessions of this device
  // 2. Delete device from a list
  // 3. Let observer know that device has been deleted.

  std::vector<ConnectionHandle> connections_to_remove;
  {
    sync_primitives::AutoReadLock lock(connection_list_lock_);
    for (ConnectionList::iterator it = connection_list_.begin();
         it != connection_list_.end(); ++it) {
      if (device_info.device_handle() ==
          (*it).second->connection_device_handle()) {
        connections_to_remove.push_back((*it).first);
      }
    }
  }

  std::vector<ConnectionHandle>::iterator it = connections_to_remove.begin();
  for (; it != connections_to_remove.end(); ++it) {
    RemoveConnection(*it);
  }

  device_list_.erase(device_info.device_handle());
  sync_primitives::AutoReadLock read_lock(connection_handler_observer_lock_);
  if (connection_handler_observer_) {
    connection_handler_observer_->RemoveDevice(device_info.device_handle());
  }
}

void ConnectionHandlerImpl::OnScanDevicesFinished() {
  LOG4CXX_AUTO_TRACE(logger_);
}

void ConnectionHandlerImpl::OnScanDevicesFailed(
    const transport_manager::SearchDeviceError &error) {
  LOG4CXX_WARN(logger_, "Scan devices failed. " << error.text());
}

void ConnectionHandlerImpl::OnConnectionEstablished(
    const transport_manager::DeviceInfo &device_info,
    const transport_manager::ConnectionUID connection_id) {
  LOG4CXX_AUTO_TRACE(logger_);

  DeviceMap::iterator it = device_list_.find(device_info.device_handle());
  if (device_list_.end() == it) {
    LOG4CXX_ERROR(logger_, "Unknown device!");
    return;
  }
  LOG4CXX_DEBUG(logger_, "Add Connection #" << connection_id << " to the list.");
  sync_primitives::AutoWriteLock lock(connection_list_lock_);
  connection_list_.insert(
      ConnectionList::value_type(
          connection_id,
          new Connection(connection_id, device_info.device_handle(), this,
                         get_settings().heart_beat_timeout())));
}

void ConnectionHandlerImpl::OnConnectionFailed(
    const transport_manager::DeviceInfo &device_info,
    const transport_manager::ConnectError &error) {
  // TODO(PV): implement
  LOG4CXX_ERROR(logger_, "Failed connecting.");
}

void ConnectionHandlerImpl::OnConnectionClosed(
    transport_manager::ConnectionUID connection_id) {
  LOG4CXX_AUTO_TRACE(logger_);

  OnConnectionEnded(connection_id);
}

void ConnectionHandlerImpl::OnConnectionClosedFailure(
    transport_manager::ConnectionUID connection_id,
    const transport_manager::DisconnectError &error) {
  // TODO(PV): implement
  LOG4CXX_ERROR(logger_, "ConnectionHandlerImpl::OnConnectionClosedFailure");
}

void ConnectionHandlerImpl::OnUnexpectedDisconnect(
    transport_manager::ConnectionUID connection_id,
    const transport_manager::CommunicationError &error) {
  LOG4CXX_AUTO_TRACE(logger_);

  OnConnectionEnded(connection_id);
}

void ConnectionHandlerImpl::OnDeviceConnectionLost(
    const transport_manager::DeviceHandle &device,
    const transport_manager::DisconnectDeviceError &error) {
  // TODO(PV): implement
  LOG4CXX_ERROR(logger_, "Lost connection with device " << device);
}

void ConnectionHandlerImpl::OnDisconnectFailed(
    const transport_manager::DeviceHandle &device,
    const transport_manager::DisconnectDeviceError &error) {
  // TODO(PV): implement
  LOG4CXX_ERROR(logger_, "Trying to Disconnect device failed.");
}

void ConnectionHandlerImpl::RemoveConnection(
    const ConnectionHandle connection_handle) {
  LOG4CXX_AUTO_TRACE(logger_);

  OnConnectionEnded(connection_handle);
}

#ifdef ENABLE_SECURITY
bool AllowProtection(const ConnectionHandlerSettings& settings,
                     const protocol_handler::ServiceType& service_type,
                     const bool is_protected) {
  const std::vector<int>& force_unprotected_list =
      is_protected ? settings.force_unprotected_service()
                   : settings.force_protected_service();

  if (std::find(force_unprotected_list.begin(), force_unprotected_list.end(), service_type) !=
      force_unprotected_list.end()) {
    LOG4CXX_ERROR(logger_,
                  "Service " << static_cast<int>(service_type)
                             << " shall be protected");
    return false;
  }
  LOG4CXX_DEBUG(logger_,
                "Service " << static_cast<int>(service_type) << " allowed");
  return true;
}
#endif  // ENABLE_SECURITY

uint32_t ConnectionHandlerImpl::OnSessionStartedCallback(
    const transport_manager::ConnectionUID connection_handle,
    const uint8_t session_id, const protocol_handler::ServiceType &service_type,
    const bool is_protected, uint32_t* hash_id) {
  LOG4CXX_AUTO_TRACE(logger_);

  if (hash_id) {
    *hash_id = protocol_handler::HASH_ID_WRONG;
  }
#ifdef ENABLE_SECURITY
  if (!AllowProtection(get_settings(), service_type, is_protected)) {
    return 0;
  }
#endif  // ENABLE_SECURITY
  sync_primitives::AutoReadLock lock(connection_list_lock_);
  ConnectionList::iterator it = connection_list_.find(connection_handle);
  if (connection_list_.end() == it) {
    LOG4CXX_ERROR(logger_, "Unknown connection!");
    return 0;
  }
  uint32_t new_session_id = 0;

  Connection *connection = it->second;
  if ((0 == session_id) && (protocol_handler::kRpc == service_type)) {
    new_session_id = connection->AddNewSession();
    if (0 == new_session_id) {
      LOG4CXX_ERROR(logger_, "Couldn't start new session!");
      return 0;
    }
    if (hash_id) {
      *hash_id = KeyFromPair(connection_handle, new_session_id);
    }
  } else {  // Could be create new service or protected exists one
    if (!connection->AddNewService(session_id, service_type, is_protected)) {
      LOG4CXX_ERROR(logger_, "Couldn't establish "
#ifdef ENABLE_SECURITY
                    << (is_protected ? "protected" : "non-protected")
#endif  // ENABLE_SECURITY
                    << " service " << static_cast<int>(service_type)
                    << " for session " << static_cast<int>(session_id));
      return 0;
    }
    new_session_id = session_id;
    if (hash_id) {
      *hash_id = protocol_handler::HASH_ID_NOT_SUPPORTED;
    }
  }
  sync_primitives::AutoReadLock read_lock(connection_handler_observer_lock_);
  if (connection_handler_observer_) {
    const uint32_t session_key = KeyFromPair(connection_handle, new_session_id);
    const bool success = connection_handler_observer_->OnServiceStartedCallback(
          connection->connection_device_handle(), session_key, service_type);
    if (!success) {
      LOG4CXX_WARN(logger_, "Service starting forbidden by connection_handler_observer");
      if (protocol_handler::kRpc == service_type) {
        connection->RemoveSession(new_session_id);
      } else {
        connection->RemoveService(session_id, service_type);
      }
      return 0;
    }
  }
  return new_session_id;
}

void ConnectionHandlerImpl::OnApplicationFloodCallBack(
    const uint32_t &connection_key) {
  LOG4CXX_AUTO_TRACE(logger_);

  transport_manager::ConnectionUID connection_handle = 0;
  uint8_t session_id = 0;
  PairFromKey(connection_key, &connection_handle, &session_id);

  LOG4CXX_INFO(logger_, "Disconnect flooding application");
  if (session_id != 0) {
    CloseSession(connection_handle, session_id, kFlood);
  } else {
    CloseConnectionSessions(connection_handle, kCommon);
    CloseConnection(connection_handle);
  }
}

void ConnectionHandlerImpl::OnMalformedMessageCallback(
    const uint32_t &connection_key) {
  LOG4CXX_AUTO_TRACE(logger_);

  transport_manager::ConnectionUID connection_handle = 0;
  uint8_t session_id = 0;
  PairFromKey(connection_key, &connection_handle, &session_id);

  LOG4CXX_INFO(logger_, "Disconnect malformed messaging application");
  CloseConnectionSessions(connection_handle, kMalformed);
  CloseConnection(connection_handle);
}

uint32_t ConnectionHandlerImpl::OnSessionEndedCallback(
    const transport_manager::ConnectionUID connection_handle,
    const uint8_t session_id,
    const uint32_t &hashCode,
    const protocol_handler::ServiceType &service_type) {
  LOG4CXX_AUTO_TRACE(logger_);

  connection_list_lock_.AcquireForReading();
  ConnectionList::iterator it = connection_list_.find(connection_handle);
  if (connection_list_.end() == it) {
    LOG4CXX_WARN(logger_, "Unknown connection!");
    return 0;
  }
  std::pair<int32_t, Connection*> connection_item = *it;
  connection_list_lock_.Release();

  Connection *connection = connection_item.second;
  const uint32_t session_key = KeyFromPair(connection_handle, session_id);

  if (protocol_handler::kRpc == service_type) {
    LOG4CXX_INFO(logger_, "Session "  << static_cast<uint32_t>(session_id)
                 << " to be removed");
    // old version of protocol doesn't support hash
    if (protocol_handler::HASH_ID_NOT_SUPPORTED != hashCode) {
      if (protocol_handler::HASH_ID_WRONG == hashCode ||
          session_key != hashCode) {
        LOG4CXX_WARN(logger_, "Wrong hash_id for session "
                     << static_cast<uint32_t>(session_id));
        return 0;
      }
    }
    if (!connection->RemoveSession(session_id)) {
      LOG4CXX_WARN(logger_, "Couldn't remove session "
                   << static_cast<uint32_t>(session_id));
      return 0;
    }
  } else {
    LOG4CXX_INFO(logger_, "Service "  << static_cast<uint32_t>(service_type)
                 << " to be removed");
    if (!connection->RemoveService(session_id, service_type)) {
      LOG4CXX_WARN(logger_, "Couldn't remove service "
                   << static_cast<uint32_t>(service_type));
      return 0;
    }
  }

  sync_primitives::AutoReadLock read_lock(connection_handler_observer_lock_);
  if (connection_handler_observer_) {
    connection_handler_observer_->OnServiceEndedCallback(
        session_key, service_type, CloseSessionReason::kCommon);
  }
  return session_key;
}

uint32_t ConnectionHandlerImpl::KeyFromPair(
    transport_manager::ConnectionUID connection_handle,
    uint8_t session_id) const {
  const uint32_t key = connection_handle | (session_id << 16);
  LOG4CXX_DEBUG(logger_, "Key for ConnectionHandle:"
                << static_cast<uint32_t>(connection_handle)
                << " Session:" << static_cast<uint32_t>(session_id)
                << " is: " << static_cast<uint32_t>(key));
  if (protocol_handler::HASH_ID_WRONG == key) {
    LOG4CXX_ERROR(logger_, "Connection key is WRONG_HASH_ID "
                  "(session id shall be greater 0)");
  }
  return key;
}

void ConnectionHandlerImpl::PairFromKey(uint32_t key,
                                        transport_manager::ConnectionUID *connection_handle,
                                        uint8_t *session_id) const {
  *connection_handle = key & 0xFF00FFFF;
  *session_id = key >> 16;
  LOG4CXX_DEBUG(logger_, "ConnectionHandle:"
                << static_cast<int32_t>(*connection_handle)
                << " Session:" << static_cast<int32_t>(*session_id)
                << " for key:" << static_cast<int32_t>(key));
}

int32_t ConnectionHandlerImpl::GetDataOnSessionKey(
    uint32_t key, uint32_t* app_id, std::list<int32_t>* sessions_list,
    uint32_t* device_id) const  {
  LOG4CXX_AUTO_TRACE(logger_);

  const int32_t error_result = -1;
  transport_manager::ConnectionUID conn_handle = 0;
  uint8_t session_id = 0;
  PairFromKey(key, &conn_handle, &session_id);

  ConnectionList::const_iterator it = connection_list_.find(conn_handle);
  if (connection_list_.end() == it) {
    LOG4CXX_ERROR(logger_, "Connection not found for key: " << key);
    return error_result;
  }

  const Connection &connection = *it->second;
  const SessionMap session_map = connection.session_map();
  if (0 == session_id || session_map.end() == session_map.find(session_id)) {
    LOG4CXX_ERROR(logger_, "Session not found in connection: "
                  << static_cast<int32_t>(conn_handle));
    return error_result;
  }

  if (device_id) {
    *device_id = connection.connection_device_handle();
  }
  if (app_id) {
    *app_id = KeyFromPair(conn_handle, session_id);
  }
  if (sessions_list) {
    sessions_list->clear();

    SessionMap::const_iterator session_it = session_map.begin();
    for (; session_map.end() != session_it; ++session_it) {
      sessions_list->push_back(KeyFromPair(conn_handle, it->first));
    }
  }

  LOG4CXX_INFO(logger_, "Connection "
               << static_cast<int32_t>(conn_handle)
               << " has " << session_map.size()
               << " sessions.");
  return 0;
}

const ConnectionHandlerSettings& ConnectionHandlerImpl::get_settings() const
{
  return settings_;
}

const protocol_handler::SessionObserver&
ConnectionHandlerImpl::get_session_observer() {
  return *this;
}

DevicesDiscoveryStarter& ConnectionHandlerImpl::get_device_discovery_starter() {
  return *this;
}

struct CompareMAC {
  explicit CompareMAC(const std::string &mac) : mac_(mac) {}
  bool operator() (const DeviceMap::value_type &device) {
    return strcasecmp(device.second.mac_address().c_str(), mac_.c_str()) == 0;
  }
 private:
  std::string mac_;
};

bool ConnectionHandlerImpl::GetDeviceID(const std::string &mac_address,
                                        DeviceHandle *device_handle) {
  DeviceMap::const_iterator it = std::find_if(device_list_.begin(),
                                               device_list_.end(),
                                               CompareMAC(mac_address));
  if (it != device_list_.end()) {
    if (device_handle) {
      *device_handle = it->first;
    }
    return true;
  }
  return false;
}

int32_t ConnectionHandlerImpl::GetDataOnDeviceID(
    DeviceHandle device_handle,
    std::string *device_name,
    std::list<uint32_t> *applications_list, std::string *mac_address,
    std::string* connection_type ) const {
  LOG4CXX_AUTO_TRACE(logger_);

  int32_t result = -1;
  DeviceMap::const_iterator it = device_list_.find(device_handle);
  if (device_list_.end() == it) {
    LOG4CXX_ERROR(logger_, "Device not found!");
    return result;
  }

  if (device_name) {
    *device_name = it->second.user_friendly_name();
  }
  if (connection_type) {
    *connection_type = it->second.connection_type();
  }
  if (applications_list) {
    applications_list->clear();
    sync_primitives::AutoReadLock connection_list_lock(connection_list_lock_);
    for (ConnectionList::const_iterator itr = connection_list_.begin();
        itr != connection_list_.end(); ++itr) {
      if (device_handle == (*itr).second->connection_device_handle()) {
        const SessionMap &session_map = (itr->second)->session_map();
        for (SessionMap::const_iterator session_it = session_map.begin();
             session_map.end() != session_it; ++session_it) {
          const transport_manager::ConnectionUID connection_handle = itr->first;
          const uint32_t session_id = session_it->first;
          const uint32_t application_id = KeyFromPair(connection_handle, session_id);
          applications_list->push_back(application_id);
        }
      }
    }
  }

  if (mac_address) {
    *mac_address = it->second.mac_address();
  }

  result = 0;

  return result;
}

void ConnectionHandlerImpl::GetConnectedDevicesMAC(
    std::vector<std::string> &device_macs) const {
  DeviceMap::const_iterator first = device_list_.begin();
  DeviceMap::const_iterator last = device_list_.end();

  while(first != last) {
    device_macs.push_back((*first).second.mac_address());
    ++first;
  }
}

#ifdef ENABLE_SECURITY
int ConnectionHandlerImpl::SetSSLContext(
    const uint32_t &key, security_manager::SSLContext *context) {
  LOG4CXX_AUTO_TRACE(logger_);
  transport_manager::ConnectionUID connection_handle = 0;
  uint8_t session_id = 0;
  PairFromKey(key, &connection_handle, &session_id);

  sync_primitives::AutoReadLock lock(connection_list_lock_);
  ConnectionList::iterator it = connection_list_.find(connection_handle);
  if (connection_list_.end() == it) {
    LOG4CXX_ERROR(logger_, "Unknown connection!");
    return security_manager::SecurityManager::ERROR_INTERNAL;
  }
  Connection &connection = *it->second;
  return connection.SetSSLContext(session_id, context);
}

security_manager::SSLContext *ConnectionHandlerImpl::GetSSLContext(
    const uint32_t &key, const protocol_handler::ServiceType &service_type) {
  LOG4CXX_AUTO_TRACE(logger_);
  transport_manager::ConnectionUID connection_handle = 0;
  uint8_t session_id = 0;
  PairFromKey(key, &connection_handle, &session_id);

  sync_primitives::AutoReadLock lock(connection_list_lock_);
  ConnectionList::iterator it = connection_list_.find(connection_handle);
  if (connection_list_.end() == it) {
    LOG4CXX_ERROR(logger_, "Unknown connection!");
    return NULL;
  }
  Connection &connection = *it->second;
  return connection.GetSSLContext(session_id, service_type);
}

void ConnectionHandlerImpl::SetProtectionFlag(
    const uint32_t &key, const protocol_handler::ServiceType &service_type) {
  LOG4CXX_AUTO_TRACE(logger_);
  transport_manager::ConnectionUID connection_handle = 0;
  uint8_t session_id = 0;
  PairFromKey(key, &connection_handle, &session_id);

  sync_primitives::AutoReadLock lock(connection_list_lock_);
  ConnectionList::iterator it = connection_list_.find(connection_handle);
  if (connection_list_.end() == it) {
    LOG4CXX_ERROR(logger_, "Unknown connection!");
    return;
  }
  Connection &connection = *it->second;
  connection.SetProtectionFlag(session_id, service_type);
}

security_manager::SSLContext::HandshakeContext
ConnectionHandlerImpl::GetHandshakeContext(uint32_t key) const {
  return connection_handler_observer_->GetHandshakeContext(key);
}
#endif  // ENABLE_SECURITY

void ConnectionHandlerImpl::StartDevicesDiscovery() {
  LOG4CXX_AUTO_TRACE(logger_);

<<<<<<< HEAD
  transport_manager_.SearchDevices();
  sync_primitives::AutoLock lock(connection_handler_observer_lock_);
=======
  if (NULL == transport_manager_) {
    LOG4CXX_ERROR(logger_, "Null pointer to TransportManager.");
    return;
  }
  transport_manager_->SearchDevices();
  sync_primitives::AutoReadLock read_lock(connection_handler_observer_lock_);
>>>>>>> ea2eaa6a
  if (connection_handler_observer_) {
    connection_handler_observer_->OnDeviceListUpdated(device_list_);
  }
}

void ConnectionHandlerImpl::ConnectToDevice(
    connection_handler::DeviceHandle device_handle) {
  connection_handler::DeviceMap::const_iterator it_in;
  it_in = device_list_.find(device_handle);
  if (device_list_.end() != it_in) {
    LOG4CXX_INFO(logger_,
                     "Connecting to device with handle " << device_handle);
    if (transport_manager::E_SUCCESS
        != transport_manager_.ConnectDevice(device_handle)) {
      LOG4CXX_WARN(logger_, "Can't connect to device");
    } else {
      LOG4CXX_ERROR(
          logger_, "Application Manager wanted to connect to non-existing device");
    }
  }
}

void ConnectionHandlerImpl::ConnectToAllDevices() {
  for (DeviceMap::iterator i = device_list_.begin(); i != device_list_.end(); ++i) {
    connection_handler::DeviceHandle device_handle = i->first;
    ConnectToDevice(device_handle);
  }
}

void ConnectionHandlerImpl::StartTransportManager() {
  LOG4CXX_AUTO_TRACE(logger_);
  transport_manager_.Visibility(true);
}

void ConnectionHandlerImpl::CloseRevokedConnection(uint32_t connection_key) {
  LOG4CXX_AUTO_TRACE(logger_);

  uint32_t connection_handle = 0;
  uint8_t session_id = 0;
  PairFromKey(connection_key, &connection_handle, &session_id);

  CloseConnection(connection_handle);
}

void ConnectionHandlerImpl::CloseConnection(
    ConnectionHandle connection_handle) {
  LOG4CXX_AUTO_TRACE(logger_);
  transport_manager::ConnectionUID connection_uid =
      ConnectionUIDFromHandle(connection_handle);
  transport_manager_.DisconnectForce(connection_uid);

  sync_primitives::AutoWriteLock connection_list_lock(connection_list_lock_);

  ConnectionList::iterator connection_list_itr =
      connection_list_.find(connection_uid);
  if (connection_list_.end() != connection_list_itr) {
    connection_list_.erase(connection_list_itr);
  }
}

uint32_t ConnectionHandlerImpl::GetConnectionSessionsCount(
    uint32_t connection_key) {
  LOG4CXX_AUTO_TRACE(logger_);
  uint32_t connection_handle = 0;
  uint8_t session_id = 0;
  PairFromKey(connection_key, &connection_handle, &session_id);

  sync_primitives::AutoReadLock lock(connection_list_lock_);
  ConnectionList::iterator itr = connection_list_.find(connection_handle);

  if (connection_list_.end() != itr) {
    return itr->second->session_map().size();
  }

  return 0;
}

void ConnectionHandlerImpl::CloseSession(uint32_t key,
                                         CloseSessionReason close_reason) {
  uint32_t connection_handle = 0;
  uint8_t session_id = 0;
  PairFromKey(key, &connection_handle, &session_id);

  CloseSession(connection_handle, session_id, close_reason);
}

void ConnectionHandlerImpl::CloseSession(ConnectionHandle connection_handle,
                                         uint8_t session_id,
                                         CloseSessionReason close_reason) {
  LOG4CXX_AUTO_TRACE(logger_);
  LOG4CXX_DEBUG(logger_, "Closing session with id: " << session_id);

  // In case of malformed message the connection should be broke up without
  // any other notification to mobile.
  if (close_reason != kMalformed && protocol_handler_) {
    protocol_handler_->SendEndSession(connection_handle, session_id);
  }

  transport_manager::ConnectionUID connection_id =
        ConnectionUIDFromHandle(connection_handle);

  SessionMap session_map;
  {
    sync_primitives::AutoReadLock connection_list_lock(connection_list_lock_);

    ConnectionList::iterator connection_list_itr =
        connection_list_.find(connection_id);
    if (connection_list_.end() != connection_list_itr) {
      session_map = connection_list_itr->second->session_map();
      connection_list_itr->second->RemoveSession(session_id);
    } else {
      LOG4CXX_ERROR(logger_, "Connection with id: " << connection_id
                    << " not found");
      return;
    }
  }

<<<<<<< HEAD
  if (connection_handler_observer_) {
    SessionMap::const_iterator session_map_itr = session_map.find(session_id);
    if (session_map_itr != session_map.end()) {
      const uint32_t session_key = KeyFromPair(connection_id, session_id);
      const Session &session = session_map_itr->second;
      const ServiceList &service_list = session.service_list;

      ServiceList::const_reverse_iterator service_list_itr = service_list.rbegin();
      for (;service_list_itr != service_list.rend(); ++service_list_itr) {
        const protocol_handler::ServiceType service_type =
            service_list_itr->service_type;
        connection_handler_observer_->OnServiceEndedCallback(session_key,
                                                             service_type,
                                                             close_reason);
      }
    } else {
      LOG4CXX_ERROR(logger_, "Session with id: " << session_id << " not found");
      return;
=======
  sync_primitives::AutoReadLock read_lock(connection_handler_observer_lock_);
  if (!connection_handler_observer_) {
    LOG4CXX_ERROR(logger_, "Connection handler observer not found");
    return;
  }

  SessionMap::const_iterator session_map_itr = session_map.find(session_id);
  if (session_map_itr != session_map.end()) {
    const uint32_t session_key = KeyFromPair(connection_id, session_id);
    const Session &session = session_map_itr->second;
    const ServiceList &service_list = session.service_list;

    ServiceList::const_iterator service_list_itr = service_list.begin();
    for (;service_list_itr != service_list.end(); ++service_list_itr) {
      const protocol_handler::ServiceType service_type =
          service_list_itr->service_type;
      connection_handler_observer_->OnServiceEndedCallback(
          session_key, service_type, close_reason);
>>>>>>> ea2eaa6a
    }
  }
  LOG4CXX_DEBUG(logger_, "Session with id: " << session_id << " has been closed successfully");
}

void ConnectionHandlerImpl::CloseConnectionSessions(
    ConnectionHandle connection_handle, CloseSessionReason close_reason) {

  LOG4CXX_AUTO_TRACE(logger_);

  transport_manager::ConnectionUID connection_id =
      ConnectionUIDFromHandle(connection_handle);

  LOG4CXX_DEBUG(logger_, "Closing all sessions for connection with id: "
                << connection_id);

  typedef std::vector<uint8_t> SessionIdVector;
  SessionIdVector session_id_vector;
  {
    sync_primitives::AutoReadLock connection_list_lock(connection_list_lock_);

    ConnectionList::iterator connection_list_itr =
        connection_list_.find(connection_id);
    if (connection_list_.end() != connection_list_itr) {
      const SessionMap session_map = connection_list_itr->second->session_map();

      SessionMap::const_iterator session_map_itr = session_map.begin();
      for (;session_map_itr != session_map.end(); ++session_map_itr) {
        session_id_vector.push_back(session_map_itr->first);
      }
    } else {
      LOG4CXX_ERROR(logger_, "Connection with id: " << connection_id
                    << " not found");
      return;
    }
  }
  SessionIdVector::const_iterator session_id_itr = session_id_vector.begin();
  for(;session_id_itr != session_id_vector.end(); ++session_id_itr) {
    CloseSession(connection_handle, *session_id_itr, close_reason);
  }
  session_id_vector.clear();

  LOG4CXX_DEBUG(logger_, "All sessions for connection with id: " << connection_id
                << " have been closed successfully");
}

void ConnectionHandlerImpl::SendEndService(uint32_t key,
                                           uint8_t service_type) {
  if (protocol_handler_) {
    uint32_t connection_handle = 0;
    uint8_t session_id = 0;
    PairFromKey(key, &connection_handle, &session_id);
    protocol_handler_->SendEndService(connection_handle, session_id, service_type);
  }
}

void ConnectionHandlerImpl::StartSessionHeartBeat(uint32_t connection_key) {
  LOG4CXX_AUTO_TRACE(logger_);
  uint32_t connection_handle = 0;
  uint8_t session_id = 0;
  PairFromKey(connection_key, &connection_handle, &session_id);

  sync_primitives::AutoReadLock lock(connection_list_lock_);
  ConnectionList::iterator it = connection_list_.find(connection_handle);
  if (connection_list_.end() != it) {
    it->second->StartHeartBeat(session_id);
  }
}

void ConnectionHandlerImpl::SetHeartBeatTimeout(uint32_t connection_key,
                                                uint32_t timeout) {
  LOG4CXX_AUTO_TRACE(logger_);
  uint32_t connection_handle = 0;
  uint8_t session_id = 0;
  PairFromKey(connection_key, &connection_handle, &session_id);
  sync_primitives::AutoReadLock lock(connection_list_lock_);
  ConnectionList::iterator it = connection_list_.find(connection_handle);
  if (connection_list_.end() != it) {
    it->second->SetHeartBeatTimeout(timeout, session_id);
  }
}

void ConnectionHandlerImpl::SendHeartBeat(ConnectionHandle connection_handle,
                                          uint8_t session_id) {
  transport_manager::ConnectionUID connection_uid =
      ConnectionUIDFromHandle(connection_handle);
  if (protocol_handler_) {
    protocol_handler_->SendHeartBeat(connection_uid, session_id);
  }
}

void ConnectionHandlerImpl::KeepConnectionAlive(uint32_t connection_key,
                                                uint8_t session_id) {
  LOG4CXX_AUTO_TRACE(logger_);
  sync_primitives::AutoReadLock lock(connection_list_lock_);
  ConnectionList::iterator it = connection_list_.find(connection_key);
  if (connection_list_.end() != it) {
    it->second->KeepAlive(session_id);
  }
}

void ConnectionHandlerImpl::OnConnectionEnded(
    const transport_manager::ConnectionUID connection_id) {
  LOG4CXX_INFO(logger_, "Delete Connection: " << static_cast<int32_t>(connection_id)
               << " from the list.");
  connection_list_lock_.AcquireForWriting();
  ConnectionList::iterator itr = connection_list_.find(connection_id);
  if (connection_list_.end() == itr) {
    LOG4CXX_ERROR(logger_, "Connection not found!");
    return;
  }
  std::auto_ptr<Connection> connection(itr->second);
  connection_list_.erase(itr);
  connection_list_lock_.Release();

  sync_primitives::AutoReadLock read_lock(connection_handler_observer_lock_);
  if (connection_handler_observer_ && connection.get() != NULL) {
    const SessionMap session_map = connection->session_map();

    for (SessionMap::const_iterator session_it = session_map.begin();
         session_map.end() != session_it; ++session_it) {
      const uint32_t session_key = KeyFromPair(connection_id, session_it->first);
      const ServiceList &service_list = session_it->second.service_list;
      for (ServiceList::const_iterator service_it = service_list.begin(), end =
           service_list.end(); service_it != end; ++service_it) {
        connection_handler_observer_->OnServiceEndedCallback(
            session_key, service_it->service_type, CloseSessionReason::kCommon);
      }
    }
   }
 }

void ConnectionHandlerImpl::BindProtocolVersionWithSession(
    uint32_t connection_key, uint8_t protocol_version) {
  LOG4CXX_AUTO_TRACE(logger_);
  uint32_t connection_handle = 0;
  uint8_t session_id = 0;
  PairFromKey(connection_key, &connection_handle, &session_id);

  sync_primitives::AutoReadLock lock(connection_list_lock_);
  ConnectionList::iterator it = connection_list_.find(connection_handle);
  if (connection_list_.end() != it) {
    it->second->UpdateProtocolVersionSession(session_id, protocol_version);
  }
}

bool ConnectionHandlerImpl::IsHeartBeatSupported(
    transport_manager::ConnectionUID connection_handle,
    uint8_t session_id) const {
  LOG4CXX_AUTO_TRACE(logger_);
  sync_primitives::AutoReadLock lock(connection_list_lock_);
  uint32_t connection = static_cast<uint32_t>(connection_handle);
  ConnectionList::const_iterator it = connection_list_.find(connection);
  if (connection_list_.end() == it) {
    LOG4CXX_WARN(logger_, "Connection not found !");
    return false;
  }
  return it->second->SupportHeartBeat(session_id);
}

bool ConnectionHandlerImpl::ProtocolVersionUsed(uint32_t connection_id,
          uint8_t session_id, uint8_t& protocol_version) const {
  LOG4CXX_AUTO_TRACE(logger_);
  sync_primitives::AutoReadLock lock(connection_list_lock_);
  ConnectionList::const_iterator it = connection_list_.find(connection_id);
  if (connection_list_.end() != it) {
    return it->second->ProtocolVersion(session_id, protocol_version);
  }
  LOG4CXX_WARN(logger_, "Connection not found !");
  return false;
}

#ifdef BUILD_TESTS
ConnectionList &ConnectionHandlerImpl::getConnectionList() {
  return connection_list_;
}

const DeviceMap& ConnectionHandlerImpl::getDeviceList() {
  return device_list_;
}

void ConnectionHandlerImpl::addDeviceConnection(const transport_manager::DeviceInfo &device_info,
    const transport_manager::ConnectionUID connection_id) {
  // Add Device
  OnDeviceAdded(device_info);
  // Add connection
  OnConnectionEstablished(device_info, connection_id);
}
#endif  // BUILD_TESTS
}  // namespace connection_handler<|MERGE_RESOLUTION|>--- conflicted
+++ resolved
@@ -60,7 +60,6 @@
   return transport_manager::ConnectionUID(handle);
 }
 
-<<<<<<< HEAD
 ConnectionHandlerImpl::ConnectionHandlerImpl(
     const ConnectionHandlerSettings& settings,
     transport_manager::TransportManager& tm)
@@ -68,17 +67,9 @@
     , connection_handler_observer_(NULL)
     , transport_manager_(tm)
     , protocol_handler_(NULL)
-    , connection_handler_observer_lock_(true)
+    , connection_list_lock_()
+    , connection_handler_observer_lock_()
     , connection_list_deleter_(&connection_list_) {
-=======
-ConnectionHandlerImpl::ConnectionHandlerImpl()
-  : connection_handler_observer_(NULL),
-    transport_manager_(NULL),
-    protocol_handler_(NULL),
-    connection_list_lock_(true),
-    connection_handler_observer_lock_(),
-    connection_list_deleter_(&connection_list_) {
->>>>>>> ea2eaa6a
 }
 
 ConnectionHandlerImpl::~ConnectionHandlerImpl() {
@@ -144,13 +135,10 @@
           device_info.device_handle(),
           Device(device_info.device_handle(), device_info.name(),
                  device_info.mac_address(), device_info.connection_type())));
-<<<<<<< HEAD
-=======
   sync_primitives::AutoReadLock read_lock(connection_handler_observer_lock_);
   if (connection_handler_observer_) {
     connection_handler_observer_->OnDeviceListUpdated(device_list_);
   }
->>>>>>> ea2eaa6a
 }
 
 void ConnectionHandlerImpl::OnDeviceRemoved(
@@ -661,17 +649,8 @@
 void ConnectionHandlerImpl::StartDevicesDiscovery() {
   LOG4CXX_AUTO_TRACE(logger_);
 
-<<<<<<< HEAD
   transport_manager_.SearchDevices();
-  sync_primitives::AutoLock lock(connection_handler_observer_lock_);
-=======
-  if (NULL == transport_manager_) {
-    LOG4CXX_ERROR(logger_, "Null pointer to TransportManager.");
-    return;
-  }
-  transport_manager_->SearchDevices();
   sync_primitives::AutoReadLock read_lock(connection_handler_observer_lock_);
->>>>>>> ea2eaa6a
   if (connection_handler_observer_) {
     connection_handler_observer_->OnDeviceListUpdated(device_list_);
   }
@@ -789,31 +768,12 @@
     }
   }
 
-<<<<<<< HEAD
-  if (connection_handler_observer_) {
-    SessionMap::const_iterator session_map_itr = session_map.find(session_id);
-    if (session_map_itr != session_map.end()) {
-      const uint32_t session_key = KeyFromPair(connection_id, session_id);
-      const Session &session = session_map_itr->second;
-      const ServiceList &service_list = session.service_list;
-
-      ServiceList::const_reverse_iterator service_list_itr = service_list.rbegin();
-      for (;service_list_itr != service_list.rend(); ++service_list_itr) {
-        const protocol_handler::ServiceType service_type =
-            service_list_itr->service_type;
-        connection_handler_observer_->OnServiceEndedCallback(session_key,
-                                                             service_type,
-                                                             close_reason);
-      }
-    } else {
-      LOG4CXX_ERROR(logger_, "Session with id: " << session_id << " not found");
-      return;
-=======
   sync_primitives::AutoReadLock read_lock(connection_handler_observer_lock_);
   if (!connection_handler_observer_) {
     LOG4CXX_ERROR(logger_, "Connection handler observer not found");
     return;
   }
+
 
   SessionMap::const_iterator session_map_itr = session_map.find(session_id);
   if (session_map_itr != session_map.end()) {
@@ -821,15 +781,19 @@
     const Session &session = session_map_itr->second;
     const ServiceList &service_list = session.service_list;
 
-    ServiceList::const_iterator service_list_itr = service_list.begin();
-    for (;service_list_itr != service_list.end(); ++service_list_itr) {
+    ServiceList::const_reverse_iterator service_list_itr = service_list.rbegin();
+    for (;service_list_itr != service_list.rend(); ++service_list_itr) {
       const protocol_handler::ServiceType service_type =
           service_list_itr->service_type;
-      connection_handler_observer_->OnServiceEndedCallback(
-          session_key, service_type, close_reason);
->>>>>>> ea2eaa6a
-    }
-  }
+      connection_handler_observer_->OnServiceEndedCallback(session_key,
+                                                           service_type,
+                                                           close_reason);
+    }
+  } else {
+    LOG4CXX_ERROR(logger_, "Session with id: " << session_id << " not found");
+    return;
+  }
+ 
   LOG4CXX_DEBUG(logger_, "Session with id: " << session_id << " has been closed successfully");
 }
 
