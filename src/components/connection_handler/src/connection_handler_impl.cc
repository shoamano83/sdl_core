--- conflicted
+++ resolved
@@ -503,19 +503,6 @@
     const uint32_t session_key =
         KeyFromPair(primary_connection_handle, context.new_session_id_);
 
-<<<<<<< HEAD
-    uint32_t app_id = 0;
-    GetDataOnSessionKey(
-        session_key, &app_id, NULL, static_cast<DeviceHandle*>(NULL));
-#ifdef ENABLE_SECURITY
-    if (app_id > 0) {
-      context.is_ptu_required_ =
-          !connection_handler_observer_->CheckAppIsNavi(app_id);
-    }
-#endif  // ENABLE_SECURITY
-
-=======
->>>>>>> 2ec732c5
     {
       sync_primitives::AutoLock auto_lock(start_service_context_map_lock_);
       start_service_context_map_[session_key] = context;
