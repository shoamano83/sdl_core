/*
 * Copyright (c) 2014, Ford Motor Company
 * All rights reserved.
 *
 * Redistribution and use in source and binary forms, with or without
 * modification, are permitted provided that the following conditions are met:
 *
 * Redistributions of source code must retain the above copyright notice, this
 * list of conditions and the following disclaimer.
 *
 * Redistributions in binary form must reproduce the above copyright notice,
 * this list of conditions and the following
 * disclaimer in the documentation and/or other materials provided with the
 * distribution.
 *
 * Neither the name of the Ford Motor Company nor the names of its contributors
 * may be used to endorse or promote products derived from this software
 * without specific prior written permission.
 *
 * THIS SOFTWARE IS PROVIDED BY THE COPYRIGHT HOLDERS AND CONTRIBUTORS "AS IS"
 * AND ANY EXPRESS OR IMPLIED WARRANTIES, INCLUDING, BUT NOT LIMITED TO, THE
 * IMPLIED WARRANTIES OF MERCHANTABILITY AND FITNESS FOR A PARTICULAR PURPOSE
 * ARE DISCLAIMED. IN NO EVENT SHALL THE COPYRIGHT HOLDER OR CONTRIBUTORS BE
 * LIABLE FOR ANY DIRECT, INDIRECT, INCIDENTAL, SPECIAL, EXEMPLARY, OR
 * CONSEQUENTIAL DAMAGES (INCLUDING, BUT NOT LIMITED TO, PROCUREMENT OF
 * SUBSTITUTE GOODS OR SERVICES; LOSS OF USE, DATA, OR PROFITS; OR BUSINESS
 * INTERRUPTION) HOWEVER CAUSED AND ON ANY THEORY OF LIABILITY, WHETHER IN
 * CONTRACT, STRICT LIABILITY, OR TORT (INCLUDING NEGLIGENCE OR OTHERWISE)
 * ARISING IN ANY WAY OUT OF THE USE OF THIS SOFTWARE, EVEN IF ADVISED OF THE
 * POSSIBILITY OF SUCH DAMAGE.
 */
#include <strings.h>

#include <string>
#include <list>
#include <algorithm>

#include "connection_handler/connection_handler_impl.h"
#include "transport_manager/info.h"
#include "config_profile/profile.h"

#ifdef ENABLE_SECURITY
#include "security_manager/security_query.h"
#endif  // ENABLE_SECURITY

namespace {
int32_t HeartBeatTimeout() {
  return profile::Profile::instance()->heart_beat_timeout();
}
}  // namespace

/**
 * \namespace connection_handler
 * \brief SmartDeviceLink ConnectionHandler namespace.
 */
namespace connection_handler {

CREATE_LOGGERPTR_GLOBAL(logger_, "ConnectionHandler")

ConnectionHandle HandleFromConnectionUID(transport_manager::ConnectionUID uid) {
  return ConnectionHandle(uid);
}

transport_manager::ConnectionUID ConnectionUIDFromHandle(
    ConnectionHandle handle) {
  return transport_manager::ConnectionUID(handle);
}

ConnectionHandlerImpl::ConnectionHandlerImpl()
  : connection_handler_observer_(NULL),
    transport_manager_(NULL),
    protocol_handler_(NULL),
    connection_list_deleter_(&connection_list_) {
}

ConnectionHandlerImpl::~ConnectionHandlerImpl() {
  LOG4CXX_TRACE(logger_, "Destructing ConnectionHandlerImpl.");
}

void ConnectionHandlerImpl::set_connection_handler_observer(
    ConnectionHandlerObserver *observer) {
  LOG4CXX_DEBUG(logger_, "ConnectionHandlerImpl::set_connection_handler_observer() "
                << observer);
  if (!observer) {
    LOG4CXX_WARN(logger_, "Set Null pointer to observer.");
  }
  connection_handler_observer_ = observer;
}

void ConnectionHandlerImpl::set_transport_manager(
    transport_manager::TransportManager *transport_mngr) {
  LOG4CXX_DEBUG(logger_, "ConnectionHandlerImpl::set_transport_manager() "
                << transport_mngr);
  if (!transport_mngr) {
    LOG4CXX_ERROR(logger_, "Null pointer to TransportManager.");
    return;
  }
  transport_manager_ = transport_mngr;
}

void ConnectionHandlerImpl::set_protocol_handler(
    protocol_handler::ProtocolHandler *protocol_handler) {
  LOG4CXX_DEBUG(logger_, "ConnectionHandlerImpl::set_protocol_handler()"
                << protocol_handler);
  if (!protocol_handler) {
    LOG4CXX_WARN(logger_, "Set Null pointer to protocol handler.");
  }
  protocol_handler_ = protocol_handler;
}

void ConnectionHandlerImpl::OnDeviceListUpdated(
    const std::vector<transport_manager::DeviceInfo>&) {
  LOG4CXX_TRACE(logger_, "ConnectionHandlerImpl::OnDeviceListUpdated()");
  if (connection_handler_observer_) {
    connection_handler_observer_->OnDeviceListUpdated(device_list_);
  }
}

void ConnectionHandlerImpl::OnFindNewApplicationsRequest() {
  if (connection_handler_observer_) {
    connection_handler_observer_->OnFindNewApplicationsRequest();
  }
}

void ConnectionHandlerImpl::OnDeviceFound(
    const transport_manager::DeviceInfo&) {
  LOG4CXX_TRACE(logger_, "ConnectionHandlerImpl::OnDeviceFound()");
}

void ConnectionHandlerImpl::OnDeviceAdded(
    const transport_manager::DeviceInfo &device_info) {
  LOG4CXX_TRACE(logger_, "ConnectionHandlerImpl::OnDeviceAdded()");
  device_list_.insert(
        DeviceList::value_type(
          device_info.device_handle(),
          Device(device_info.device_handle(), device_info.name(),
                 device_info.mac_address())));
  if (connection_handler_observer_) {
    connection_handler_observer_->OnDeviceListUpdated(device_list_);
  }
}

void ConnectionHandlerImpl::OnDeviceRemoved(
    const transport_manager::DeviceInfo &device_info) {
  LOG4CXX_TRACE(logger_, "ConnectionHandlerImpl::OnDeviceRemoved()");
  // Device has been removed. Perform all needed actions.
  // 1. Delete all the connections and sessions of this device
  // 2. Delete device from a list
  // 3. Let observer know that device has been deleted.
  for (ConnectionListIterator it = connection_list_.begin();
      it != connection_list_.end(); ++it) {
    if (device_info.device_handle() == (*it).second->connection_device_handle()) {
      RemoveConnection((*it).first);
    }
  }
  device_list_.erase(device_info.device_handle());
  if (connection_handler_observer_) {
    connection_handler_observer_->RemoveDevice(device_info.device_handle());
    connection_handler_observer_->OnDeviceListUpdated(device_list_);
  }
}

void ConnectionHandlerImpl::OnScanDevicesFinished() {
  LOG4CXX_TRACE(logger_, "Scan devices finished successfully.");
}

void ConnectionHandlerImpl::OnScanDevicesFailed(
    const transport_manager::SearchDeviceError &error) {
  LOG4CXX_WARN(logger_, "Scan devices failed. " << error.text());
}

void ConnectionHandlerImpl::OnConnectionEstablished(
    const transport_manager::DeviceInfo &device_info,
    const transport_manager::ConnectionUID &connection_id) {
  LOG4CXX_TRACE(logger_, "ConnectionHandlerImpl::OnConnectionEstablished()");

  DeviceListIterator it = device_list_.find(device_info.device_handle());
  if (device_list_.end() == it) {
    LOG4CXX_ERROR(logger_, "Unknown device!");
    return;
  }
  LOG4CXX_INFO(logger_, "Add Connection:" << connection_id << " to the list.");
  sync_primitives::AutoLock lock(connection_list_lock_);
  connection_list_.insert(
      ConnectionList::value_type(
          connection_id,
          new Connection(connection_id, device_info.device_handle(), this,
                         HeartBeatTimeout())));
}

void ConnectionHandlerImpl::OnConnectionFailed(
    const transport_manager::DeviceInfo &device_info,
    const transport_manager::ConnectError &error) {
  // TODO(PV): implement
  LOG4CXX_ERROR(logger_, "Failed connecting.");
}

void ConnectionHandlerImpl::OnConnectionClosed(
    transport_manager::ConnectionUID connection_id) {
  LOG4CXX_INFO(logger_, "ConnectionHandlerImpl::OnConnectionClosed");

  OnConnectionEnded(connection_id);
}

void ConnectionHandlerImpl::OnConnectionClosedFailure(
    transport_manager::ConnectionUID connection_id,
    const transport_manager::DisconnectError &error) {
  // TODO(PV): implement
  LOG4CXX_ERROR(logger_, "ConnectionHandlerImpl::OnConnectionClosedFailure");
}

void ConnectionHandlerImpl::OnUnexpectedDisconnect(
    transport_manager::ConnectionUID connection_id,
    const transport_manager::CommunicationError &error) {
  LOG4CXX_ERROR(logger_, "ConnectionHandlerImpl::OnUnexpectedDisconnect");
}

void ConnectionHandlerImpl::OnDeviceConnectionLost(
    const transport_manager::DeviceHandle &device,
    const transport_manager::DisconnectDeviceError &error) {
  // TODO(PV): implement
  LOG4CXX_ERROR(logger_, "Lost connection with device " << device);
}

void ConnectionHandlerImpl::OnDisconnectFailed(
    const transport_manager::DeviceHandle &device,
    const transport_manager::DisconnectDeviceError &error) {
  // TODO(PV): implement
  LOG4CXX_ERROR(logger_, "Trying to Disconnect device failed.");
}

void ConnectionHandlerImpl::RemoveConnection(
    const ConnectionHandle connection_handle) {
  LOG4CXX_INFO(logger_, "ConnectionHandlerImpl::RemoveConnection()");

  OnConnectionEnded(connection_handle);
}

uint32_t ConnectionHandlerImpl::OnSessionStartedCallback(
    const transport_manager::ConnectionUID &connection_handle,
    const uint8_t session_id, const protocol_handler::ServiceType &service_type,
    const bool is_protected) {
  LOG4CXX_TRACE(logger_, "ConnectionHandlerImpl::OnSessionStartedCallback()");

  sync_primitives::AutoLock lock(connection_list_lock_);
  ConnectionListIterator it = connection_list_.find(connection_handle);
  if (connection_list_.end() == it) {
    LOG4CXX_ERROR(logger_, "Unknown connection!");
    return 0;
<<<<<<< HEAD
  }
#ifdef ENABLE_SECURITY
  // FIXME(EZamakhov): refactoring (move to other module)
  if (is_protected) {
    // Check deliver-specific services (which shall not be protected)
    const std::list<int> protecteSpecific =
        profile::Profile::instance()->ReadIntContainer(
          "Security Manager", "ForceUnprotectedService", NULL);
    if (std::find(protecteSpecific.begin(), protecteSpecific.end(), service_type) !=
        protecteSpecific.end()) {
      LOG4CXX_ERROR(logger_, "Service " << static_cast<int>(service_type)
                    << " is forbidden to be protected");
      return 0;
    }
  } else {
    // Check deliver-specific services (which shall be protected)
    const std::list<int> protecteSpecific =
        profile::Profile::instance()->ReadIntContainer(
          "Security Manager", "ForceProtectedService", NULL);
    if (std::find(protecteSpecific.begin(), protecteSpecific.end(), service_type) !=
        protecteSpecific.end()) {
      LOG4CXX_ERROR(logger_, "Service " << static_cast<int>(service_type)
                    << " shall be protected");
      return 0;
    }
=======
>>>>>>> 011573fa
  }
#endif  //  ENABLE_SECURITY

  uint32_t new_session_id = 0;

  Connection *connection = it->second;
  if ((0 == session_id) && (protocol_handler::kRpc == service_type)) {
    new_session_id = connection->AddNewSession();
    if (0 == new_session_id) {
      LOG4CXX_ERROR(logger_, "Not possible to start session!");
      return 0;
<<<<<<< HEAD
=======
    }
  } else if ((0 != sessionId) && (protocol_handler::kRpc != service_type)) {
    if (!(it->second)->AddNewService(sessionId, service_type)) {
      LOG4CXX_ERROR(logger_, "Not possible to establish service!");
      return 0;
>>>>>>> 011573fa
    }
  } else {
<<<<<<< HEAD
    if (!connection->AddNewService(session_id, service_type, is_protected)) {
      LOG4CXX_ERROR(logger_, "Not possible to establish "
                    << (is_protected ? "prootected" : "nonprotected")
                    << " service " << static_cast<int>(service_type) << "!");
      return 0;
    }
    new_session_id = session_id;
=======
    LOG4CXX_ERROR(logger_, "Not possible to establish service!");
    return 0;
>>>>>>> 011573fa
  }

  if (connection_handler_observer_) {
    const uint32_t session_key = KeyFromPair(connection_handle, new_session_id);

    const bool success = connection_handler_observer_->OnServiceStartedCallback(
        connection->connection_device_handle(), session_key, service_type);

<<<<<<< HEAD
    if (!success) {
      if (protocol_handler::kRpc == service_type) {
        connection->RemoveSession(new_session_id);
      } else {
        connection->RemoveService(session_id, service_type);
      }
=======
    if (!success && (protocol_handler::kRpc == service_type)) {
      (it->second)->RemoveSession(new_session_id);
      new_session_id = 0;
    } else if (!success) {
      (it->second)->RemoveService(sessionId, service_type);
>>>>>>> 011573fa
      new_session_id = 0;
    }
  }
  return new_session_id;
}

uint32_t ConnectionHandlerImpl::OnSessionEndedCallback(
    const uint32_t &connection_handle, const uint8_t session_id,
    const uint32_t &hashCode,
    const protocol_handler::ServiceType &service_type) {
  LOG4CXX_TRACE(logger_, "ConnectionHandlerImpl::OnSessionEndedCallback()");

  sync_primitives::AutoLock lock(connection_list_lock_);
  ConnectionListIterator it = connection_list_.find(connection_handle);
  if (connection_list_.end() == it) {
    LOG4CXX_ERROR(logger_, "Unknown connection!");
    return 0;
  }
  Connection *connection = it->second;

  if (protocol_handler::kRpc == service_type) {
    LOG4CXX_INFO(logger_, "Session "  << static_cast<uint32_t>(session_id)
                 << " to be removed");
    if (!connection->RemoveSession(session_id)) {
      LOG4CXX_ERROR(logger_, "Not possible to remove session!");
      return 0;
    }
  } else {
    LOG4CXX_INFO(logger_, "Service "  << static_cast<uint32_t>(service_type)
                 << " to be removed");
    if (!connection->RemoveService(session_id, service_type)) {
      LOG4CXX_ERROR(logger_, "Not possible to remove service!");
      return 0;
    }
  }

  const uint32_t session_key = KeyFromPair(connection_handle, session_id);
  if (connection_handler_observer_) {
    connection_handler_observer_->OnServiceEndedCallback(session_key,
                                                         service_type);
  }
  return session_key;
}

uint32_t ConnectionHandlerImpl::KeyFromPair(
    transport_manager::ConnectionUID connection_handle, uint8_t session_id) {
  const uint32_t key = connection_handle | (session_id << 16);
  LOG4CXX_TRACE(logger_, "Key for ConnectionHandle:"
                << static_cast<uint32_t>(connection_handle)
                << " Session:" << static_cast<uint32_t>(session_id)
                << " is: " << static_cast<uint32_t>(key));
  return key;
}

void ConnectionHandlerImpl::PairFromKey(uint32_t key,
                                        uint32_t *connection_handle,
                                        uint8_t *session_id) {
  *connection_handle = key & 0xFF00FFFF;
  *session_id = key >> 16;
  LOG4CXX_TRACE(logger_, "ConnectionHandle:"
                << static_cast<int32_t>(*connection_handle)
                << " Session:" << static_cast<int32_t>(*session_id)
                << " for key:" << static_cast<int32_t>(key));
}

int32_t ConnectionHandlerImpl::GetDataOnSessionKey(
    uint32_t key, uint32_t *app_id, std::list<int32_t> *sessions_list,
    uint32_t *device_id) {
  LOG4CXX_TRACE(logger_, "ConnectionHandlerImpl::GetDataOnSessionKey");

  int32_t result = -1;
  transport_manager::ConnectionUID conn_handle = 0;
  uint8_t session_id = 0;
  PairFromKey(key, &conn_handle, &session_id);
  ConnectionListIterator it = connection_list_.find(conn_handle);

  if (connection_list_.end() == it) {
    LOG4CXX_ERROR(logger_, "Unknown connection!");
    return result;
  }

  Connection &connection = *it->second;
  if (device_id) {
    *device_id = connection.connection_device_handle();
  }

  if (sessions_list) {
    sessions_list->clear();
  }

  if (0 == session_id) {
    LOG4CXX_WARN(
        logger_,
        "No sessions in connection " << static_cast<int32_t>(conn_handle));
    if (app_id) {
      *app_id = 0;
    }
  } else {
    if (app_id) {
      *app_id = KeyFromPair(conn_handle, session_id);
    }

    LOG4CXX_INFO(logger_, "Connection "
                 << static_cast<int32_t>(conn_handle)
                 << " has " << connection.session_map().size()
                 << " sessions.");

    if (sessions_list) {
      const SessionMap &session_map = connection.session_map();
      for (SessionMapConstIterator session_it = session_map.begin(), end =
          session_map.end(); session_it != end; ++session_it) {
        sessions_list->push_back(KeyFromPair(conn_handle, it->first));
      }
    }

    result = 0;
  }

  return result;
}

struct CompareMAC {
  explicit CompareMAC(const std::string &mac) : mac_(mac) {}
  bool operator() (const DeviceList::value_type &device) {
    return strcasecmp(device.second.mac_address().c_str(), mac_.c_str()) == 0;
  }
 private:
  std::string mac_;
};

bool ConnectionHandlerImpl::GetDeviceID(const std::string &mac_address,
                                        DeviceHandle *device_handle) {
  DeviceList::const_iterator it = std::find_if(device_list_.begin(),
                                               device_list_.end(),
                                               CompareMAC(mac_address));
  if (it != device_list_.end()) {
    if (device_handle) {
      *device_handle = it->first;
    }
    return true;
  }
  return false;
}

int32_t ConnectionHandlerImpl::GetDataOnDeviceID(
    DeviceHandle device_handle, std::string *device_name,
    std::list<uint32_t> *applications_list, std::string *mac_address) {
  LOG4CXX_TRACE(logger_, "ConnectionHandlerImpl::GetDataOnDeviceID");

  int32_t result = -1;
  DeviceListIterator it = device_list_.find(device_handle);
  if (device_list_.end() == it) {
    LOG4CXX_ERROR(logger_, "Device not found!");
    return result;
  }

  if (device_name) {
    *device_name = it->second.user_friendly_name();
  }

  if (applications_list) {
    applications_list->clear();
    sync_primitives::AutoLock connection_list_lock(connection_list_lock_);
    for (ConnectionListIterator itr = connection_list_.begin();
        itr != connection_list_.end(); ++itr) {
      if (device_handle == (*itr).second->connection_device_handle()) {
        const SessionMap &session_map = (itr->second)->session_map();
        for (SessionMapConstIterator session_it = session_map.begin(),
             end = session_map.end(); session_it != end; ++session_it) {
          const transport_manager::ConnectionUID &connection_handle = itr->first;
          const uint32_t session_id = session_it->first;
          const uint32_t application_id = KeyFromPair(connection_handle, session_id);
          applications_list->push_back(application_id);
        }
      }
    }
  }

  if (mac_address) {
    *mac_address = it->second.mac_address();
  }

  result = 0;

  return result;
}
#ifdef ENABLE_SECURITY
int ConnectionHandlerImpl::SetSSLContext(
    const uint32_t &key, security_manager::SSLContext *context) {
  LOG4CXX_TRACE(logger_, "ConnectionHandlerImpl::SetSSLContext");
  transport_manager::ConnectionUID connection_handle = 0;
  uint8_t session_id = 0;
  PairFromKey(key, &connection_handle, &session_id);

  sync_primitives::AutoLock lock(connection_list_lock_);
  ConnectionListIterator it = connection_list_.find(connection_handle);
  if (connection_list_.end() == it) {
    LOG4CXX_ERROR(logger_, "Unknown connection!");
    return security_manager::SecurityQuery::ERROR_INTERNAL;
  }
  Connection &connection = *it->second;
  return connection.SetSSLContext(session_id, context);
}

security_manager::SSLContext *ConnectionHandlerImpl::GetSSLContext(
    const uint32_t &key, const protocol_handler::ServiceType &service_type) {
  LOG4CXX_TRACE(logger_, "ConnectionHandlerImpl::GetSSLContext");
  transport_manager::ConnectionUID connection_handle = 0;
  uint8_t session_id = 0;
  PairFromKey(key, &connection_handle, &session_id);

  sync_primitives::AutoLock lock(connection_list_lock_);
  ConnectionListIterator it = connection_list_.find(connection_handle);
  if (connection_list_.end() == it) {
    LOG4CXX_ERROR(logger_, "Unknown connection!");
    return NULL;
  }
  Connection &connection = *it->second;
  return connection.GetSSLContext(session_id, service_type);
}
#endif  // ENABLE_SECURITY

void ConnectionHandlerImpl::StartDevicesDiscovery() {
  LOG4CXX_TRACE(logger_, "ConnectionHandlerImpl::StartDevicesDiscovery()");

  if (NULL == transport_manager_) {
    LOG4CXX_ERROR(logger_, "Null pointer to TransportManager.");
    return;
  }
  transport_manager_->SearchDevices();
  if (connection_handler_observer_) {
    connection_handler_observer_->OnDeviceListUpdated(device_list_);
  }
}

void ConnectionHandlerImpl::ConnectToDevice(
    connection_handler::DeviceHandle device_handle) {
  connection_handler::DeviceList::const_iterator it_in;
  it_in = device_list_.find(device_handle);
  if (device_list_.end() != it_in) {
    LOG4CXX_INFO_EXT(logger_,
                     "Connecting to device with handle " << device_handle);
    if (transport_manager_) {
      if (transport_manager::E_SUCCESS
          != transport_manager_->ConnectDevice(device_handle)) {
        LOG4CXX_WARN(logger_, "Can't connect to device");
      }
    } else {
      LOG4CXX_ERROR(logger_, "Null pointer to TransportManager.");
    }
  } else {
    LOG4CXX_ERROR(
        logger_, "Application Manager wanted to connect to non-existing device");
  }
}

void ConnectionHandlerImpl::ConnectToAllDevices() {
  for (DeviceListIterator i = device_list_.begin(); i != device_list_.end(); ++i) {
    connection_handler::DeviceHandle device_handle = i->first;
    ConnectToDevice(device_handle);
  }
}

void ConnectionHandlerImpl::StartTransportManager() {
  LOG4CXX_INFO(logger_, "ConnectionHandlerImpl::StartTransportManager()");
  if (NULL == transport_manager_) {
    LOG4CXX_ERROR(logger_, "Null pointer to TransportManager.");
    return;
  }

  transport_manager_->Visibility(true);
}

void ConnectionHandlerImpl::CloseConnection(uint32_t key) {
  LOG4CXX_TRACE(logger_, "ConnectionHandlerImpl::CloseConnection by HB");

  uint32_t connection_handle = 0;
  uint8_t session_id = 0;
  PairFromKey(key, &connection_handle, &session_id);

  CloseConnection(connection_handle);
}

void ConnectionHandlerImpl::CloseConnection(
    ConnectionHandle connection_handle) {
  LOG4CXX_TRACE(logger_, "ConnectionHandlerImpl::CloseConnection");
  if (!transport_manager_) {
    LOG4CXX_ERROR(logger_, "Null pointer to TransportManager.");
    return;
  }
  transport_manager::ConnectionUID connection_uid =
      ConnectionUIDFromHandle(connection_handle);
  transport_manager_->DisconnectForce(connection_uid);
}

uint32_t ConnectionHandlerImpl::GetConnectionSessionsCount(
    uint32_t connection_key) {
  uint32_t connection_handle = 0;
  uint8_t session_id = 0;
  PairFromKey(connection_key, &connection_handle, &session_id);

  sync_primitives::AutoLock lock(connection_list_lock_);
  ConnectionListIterator itr = connection_list_.find(connection_handle);

  if (connection_list_.end() != itr) {
    return itr->second->session_map().size();
  }

  return 0;
}

void ConnectionHandlerImpl::CloseSession(uint32_t key) {
  LOG4CXX_TRACE(logger_, "ConnectionHandlerImpl::CloseSession");

  uint32_t connection_handle = 0;
  uint8_t session_id = 0;
  PairFromKey(key, &connection_handle, &session_id);

  CloseSession(connection_handle, session_id);
}

void ConnectionHandlerImpl::CloseSession(ConnectionHandle connection_handle,
                                         uint8_t session_id) {
  if (protocol_handler_) {
    protocol_handler_->SendEndSession(connection_handle, session_id);
  }

  transport_manager::ConnectionUID connection_id =
        ConnectionUIDFromHandle(connection_handle);

  sync_primitives::AutoLock connection_list_lock(connection_list_lock_);
  ConnectionListIterator itr = connection_list_.find(connection_id);

  if (connection_list_.end() != itr) {
    if (connection_handler_observer_) {
      SessionMap session_map = itr->second->session_map();
      SessionMapIterator session_it = session_map.find(session_id);
      if (session_it != session_map.end()) {
        const Session &session = session_it->second;
        const ServiceList &service_list = session.service_list;
        ServiceListConstIterator it = service_list.begin();
        for (;it != service_list.end(); ++it) {
          const uint32_t session_key = KeyFromPair(connection_id, session_id);
          const protocol_handler::ServiceType service_type = it->service_type;
          connection_handler_observer_->OnServiceEndedCallback(session_key,
                                                               service_type);
        }
      }
    }
    itr->second->RemoveSession(session_id);
  }
}

void ConnectionHandlerImpl::StartSessionHeartBeat(uint32_t connection_key) {
  uint32_t connection_handle = 0;
  uint8_t session_id = 0;
  PairFromKey(connection_key, &connection_handle, &session_id);

  sync_primitives::AutoLock lock(connection_list_lock_);
  ConnectionListIterator it = connection_list_.find(connection_handle);
  if (connection_list_.end() != it) {
    it->second->StartHeartBeat(session_id);
  }
}

void ConnectionHandlerImpl::SendHeartBeat(ConnectionHandle connection_handle,
                                          uint8_t session_id) {
  transport_manager::ConnectionUID connection_uid =
      ConnectionUIDFromHandle(connection_handle);
  if (protocol_handler_) {
    protocol_handler_->SendHeartBeat(connection_uid, session_id);
  }
}

//TODO(VSemenyuk): connection_key -> connection_id
void ConnectionHandlerImpl::KeepConnectionAlive(uint32_t connection_key,
                                                uint8_t session_id) {
  sync_primitives::AutoLock lock(connection_list_lock_);

  ConnectionListIterator it = connection_list_.find(connection_key);
  if (connection_list_.end() != it) {
    it->second->KeepAlive(session_id);
  }
}

void ConnectionHandlerImpl::OnConnectionEnded(
    const transport_manager::ConnectionUID &connection_id) {
  LOG4CXX_INFO(logger_, "Delete Connection: " << static_cast<int32_t>(connection_id)
               << " from the list.");

  sync_primitives::AutoLock lock(connection_list_lock_);
  ConnectionListIterator itr = connection_list_.find(connection_id);
  if (connection_list_.end() == itr) {
    LOG4CXX_ERROR(logger_, "Connection not found!");
    return;
  }

  if (connection_handler_observer_) {
    const Connection *connection = itr->second;
    const SessionMap session_map = connection->session_map();

    for (SessionMapConstIterator session_it = session_map.begin(), end =
        session_map.end(); session_it != end; ++session_it) {
      const uint32_t session_key = KeyFromPair(connection_id, session_it->first);
      const ServiceList &service_list = session_it->second.service_list;
      for (ServiceListConstIterator service_it = service_list.begin(), end =
          service_list.end(); service_it != end; ++service_it) {
        connection_handler_observer_->OnServiceEndedCallback(
            session_key, service_it->service_type);
      }
    }
  }

  delete itr->second;
  connection_list_.erase(itr);
}

#ifdef BUILD_TESTS
ConnectionList &ConnectionHandlerImpl::getConnectionList() {
  return connection_list_;
}

void ConnectionHandlerImpl::addDeviceConnection(
    const transport_manager::DeviceInfo &device_info,
    const transport_manager::ConnectionUID &connection_id) {
  // Add Device
  OnDeviceAdded(device_info);
  // Add connection
  OnConnectionEstablished(device_info, connection_id);
}
#endif

}  // namespace connection_handler<|MERGE_RESOLUTION|>--- conflicted
+++ resolved
@@ -247,7 +247,6 @@
   if (connection_list_.end() == it) {
     LOG4CXX_ERROR(logger_, "Unknown connection!");
     return 0;
-<<<<<<< HEAD
   }
 #ifdef ENABLE_SECURITY
   // FIXME(EZamakhov): refactoring (move to other module)
@@ -273,8 +272,6 @@
                     << " shall be protected");
       return 0;
     }
-=======
->>>>>>> 011573fa
   }
 #endif  //  ENABLE_SECURITY
 
@@ -284,53 +281,32 @@
   if ((0 == session_id) && (protocol_handler::kRpc == service_type)) {
     new_session_id = connection->AddNewSession();
     if (0 == new_session_id) {
-      LOG4CXX_ERROR(logger_, "Not possible to start session!");
+      LOG4CXX_ERROR(logger_, "Not possible to start new session!");
       return 0;
-<<<<<<< HEAD
-=======
-    }
-  } else if ((0 != sessionId) && (protocol_handler::kRpc != service_type)) {
-    if (!(it->second)->AddNewService(sessionId, service_type)) {
-      LOG4CXX_ERROR(logger_, "Not possible to establish service!");
-      return 0;
->>>>>>> 011573fa
-    }
-  } else {
-<<<<<<< HEAD
+    }
+  } else {  // Could be create new service or protected exists one
     if (!connection->AddNewService(session_id, service_type, is_protected)) {
       LOG4CXX_ERROR(logger_, "Not possible to establish "
-                    << (is_protected ? "prootected" : "nonprotected")
-                    << " service " << static_cast<int>(service_type) << "!");
+                    << (is_protected ? "protected" : "nonprotected")
+                    << " service " << static_cast<int>(service_type)
+                    << " for session " << static_cast<int>(session_id));
       return 0;
     }
     new_session_id = session_id;
-=======
-    LOG4CXX_ERROR(logger_, "Not possible to establish service!");
-    return 0;
->>>>>>> 011573fa
   }
 
   if (connection_handler_observer_) {
     const uint32_t session_key = KeyFromPair(connection_handle, new_session_id);
-
+    // TODO(EZamakhov): update info in ApplicationManagerImpl::OnServiceStartedCallback
     const bool success = connection_handler_observer_->OnServiceStartedCallback(
         connection->connection_device_handle(), session_key, service_type);
-
-<<<<<<< HEAD
     if (!success) {
       if (protocol_handler::kRpc == service_type) {
         connection->RemoveSession(new_session_id);
       } else {
         connection->RemoveService(session_id, service_type);
       }
-=======
-    if (!success && (protocol_handler::kRpc == service_type)) {
-      (it->second)->RemoveSession(new_session_id);
-      new_session_id = 0;
-    } else if (!success) {
-      (it->second)->RemoveService(sessionId, service_type);
->>>>>>> 011573fa
-      new_session_id = 0;
+      return 0;
     }
   }
   return new_session_id;
