# Copyright (c) 2015, Ford Motor Company
# All rights reserved.
#
# Redistribution and use in source and binary forms, with or without
# modification, are permitted provided that the following conditions are met:
#
# Redistributions of source code must retain the above copyright notice, this
# list of conditions and the following disclaimer.
#
# Redistributions in binary form must reproduce the above copyright notice,
# this list of conditions and the following
# disclaimer in the documentation and/or other materials provided with the
# distribution.
#
# Neither the name of the Ford Motor Company nor the names of its contributors
# may be used to endorse or promote products derived from this software
# without specific prior written permission.
#
# THIS SOFTWARE IS PROVIDED BY THE COPYRIGHT HOLDERS AND CONTRIBUTORS "AS IS"
# AND ANY EXPRESS OR IMPLIED WARRANTIES, INCLUDING, BUT NOT LIMITED TO, THE
# IMPLIED WARRANTIES OF MERCHANTABILITY AND FITNESS FOR A PARTICULAR PURPOSE
# ARE DISCLAIMED. IN NO EVENT SHALL THE COPYRIGHT HOLDER OR CONTRIBUTORS BE
# LIABLE FOR ANY DIRECT, INDIRECT, INCIDENTAL, SPECIAL, EXEMPLARY, OR
# CONSEQUENTIAL DAMAGES (INCLUDING, BUT NOT LIMITED TO, PROCUREMENT OF
# SUBSTITUTE GOODS OR SERVICES; LOSS OF USE, DATA, OR PROFITS; OR BUSINESS
# INTERRUPTION) HOWEVER CAUSED AND ON ANY THEORY OF LIABILITY, WHETHER IN
# CONTRACT, STRICT LIABILITY, OR TORT (INCLUDING NEGLIGENCE OR OTHERWISE)
# ARISING IN ANY WAY OUT OF THE USE OF THIS SOFTWARE, EVEN IF ADVISED OF THE
# POSSIBILITY OF SUCH DAMAGE.

if(BUILD_TESTS)

set(appMain_DIR ${CMAKE_SOURCE_DIR}/src/appMain)

include_directories(
    ${GMOCK_INCLUDE_DIRECTORY}
    ${COMPONENTS_DIR}/connection_handler/include
    ${COMPONENTS_DIR}/security_manager/test/include
    ${COMPONENTS_DIR}/protocol_handler/test/include
    ${COMPONENTS_DIR}/security_manager/include
    ${COMPONENTS_DIR}/connection_handler/test/include
    ${COMPONENTS_DIR}/transport_manager/test/include
)

set(LIBRARIES
    gmock
    connectionHandler
    ConfigProfile
    ProtocolHandler
    TransportManager
)

set(SOURCES
    #connection_handler_impl_test.cc
    connection_test.cc
<<<<<<< HEAD
=======
    device_test.cc
>>>>>>> d6120b98
    #heart_beat_monitor_test.cc
)

file(COPY ${appMain_DIR}/smartDeviceLink.ini DESTINATION "./")

create_test("connection_handler_test" "${SOURCES}" "${LIBRARIES}")

endif()<|MERGE_RESOLUTION|>--- conflicted
+++ resolved
@@ -38,6 +38,7 @@
     ${COMPONENTS_DIR}/security_manager/test/include
     ${COMPONENTS_DIR}/protocol_handler/test/include
     ${COMPONENTS_DIR}/security_manager/include
+    ${COMPONENTS_DIR}/application_manager/include
     ${COMPONENTS_DIR}/connection_handler/test/include
     ${COMPONENTS_DIR}/transport_manager/test/include
 )
@@ -53,10 +54,6 @@
 set(SOURCES
     #connection_handler_impl_test.cc
     connection_test.cc
-<<<<<<< HEAD
-=======
-    device_test.cc
->>>>>>> d6120b98
     #heart_beat_monitor_test.cc
 )
 
