/*
 * @file meta_fromatter.h
 * @brief file describes class CMetaFormatter which is designed to format
 *        the smart object against given schema for given formatter
 */
// Copyright (c) 2013, Ford Motor Company
// All rights reserved.
//
// Redistribution and use in source and binary forms, with or without
// modification, are permitted provided that the following conditions are met:
//
// Redistributions of source code must retain the above copyright notice, this
// list of conditions and the following disclaimer.
//
// Redistributions in binary form must reproduce the above copyright notice,
// this list of conditions and the following
// disclaimer in the documentation and/or other materials provided with the
// distribution.
//
// Neither the name of the Ford Motor Company nor the names of its contributors
// may be used to endorse or promote products derived from this software
// without specific prior written permission.
//
// THIS SOFTWARE IS PROVIDED BY THE COPYRIGHT HOLDERS AND CONTRIBUTORS "AS IS"
// AND ANY EXPRESS OR IMPLIED WARRANTIES, INCLUDING, BUT NOT LIMITED TO, THE
// IMPLIED WARRANTIES OF MERCHANTABILITY AND FITNESS FOR 'A PARTICULAR PURPOSE
// ARE DISCLAIMED. IN NO EVENT SHALL THE COPYRIGHT HOLDER OR CONTRIBUTORS BE
// LIABLE FOR ANY DIRECT, INDIRECT, INCIDENTAL, SPECIAL, EXEMPLARY, OR
// CONSEQUENTIAL DAMAGES (INCLUDING, BUT NOT LIMITED TO, PROCUREMENT OF
// SUBSTITUTE GOODS OR SERVICES; LOSS OF USE, DATA, OR PROFITS; OR BUSINESS
// INTERRUPTION) HOWEVER CAUSED AND ON ANY THEORY OF LIABILITY, WHETHER IN
// CONTRACT, STRICT LIABILITY, OR TORT (INCLUDING NEGLIGENCE OR OTHERWISE)
// ARISING IN ANY WAY OUT OF THE USE OF THIS SOFTWARE, EVEN IF ADVISED OF THE
// POSSIBILITY OF SUCH DAMAGE.

#ifndef __SMARTDEVICELINKCORE_JSONHANDLER_FORMATTERS_METAFORMATTER_H__
#define __SMARTDEVICELINKCORE_JSONHANDLER_FORMATTERS_METAFORMATTER_H__

#include "smart_objects/smart_object.h"
#include "smart_objects/smart_schema.h"

namespace NsSmartDeviceLink {
namespace NsJSONHandler {
namespace Formatters {

/**
  * @brief Formats to string the smart object against given schema for given
<<<<<<< HEAD
  *formatter
=======
 * formatter
>>>>>>> 64ac11d0
  *
  * Sample usage:
  *    CSmartFactory factory;
  *    SmartObject object;
  *    CSmartSchmema schema;
  *
  */
class CMetaFormatter {
 public:
  /**
    * @brief Creates smart object by the given schema having copied
    *        matched tree elements from original object.
    *
    * @param object Original smart object which macthed tree elements
    *        will be copied from
    * @param schema Smart schema which describes result smart object
    * @param result_object createdsmart object
    * @return true if successful, false - otherwise
    */
  static bool CreateObjectByPattern(
      const NsSmartDeviceLink::NsSmartObjects::SmartObject& object,
      const NsSmartDeviceLink::NsSmartObjects::CSmartSchema& schema,
      NsSmartDeviceLink::NsSmartObjects::SmartObject& result_object);
};

}  // namespace NsSmartDeviceLink
}  // namespace NsSmartDeviceLink::NsJSONHandler
}  // namespace NsSmartDeviceLink::NsJSONHandler::Formatters

#endif  // __SMARTDEVICELINKCORE_JSONHANDLER_FORMATTERS_METAFORMATTER_H__<|MERGE_RESOLUTION|>--- conflicted
+++ resolved
@@ -45,11 +45,7 @@
 
 /**
   * @brief Formats to string the smart object against given schema for given
-<<<<<<< HEAD
-  *formatter
-=======
  * formatter
->>>>>>> 64ac11d0
   *
   * Sample usage:
   *    CSmartFactory factory;
@@ -59,6 +55,7 @@
   */
 class CMetaFormatter {
  public:
+
   /**
     * @brief Creates smart object by the given schema having copied
     *        matched tree elements from original object.
@@ -70,13 +67,13 @@
     * @return true if successful, false - otherwise
     */
   static bool CreateObjectByPattern(
-      const NsSmartDeviceLink::NsSmartObjects::SmartObject& object,
-      const NsSmartDeviceLink::NsSmartObjects::CSmartSchema& schema,
-      NsSmartDeviceLink::NsSmartObjects::SmartObject& result_object);
+          const NsSmartDeviceLink::NsSmartObjects::SmartObject& object,
+          const NsSmartDeviceLink::NsSmartObjects::CSmartSchema& schema,
+          NsSmartDeviceLink::NsSmartObjects::SmartObject& result_object);
 };
 
-}  // namespace NsSmartDeviceLink
-}  // namespace NsSmartDeviceLink::NsJSONHandler
-}  // namespace NsSmartDeviceLink::NsJSONHandler::Formatters
+}// namespace NsSmartDeviceLink
+}// namespace NsSmartDeviceLink::NsJSONHandler
+}// namespace NsSmartDeviceLink::NsJSONHandler::Formatters
 
-#endif  // __SMARTDEVICELINKCORE_JSONHANDLER_FORMATTERS_METAFORMATTER_H__+#endif // __SMARTDEVICELINKCORE_JSONHANDLER_FORMATTERS_METAFORMATTER_H__