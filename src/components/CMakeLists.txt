# Copyright (c) 2014, Ford Motor Company
# All rights reserved.
#
# Redistribution and use in source and binary forms, with or without
# modification, are permitted provided that the following conditions are met:
#
# Redistributions of source code must retain the above copyright notice, this
# list of conditions and the following disclaimer.
#
# Redistributions in binary form must reproduce the above copyright notice,
# this list of conditions and the following
# disclaimer in the documentation and/or other materials provided with the
# distribution.
#
# Neither the name of the Ford Motor Company nor the names of its contributors
# may be used to endorse or promote products derived from this software
# without specific prior written permission.
#
# THIS SOFTWARE IS PROVIDED BY THE COPYRIGHT HOLDERS AND CONTRIBUTORS "AS IS"
# AND ANY EXPRESS OR IMPLIED WARRANTIES, INCLUDING, BUT NOT LIMITED TO, THE
# IMPLIED WARRANTIES OF MERCHANTABILITY AND FITNESS FOR A PARTICULAR PURPOSE
# ARE DISCLAIMED. IN NO EVENT SHALL THE COPYRIGHT HOLDER OR CONTRIBUTORS BE
# LIABLE FOR ANY DIRECT, INDIRECT, INCIDENTAL, SPECIAL, EXEMPLARY, OR
# CONSEQUENTIAL DAMAGES (INCLUDING, BUT NOT LIMITED TO, PROCUREMENT OF
# SUBSTITUTE GOODS OR SERVICES; LOSS OF USE, DATA, OR PROFITS; OR BUSINESS
# INTERRUPTION) HOWEVER CAUSED AND ON ANY THEORY OF LIABILITY, WHETHER IN
# CONTRACT, STRICT LIABILITY, OR TORT (INCLUDING NEGLIGENCE OR OTHERWISE)
# ARISING IN ANY WAY OUT OF THE USE OF THIS SOFTWARE, EVEN IF ADVISED OF THE
# POSSIBILITY OF SUCH DAMAGE.

set(COMPONENTS_DIR ${CMAKE_SOURCE_DIR}/src/components)
set(COMPONENTS_DIR ${COMPONENTS_DIR} PARENT_SCOPE)

# --- HMI, MOBILE Interfaces
add_subdirectory(./interfaces)

# --- Protocol Handler
add_subdirectory(./protocol)

# --- Transport Manager
add_subdirectory(./transport_manager)

# --- Resumption
add_subdirectory(./resumption)

# --- Formatters
add_subdirectory(./formatters)

# --- Protocol Handler
add_subdirectory(./protocol_handler)

# --- Connection Handler
add_subdirectory(./connection_handler)

# --- Utils
add_subdirectory(./utils)

# --- Security Manager
if(ENABLE_SECURITY)
  add_subdirectory(./security_manager)
endif()

<<<<<<< HEAD
# --- Policy
add_subdirectory(./policy)
=======

if (${EXTENDED_POLICY} STREQUAL "EXTERNAL_PROPRIETARY")
  add_subdirectory(./policy/policy_external/)
  message(STATUS "Use external policy")
else()
  add_subdirectory(./policy/policy_regular/)
  message(STATUS "Use regular policy")
endif()
>>>>>>> e325c8bc

# --- Validated Types
add_subdirectory(./rpc_base)

# --- Smart Objects
add_subdirectory(./smart_objects)

# --- Application Manager
add_subdirectory(./application_manager)

# --- HMI Message Handler
add_subdirectory(./hmi_message_handler)

# --- Config Profile
add_subdirectory(./config_profile)

# --- Media Manager
add_subdirectory(./media_manager)

# --- Telemetry Monitor
if(TELEMETRY_MONITOR)
  add_subdirectory(./telemetry_monitor)
endif()

# --- DBus
if(HMI_DBUS_API)
  add_subdirectory(./dbus)
endif()<|MERGE_RESOLUTION|>--- conflicted
+++ resolved
@@ -28,7 +28,6 @@
 # ARISING IN ANY WAY OUT OF THE USE OF THIS SOFTWARE, EVEN IF ADVISED OF THE
 # POSSIBILITY OF SUCH DAMAGE.
 
-set(COMPONENTS_DIR ${CMAKE_SOURCE_DIR}/src/components)
 set(COMPONENTS_DIR ${COMPONENTS_DIR} PARENT_SCOPE)
 
 # --- HMI, MOBILE Interfaces
@@ -60,11 +59,7 @@
   add_subdirectory(./security_manager)
 endif()
 
-<<<<<<< HEAD
 # --- Policy
-add_subdirectory(./policy)
-=======
-
 if (${EXTENDED_POLICY} STREQUAL "EXTERNAL_PROPRIETARY")
   add_subdirectory(./policy/policy_external/)
   message(STATUS "Use external policy")
@@ -72,7 +67,6 @@
   add_subdirectory(./policy/policy_regular/)
   message(STATUS "Use regular policy")
 endif()
->>>>>>> e325c8bc
 
 # --- Validated Types
 add_subdirectory(./rpc_base)
