--- conflicted
+++ resolved
@@ -1,5 +1,5 @@
 /*
- * Copyright (c) 2013-2016, Ford Motor Company
+ * Copyright (c) 2016, Ford Motor Company
  * All rights reserved.
  *
  * Redistribution and use in source and binary forms, with or without
@@ -43,7 +43,6 @@
 #else
 #error "Lock is not defined for this platform"
 #endif
-
 #include <stdint.h>
 #include "utils/macro.h"
 #include "utils/atomic.h"
@@ -61,7 +60,8 @@
 #else
 #error "Lock is not defined for this platform"
 #endif
-}  // namespace impl
+} // namespace impl
+
 
 class SpinMutex {
  public:
@@ -74,11 +74,8 @@
 #endif
       return;
     }
-    for (;;) {
-<<<<<<< HEAD
-=======
+    for(;;) {
 #if defined(OS_POSIX)
->>>>>>> 64ac11d0
       sched_yield();
 #elif defined(WIN_NATIVE)
       SwitchToThread();
@@ -98,7 +95,6 @@
     state_ = 0;
   }
   ~SpinMutex() {}
-
  private:
 #ifdef QT_PORT
   QAtomicInteger<unsigned int> state_;
@@ -177,7 +173,6 @@
   ~AutoLock() {
     lock_.Release();
   }
-
  private:
   Lock& GetLock() {
     return lock_;
@@ -199,7 +194,6 @@
   ~AutoUnlock() {
     lock_.Acquire();
   }
-
  private:
   Lock& lock_;
 
