/*
 * Copyright (c) 2014, Ford Motor Company
 * All rights reserved.
 *
 * Redistribution and use in source and binary forms, with or without
 * modification, are permitted provided that the following conditions are met:
 *
 * Redistributions of source code must retain the above copyright notice, this
 * list of conditions and the following disclaimer.
 *
 * Redistributions in binary form must reproduce the above copyright notice,
 * this list of conditions and the following
 * disclaimer in the documentation and/or other materials provided with the
 * distribution.
 *
 * Neither the name of the Ford Motor Company nor the names of its contributors
 * may be used to endorse or promote products derived from this software
 * without specific prior written permission.
 *
 * THIS SOFTWARE IS PROVIDED BY THE COPYRIGHT HOLDERS AND CONTRIBUTORS "AS IS"
 * AND ANY EXPRESS OR IMPLIED WARRANTIES, INCLUDING, BUT NOT LIMITED TO, THE
 * IMPLIED WARRANTIES OF MERCHANTABILITY AND FITNESS FOR A PARTICULAR PURPOSE
 * ARE DISCLAIMED. IN NO EVENT SHALL THE COPYRIGHT HOLDER OR CONTRIBUTORS BE
 * LIABLE FOR ANY DIRECT, INDIRECT, INCIDENTAL, SPECIAL, EXEMPLARY, OR
 * CONSEQUENTIAL DAMAGES (INCLUDING, BUT NOT LIMITED TO, PROCUREMENT OF
 * SUBSTITUTE GOODS OR SERVICES; LOSS OF USE, DATA, OR PROFITS; OR BUSINESS
 * INTERRUPTION) HOWEVER CAUSED AND ON ANY THEORY OF LIABILITY, WHETHER IN
 * CONTRACT, STRICT LIABILITY, OR TORT (INCLUDING NEGLIGENCE OR OTHERWISE)
 * ARISING IN ANY WAY OUT OF THE USE OF THIS SOFTWARE, EVEN IF ADVISED OF THE
 * POSSIBILITY OF SUCH DAMAGE.
 */
#ifndef SRC_COMPONENTS_INCLUDE_UTILS_MACRO_H_
#define SRC_COMPONENTS_INCLUDE_UTILS_MACRO_H_

#ifdef DEBUG
#include <assert.h>
#else  // RELEASE
#include <stdio.h>
#endif
#include "logger.h"

// A macro to set some action for variable to avoid "unused variable" warning
#define UNUSED(x) (void) x;
// A macro to disallow the copy constructor and operator= functions
// This should be used in the private: declarations for a class
#define DISALLOW_COPY_AND_ASSIGN(TypeName) \
  TypeName(const TypeName&);               \
  void operator=(const TypeName&)

// A macro to allow utils::Singleton call derivative constructor and destructor
#define FRIEND_BASE_SINGLETON_CLASS(TypeName) \
  friend class utils::Singleton<TypeName>

#define FRIEND_BASE_SINGLETON_CLASS_WITH_DELETER(TypeName, TypeDeleter) \
  friend class utils::Singleton<TypeName, TypeDeleter>

// A macro to allow utils::deleters::Deleter::~Deleter() call class destructor
#define FRIEND_DELETER_DESTRUCTOR(TypeName) \
  friend utils::deleters::Deleter<TypeName>::~Deleter()

#ifdef DEBUG
#define ASSERT(condition) \
  FLUSH_LOGGER();         \
  do {                    \
    DEINIT_LOGGER();      \
    assert(condition);    \
  } while (false)
#else  // RELEASE
#define ASSERT(condition)                                        \
  fprintf(stderr,                                                \
          "Failed condition \"" #condition "\" [%s:%d][%s]\n\n", \
          __FILE__,                                              \
          __LINE__,                                              \
          __FUNCTION__)
#endif

#define DCHECK(condition)                                                     \
  if (!(condition)) {                                                         \
    CREATE_LOGGERPTR_LOCAL(logger_, "Utils");                                 \
    LOG4CXX_FATAL(logger_,                                                    \
                  "DCHECK failed with \"" << #condition << "\" ["             \
                                          << __FUNCTION__ << "][" << __FILE__ \
                                          << ':' << __LINE__ << ']');         \
    ASSERT((condition));                                                      \
  }

/*
 * Will cauch assert on debug version,
 * Will return return_value in release build
 */
#define DCHECK_OR_RETURN(condition, return_value)                             \
  if (!(condition)) {                                                         \
    CREATE_LOGGERPTR_LOCAL(logger_, "Utils");                                 \
    LOG4CXX_FATAL(logger_,                                                    \
                  "DCHECK failed with \"" << #condition << "\" ["             \
                                          << __FUNCTION__ << "][" << __FILE__ \
                                          << ':' << __LINE__ << ']');         \
    ASSERT((condition));                                                      \
    return (return_value);                                                    \
  }
/*
 * Will cauch assert on debug version,
 * Will return return_value in release build
 */
#define DCHECK_OR_RETURN_VOID(condition)                                      \
  if (!(condition)) {                                                         \
    CREATE_LOGGERPTR_LOCAL(logger_, "Utils");                                 \
    LOG4CXX_FATAL(logger_,                                                    \
                  "DCHECK failed with \"" << #condition << "\" ["             \
                                          << __FUNCTION__ << "][" << __FILE__ \
                                          << ':' << __LINE__ << ']');         \
    ASSERT((condition));                                                      \
    return;                                                                   \
  }

<<<<<<< HEAD
=======
#define EXPORT_FUNCTION(TypeName) \
  extern "C" TypeName* Create();

#define EXPORT_FUNCTION_IMPL(TypeName) \
  extern "C" TypeName* Create() { \
    return TypeName::instance(); \
  }

>>>>>>> d228ddc1
#define NOTREACHED() DCHECK(!"Unreachable code")

// Allows to perform static check that virtual function from base class is
// actually being overriden if compiler support is available
#if __cplusplus >= 201103L
#define OVERRIDE override
#define FINAL final
#else
#define OVERRIDE
#define FINAL
#endif

/*
* @brief Calculate size of na array
* @param arr  array, which size need to calculate
*/
#define ARRAYSIZE(arr) sizeof(arr) / sizeof(*arr)

#ifdef BUILD_TESTS
<<<<<<< HEAD
#define FRIEND_TEST(test_case_name, test_name) \
  friend class test_case_name##_##test_name##_Test
#endif
=======
#define FRIEND_TEST(test_case_name, test_name)\
friend class test_case_name##_##test_name##_Test
#else  // BUILD_TESTS
#define FRIEND_TEST(test_case_name, test_name)
#endif  // BUILD_TESTS
>>>>>>> d228ddc1

#endif  // SRC_COMPONENTS_INCLUDE_UTILS_MACRO_H_<|MERGE_RESOLUTION|>--- conflicted
+++ resolved
@@ -113,8 +113,6 @@
     return;                                                                   \
   }
 
-<<<<<<< HEAD
-=======
 #define EXPORT_FUNCTION(TypeName) \
   extern "C" TypeName* Create();
 
@@ -123,7 +121,6 @@
     return TypeName::instance(); \
   }
 
->>>>>>> d228ddc1
 #define NOTREACHED() DCHECK(!"Unreachable code")
 
 // Allows to perform static check that virtual function from base class is
@@ -143,16 +140,10 @@
 #define ARRAYSIZE(arr) sizeof(arr) / sizeof(*arr)
 
 #ifdef BUILD_TESTS
-<<<<<<< HEAD
-#define FRIEND_TEST(test_case_name, test_name) \
-  friend class test_case_name##_##test_name##_Test
-#endif
-=======
 #define FRIEND_TEST(test_case_name, test_name)\
 friend class test_case_name##_##test_name##_Test
 #else  // BUILD_TESTS
 #define FRIEND_TEST(test_case_name, test_name)
 #endif  // BUILD_TESTS
->>>>>>> d228ddc1
 
 #endif  // SRC_COMPONENTS_INCLUDE_UTILS_MACRO_H_