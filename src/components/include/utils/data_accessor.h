--- conflicted
+++ resolved
@@ -32,7 +32,6 @@
 #ifndef SRC_COMPONENTS_INCLUDE_UTILS_DATA_ACCESSOR_H_
 #define SRC_COMPONENTS_INCLUDE_UTILS_DATA_ACCESSOR_H_
 
-#include <iostream>
 #include "utils/lock.h"
 #include "utils/shared_ptr.h"
 
@@ -40,18 +39,10 @@
 template <class T>
 class DataAccessor {
  public:
-<<<<<<< HEAD
-  DataAccessor(const T& data, const sync_primitives::BaseLock& lock)
-      : data_(data)
-      , lock_(const_cast<sync_primitives::BaseLock&>(lock))
-      , counter_(new uint32_t(0)) {
-    lock_.Acquire();
-=======
   DataAccessor(const T& data,
-               const std::shared_ptr<sync_primitives::Lock>& lock)
+               const std::shared_ptr<sync_primitives::BaseLock>& lock)
       : data_(data), lock_(lock), counter_(new uint32_t(0)) {
     lock_->Acquire();
->>>>>>> 4f21cbaf
   }
 
   DataAccessor(const DataAccessor<T>& other)
@@ -60,8 +51,6 @@
   }
 
   ~DataAccessor() {
-    // std::cerr << "destructing accessor, counter is " << *counter_ << "for lock "
-    //           << &lock_ << "\n";
     if (0 == *counter_) {
       lock_->Release();
     } else {
@@ -75,12 +64,8 @@
  private:
   void* operator new(size_t size);
   const T& data_;
-<<<<<<< HEAD
-  sync_primitives::BaseLock& lock_;
-=======
   // Require that the lock lives at least as long as the DataAccessor
-  const std::shared_ptr<sync_primitives::Lock> lock_;
->>>>>>> 4f21cbaf
+  const std::shared_ptr<sync_primitives::BaseLock> lock_;
   utils::SharedPtr<uint32_t> counter_;
 };
 
