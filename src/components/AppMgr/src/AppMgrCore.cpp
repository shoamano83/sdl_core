--- conflicted
+++ resolved
@@ -1,3 +1,4 @@
+
 /**
  * \file AppMgrCore.cpp
  * \brief App manager core functionality
@@ -2850,103 +2851,6 @@
                     HMIHandler::getInstance().sendRequest(delSubMenu);
                     break;
                 }
-<<<<<<< HEAD
-                case NsAppLinkRPCV2::FunctionID::SubscribeVehicleDataID:
-                {
-                    LOG4CPLUS_INFO_EXT(mLogger, " A SubscribeVehicleData request has been invoked");
-                    NsAppLinkRPCV2::SubscribeVehicleData_request * object = (NsAppLinkRPCV2::SubscribeVehicleData_request*)mobileMsg;
-                    NsAppLinkRPCV2::SubscribeVehicleData_response* response = new NsAppLinkRPCV2::SubscribeVehicleData_response();
-                    response->setMessageType(NsAppLinkRPC::ALRPCMessage::RESPONSE);
-                    response->setMethodId(NsAppLinkRPCV2::FunctionID::SubscribeVehicleDataID);
-                    RegistryItem* item = AppMgrRegistry::getInstance().getItem(sessionKey);
-                    if(!item)
-                    {
-                        LOG4CPLUS_ERROR_EXT(mLogger, " session key " << sessionKey
-                            << " hasn't been associated with any application!");
-                        response->set_success(false);
-                        response->set_resultCode(NsAppLinkRPCV2::Result::APPLICATION_NOT_REGISTERED);
-                        MobileHandler::getInstance().sendRPCMessage(response, sessionKey);
-                        break;
-                    }
-                    Application_v2* app = (Application_v2*)item->getApplication();
-                    if(!app)
-                    {
-                        LOG4CPLUS_ERROR_EXT(mLogger, "No application associated with the registry item with session key " << sessionKey );
-                        response->set_success(false);
-                        response->set_resultCode(NsAppLinkRPCV2::Result::GENERIC_ERROR);
-                        MobileHandler::getInstance().sendRPCMessage(response, sessionKey);
-                        break;
-                    }
-                    if(NsAppLinkRPCV2::HMILevel::HMI_NONE == app->getApplicationHMIStatusLevel())
-                    {
-                        LOG4CPLUS_ERROR_EXT(mLogger, "An application " << app->getName() << " with session key " << sessionKey << " has not been activated yet!" );
-                        response->set_success(false);
-                        response->set_resultCode(NsAppLinkRPCV2::Result::REJECTED);
-                        MobileHandler::getInstance().sendRPCMessage(response, sessionKey);
-                        break;
-                    }
-                    std::vector<NsAppLinkRPCV2::VehicleDataType> vdVector = object->get_dataType();
-                    std::vector<NsAppLinkRPCV2::VehicleDataType>::iterator it;
-                    for (it = vdVector.begin(); it != vdVector.end(); it++)
-                    {
-                        core->mVehicleDataMapping.addVehicleDataMapping(*it, item);
-                    }
-                    response->set_success(true);
-                    response->set_resultCode(NsAppLinkRPCV2::Result::SUCCESS);
-                    MobileHandler::getInstance().sendRPCMessage(response, sessionKey);
-                    break;
-                }
-                case NsAppLinkRPCV2::FunctionID::UnsubscribeVehicleDataID:
-                {
-                    LOG4CPLUS_INFO_EXT(mLogger, " An UnsubscribeVehicleData request has been invoked");
-                    NsAppLinkRPCV2::UnsubscribeVehicleData_request * object = (NsAppLinkRPCV2::UnsubscribeVehicleData_request*)mobileMsg;
-                    NsAppLinkRPCV2::UnsubscribeVehicleData_response* response = new NsAppLinkRPCV2::UnsubscribeVehicleData_response();
-                    response->setMessageType(NsAppLinkRPC::ALRPCMessage::RESPONSE);
-                    response->setMethodId(NsAppLinkRPCV2::FunctionID::UnsubscribeVehicleDataID);
-                    RegistryItem* item = AppMgrRegistry::getInstance().getItem(sessionKey);
-                    if(!item)
-                    {
-                        LOG4CPLUS_ERROR_EXT(mLogger, " session key " << sessionKey
-                            << " hasn't been associated with any application!");
-                        response->set_success(false);
-                        response->set_resultCode(NsAppLinkRPCV2::Result::APPLICATION_NOT_REGISTERED);
-                        MobileHandler::getInstance().sendRPCMessage(response, sessionKey);
-                        break;
-                    }
-                    Application_v2* app = (Application_v2*)item->getApplication();
-                    if(!app)
-                    {
-                        LOG4CPLUS_ERROR_EXT(mLogger, "No application associated with the registry item with session key " << sessionKey );
-                        response->set_success(false);
-                        response->set_resultCode(NsAppLinkRPCV2::Result::GENERIC_ERROR);
-                        MobileHandler::getInstance().sendRPCMessage(response, sessionKey);
-                        break;
-                    }
-                    if(NsAppLinkRPCV2::HMILevel::HMI_NONE == app->getApplicationHMIStatusLevel())
-                    {
-                        LOG4CPLUS_ERROR_EXT(mLogger, "An application " << app->getName() << " with session key " << sessionKey << " has not been activated yet!" );
-                        response->set_success(false);
-                        response->set_resultCode(NsAppLinkRPCV2::Result::REJECTED);
-                        MobileHandler::getInstance().sendRPCMessage(response, sessionKey);
-                        break;
-                    }
-                    std::vector<NsAppLinkRPCV2::VehicleDataType> vdVector = object->get_dataType();
-                    std::vector<NsAppLinkRPCV2::VehicleDataType>::iterator it;
-                    for (it = vdVector.begin(); it != vdVector.end(); it++)
-                    {
-                        core->mVehicleDataMapping.removeVehicleDataMapping(*it, item);
-                    }
-                    response->set_success(true);
-                    response->set_resultCode(NsAppLinkRPCV2::Result::SUCCESS);
-                    MobileHandler::getInstance().sendRPCMessage(response, sessionKey);
-                    break;
-                }
-                case NsAppLinkRPCV2::FunctionID::GetVehicleDataID:
-                case NsAppLinkRPCV2::FunctionID::ReadDIDID:
-                case NsAppLinkRPCV2::FunctionID::GetDTCsID:
-                {
-                    LOG4CPLUS_INFO_EXT(mLogger, " A given command id " << mobileMsg->getMethodId() << " RECEIVED! TODO!!!");
-=======
                 case NsAppLinkRPCV2::FunctionID::PerformAudioPassThruID:
                 {
                     LOG4CPLUS_INFO_EXT(mLogger, " A PerformAudioPassThru request has been invoked");
@@ -3059,7 +2963,103 @@
                                 , sessionKey);
 
                     core->setAudioPassThruFlag(false);
->>>>>>> 60a6265a
+                    break;
+                }
+                case NsAppLinkRPCV2::FunctionID::SubscribeVehicleDataID:
+                {
+                    LOG4CPLUS_INFO_EXT(mLogger, " A SubscribeVehicleData request has been invoked");
+                    NsAppLinkRPCV2::SubscribeVehicleData_request * object = (NsAppLinkRPCV2::SubscribeVehicleData_request*)mobileMsg;
+                    NsAppLinkRPCV2::SubscribeVehicleData_response* response = new NsAppLinkRPCV2::SubscribeVehicleData_response();
+                    response->setMessageType(NsAppLinkRPC::ALRPCMessage::RESPONSE);
+                    response->setMethodId(NsAppLinkRPCV2::FunctionID::SubscribeVehicleDataID);
+                    RegistryItem* item = AppMgrRegistry::getInstance().getItem(sessionKey);
+                    if(!item)
+                    {
+                        LOG4CPLUS_ERROR_EXT(mLogger, " session key " << sessionKey
+                            << " hasn't been associated with any application!");
+                        response->set_success(false);
+                        response->set_resultCode(NsAppLinkRPCV2::Result::APPLICATION_NOT_REGISTERED);
+                        MobileHandler::getInstance().sendRPCMessage(response, sessionKey);
+                        break;
+                    }
+                    Application_v2* app = (Application_v2*)item->getApplication();
+                    if(!app)
+                    {
+                        LOG4CPLUS_ERROR_EXT(mLogger, "No application associated with the registry item with session key " << sessionKey );
+                        response->set_success(false);
+                        response->set_resultCode(NsAppLinkRPCV2::Result::GENERIC_ERROR);
+                        MobileHandler::getInstance().sendRPCMessage(response, sessionKey);
+                        break;
+                    }
+                    if(NsAppLinkRPCV2::HMILevel::HMI_NONE == app->getApplicationHMIStatusLevel())
+                    {
+                        LOG4CPLUS_ERROR_EXT(mLogger, "An application " << app->getName() << " with session key " << sessionKey << " has not been activated yet!" );
+                        response->set_success(false);
+                        response->set_resultCode(NsAppLinkRPCV2::Result::REJECTED);
+                        MobileHandler::getInstance().sendRPCMessage(response, sessionKey);
+                        break;
+                    }
+                    std::vector<NsAppLinkRPCV2::VehicleDataType> vdVector = object->get_dataType();
+                    std::vector<NsAppLinkRPCV2::VehicleDataType>::iterator it;
+                    for (it = vdVector.begin(); it != vdVector.end(); it++)
+                    {
+                        core->mVehicleDataMapping.addVehicleDataMapping(*it, item);
+                    }
+                    response->set_success(true);
+                    response->set_resultCode(NsAppLinkRPCV2::Result::SUCCESS);
+                    MobileHandler::getInstance().sendRPCMessage(response, sessionKey);
+                    break;
+                }
+                case NsAppLinkRPCV2::FunctionID::UnsubscribeVehicleDataID:
+                {
+                    LOG4CPLUS_INFO_EXT(mLogger, " An UnsubscribeVehicleData request has been invoked");
+                    NsAppLinkRPCV2::UnsubscribeVehicleData_request * object = (NsAppLinkRPCV2::UnsubscribeVehicleData_request*)mobileMsg;
+                    NsAppLinkRPCV2::UnsubscribeVehicleData_response* response = new NsAppLinkRPCV2::UnsubscribeVehicleData_response();
+                    response->setMessageType(NsAppLinkRPC::ALRPCMessage::RESPONSE);
+                    response->setMethodId(NsAppLinkRPCV2::FunctionID::UnsubscribeVehicleDataID);
+                    RegistryItem* item = AppMgrRegistry::getInstance().getItem(sessionKey);
+                    if(!item)
+                    {
+                        LOG4CPLUS_ERROR_EXT(mLogger, " session key " << sessionKey
+                            << " hasn't been associated with any application!");
+                        response->set_success(false);
+                        response->set_resultCode(NsAppLinkRPCV2::Result::APPLICATION_NOT_REGISTERED);
+                        MobileHandler::getInstance().sendRPCMessage(response, sessionKey);
+                        break;
+                    }
+                    Application_v2* app = (Application_v2*)item->getApplication();
+                    if(!app)
+                    {
+                        LOG4CPLUS_ERROR_EXT(mLogger, "No application associated with the registry item with session key " << sessionKey );
+                        response->set_success(false);
+                        response->set_resultCode(NsAppLinkRPCV2::Result::GENERIC_ERROR);
+                        MobileHandler::getInstance().sendRPCMessage(response, sessionKey);
+                        break;
+                    }
+                    if(NsAppLinkRPCV2::HMILevel::HMI_NONE == app->getApplicationHMIStatusLevel())
+                    {
+                        LOG4CPLUS_ERROR_EXT(mLogger, "An application " << app->getName() << " with session key " << sessionKey << " has not been activated yet!" );
+                        response->set_success(false);
+                        response->set_resultCode(NsAppLinkRPCV2::Result::REJECTED);
+                        MobileHandler::getInstance().sendRPCMessage(response, sessionKey);
+                        break;
+                    }
+                    std::vector<NsAppLinkRPCV2::VehicleDataType> vdVector = object->get_dataType();
+                    std::vector<NsAppLinkRPCV2::VehicleDataType>::iterator it;
+                    for (it = vdVector.begin(); it != vdVector.end(); it++)
+                    {
+                        core->mVehicleDataMapping.removeVehicleDataMapping(*it, item);
+                    }
+                    response->set_success(true);
+                    response->set_resultCode(NsAppLinkRPCV2::Result::SUCCESS);
+                    MobileHandler::getInstance().sendRPCMessage(response, sessionKey);
+                    break;
+                }
+                case NsAppLinkRPCV2::FunctionID::GetVehicleDataID:
+                case NsAppLinkRPCV2::FunctionID::ReadDIDID:
+                case NsAppLinkRPCV2::FunctionID::GetDTCsID:
+                {
+                    LOG4CPLUS_INFO_EXT(mLogger, " A given command id " << mobileMsg->getMethodId() << " RECEIVED! TODO!!!");
                     break;
                 }
                 case NsAppLinkRPCV2::FunctionID::INVALID_ENUM:
