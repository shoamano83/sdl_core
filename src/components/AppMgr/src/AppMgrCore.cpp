/*
 * AppMgr.cpp
 *
 *  Created on: Oct 4, 2012
 *      Author: vsalo
 */

#include "AppMgr/AppMgrCore.h"
#include "AppMgr/Application.h"
#include "AppMgr/AppMgrRegistry.h"
#include "AppMgr/AppPolicy.h"
#include "AppMgr/RegistryItem.h"
#include "AppMgr/AppMgrCoreQueues.h"
#include "AppMgr/SubscribeButton.h"
#include "JSONHandler/ALRPCMessage.h"
#include "JSONHandler/ALRPCRequest.h"
#include "JSONHandler/ALRPCResponse.h"
#include "JSONHandler/ALRPCNotification.h"
#include "JSONHandler/ALRPCObjects/Marshaller.h"
#include "JSONHandler/JSONHandler.h"
#include "JSONHandler/JSONRPC2Handler.h"
#include "JSONHandler/RPC2Objects/UI/Marshaller.h"
#include "JSONHandler/RPC2Objects/VR/Marshaller.h"
#include "JSONHandler/RPC2Objects/TTS/Marshaller.h"
#include "JSONHandler/RPC2Objects/Buttons/Marshaller.h"
#include "JSONHandler/RPC2Objects/AppLinkCore/Marshaller.h"
#include "JSONHandler/RPC2Command.h"
#include "JSONHandler/RPC2Request.h"
#include "JSONHandler/RPC2Response.h"
#include "JSONHandler/RPC2Notification.h"
<<<<<<< HEAD
=======
#include "JSONHandler/AddCommand.h"
#include "JSONHandler/AddCommandResponse.h"
#include "JSONHandler/DeleteCommand.h"
#include "JSONHandler/DeleteCommandResponse.h"
#include "JSONHandler/AddSubMenu.h"
#include "JSONHandler/AddSubMenuResponse.h"
#include "JSONHandler/DeleteSubMenu.h"
#include "JSONHandler/DeleteSubMenuResponse.h"
#include "JSONHandler/CreateInteractionChoiceSet.h"
#include "JSONHandler/CreateInteractionChoiceSetResponse.h"
#include "JSONHandler/DeleteInteractionChoiceSet.h"
#include "JSONHandler/DeleteInteractionChoiceSetResponse.h"
#include "JSONHandler/PerformInteraction.h"
#include "JSONHandler/PerformInteractionResponse.h"
#include "JSONHandler/ALRPCObjects/RegisterAppInterface_request.h"
#include "JSONHandler/ALRPCObjects/RegisterAppInterface_response.h"
#include "JSONHandler/ALRPCObjects/UnregisterAppInterface_request.h"
#include "JSONHandler/ALRPCObjects/UnregisterAppInterface_response.h"
>>>>>>> d0f5c8fc
#include "JSONHandler/ALRPCObjects/AddCommand_request.h"
#include "JSONHandler/ALRPCObjects/AddCommand_response.h"
#include "JSONHandler/ALRPCObjects/AddSubMenu_request.h"
#include "JSONHandler/ALRPCObjects/AddSubMenu_response.h"
#include "JSONHandler/ALRPCObjects/DeleteCommand_request.h"
#include "JSONHandler/ALRPCObjects/DeleteCommand_response.h"
#include "JSONHandler/ALRPCObjects/PerformInteraction_request.h"
#include "JSONHandler/ALRPCObjects/PerformInteraction_response.h"
#include <sys/socket.h>
#include "LoggerHelper.hpp"

namespace NsAppManager
{

log4cplus::Logger AppMgrCore::mLogger = log4cplus::Logger::getInstance(LOG4CPLUS_TEXT("AppMgrCore"));

AppMgrCore& AppMgrCore::getInstance( )
{
	static AppMgrCore appMgr;
	return appMgr;
}

AppMgrCore::AppMgrCore()
    :mJSONHandler(0)
    ,mJSONRPC2Handler(0)
    ,mQueueRPCAppLinkObjectsIncoming(new AppMgrCoreQueue<Message>(&AppMgrCore::handleMobileRPCMessage, this))
    ,mQueueRPCBusObjectsIncoming(new AppMgrCoreQueue<RPC2Communication::RPC2Command*>(&AppMgrCore::handleBusRPCMessageIncoming, this))
{
    LOG4CPLUS_INFO_EXT(mLogger, " AppMgrCore constructed!");
}

AppMgrCore::AppMgrCore(const AppMgrCore &)
    :mJSONHandler(0)
    ,mJSONRPC2Handler(0)
    ,mQueueRPCAppLinkObjectsIncoming(0)
    ,mQueueRPCBusObjectsIncoming(0)
{
}

AppMgrCore::~AppMgrCore()
{
    if(mQueueRPCAppLinkObjectsIncoming)
        delete mQueueRPCAppLinkObjectsIncoming;
    if(mQueueRPCBusObjectsIncoming)
        delete mQueueRPCBusObjectsIncoming;

	LOG4CPLUS_INFO_EXT(mLogger, " AppMgrCore destructed!");
}

void AppMgrCore::pushMobileRPCMessage( AppLinkRPC::ALRPCMessage * message, unsigned char sessionID )
{
	LOG4CPLUS_INFO_EXT(mLogger, " Pushing mobile RPC message...");
    if(!message)
    {
        LOG4CPLUS_ERROR_EXT(mLogger, "Nothing to push! A null-ptr occured!");
        return;
    }
	
    mQueueRPCAppLinkObjectsIncoming->pushMessage(Message(message, sessionID));
	
	LOG4CPLUS_INFO_EXT(mLogger, " Pushed mobile RPC message");
}

void AppMgrCore::pushRPC2CommunicationMessage( RPC2Communication::RPC2Command * message )
{
	LOG4CPLUS_INFO_EXT(mLogger, " Returning a message from HMI...");
    if(!message)
    {
        LOG4CPLUS_ERROR_EXT(mLogger, "Nothing to push! A null-ptr occured!");
        return;
    }

    mQueueRPCBusObjectsIncoming->pushMessage(message);
	
	LOG4CPLUS_INFO_EXT(mLogger, " Returned a message from HMI");
}

void AppMgrCore::executeThreads()
{
	LOG4CPLUS_INFO_EXT(mLogger, " Threads are being started!");

    mQueueRPCAppLinkObjectsIncoming->executeThreads();
    mQueueRPCBusObjectsIncoming->executeThreads();

	LOG4CPLUS_INFO_EXT(mLogger, " Threads have been started!");
}

template<class Object> void handleMessage(Object message)
{

}

void AppMgrCore::handleMobileRPCMessage(Message message , void *pThis)
{
    unsigned char sessionID = message.second;
    AppLinkRPC::ALRPCMessage* mobileMsg = message.first;
    if(!mobileMsg)
    {
        LOG4CPLUS_ERROR_EXT(mLogger, " No message associated with the session "<<sessionID<<"!");
        return;
    }
    LOG4CPLUS_INFO_EXT(mLogger, " A mobile RPC message "<< mobileMsg->getMethodId() <<" has been received for the session id "<<sessionID<<"!");
    if(!pThis)
    {
        LOG4CPLUS_ERROR_EXT(mLogger, " pThis should point to an instance of AppMgrCore class");
        return;
    }
    AppMgrCore* core = (AppMgrCore*)pThis;

    switch(mobileMsg->getMethodId())
	{
		case AppLinkRPC::Marshaller::METHOD_REGISTERAPPINTERFACE_REQUEST:
		{
			LOG4CPLUS_INFO_EXT(mLogger, " A RegisterAppInterface request has been invoked");
<<<<<<< HEAD
            AppLinkRPC::RegisterAppInterface_request * object = (AppLinkRPC::RegisterAppInterface_request*)mobileMsg;
            const RegistryItem* registeredApp =  core->registerApplication( message );
            AppLinkRPC::RegisterAppInterface_response* response = new AppLinkRPC::RegisterAppInterface_response();
=======
            RegisterAppInterface_request * object = (RegisterAppInterface_request*)mobileMsg;
            const RegistryItem* registeredApp =  core->registerApplication( object, sessionID );
            RegisterAppInterface_response* response = new RegisterAppInterface_response();
>>>>>>> d0f5c8fc
            response->setCorrelationID(object->getCorrelationID());
            response->setMessageType(AppLinkRPC::ALRPCMessage::RESPONSE);
            if(!registeredApp)
            {
                LOG4CPLUS_ERROR_EXT(mLogger, " Application "<< object->get_appName() <<" hasn't been registered!");
                response->set_success(false);
                response->set_resultCode(AppLinkRPC::Result::APPLICATION_NOT_REGISTERED);
                core->mJSONHandler->sendRPCMessage(response, sessionID);
                break;
            }

            if(object->get_autoActivateID())
            {
                response->set_autoActivateID(*object->get_autoActivateID());
            }
            response->set_buttonCapabilities(core->mButtonCapabilities.get());
            response->set_success(true);
            response->set_resultCode(AppLinkRPC::Result::SUCCESS);

            core->mJSONHandler->sendRPCMessage(response, sessionID);

            const Application* app = registeredApp->getApplication();
            if(!app)
            {
                LOG4CPLUS_ERROR_EXT(mLogger, " Application "<< object->get_appName() <<" hasn't been found in registered items!");
                break;
            }
            AppLinkRPC::OnHMIStatus* status = new AppLinkRPC::OnHMIStatus();
            status->set_hmiLevel(app->getApplicationHMIStatusLevel());
            core->mJSONHandler->sendRPCMessage(status, sessionID);
            RPC2Communication::AppLinkCore::OnAppRegistered* appRegistered = new RPC2Communication::AppLinkCore::OnAppRegistered();
            appRegistered->set_appName(app->getName());
            appRegistered->set_isMediaApplication(app->getIsMediaApplication());
            appRegistered->set_languageDesired(app->getLanguageDesired());
            appRegistered->set_vrSynonym(app->getVrSynonyms());
            core->mJSONRPC2Handler->sendNotification(appRegistered);

            break;
		}
        case AppLinkRPC::Marshaller::METHOD_UNREGISTERAPPINTERFACE_REQUEST:
        {
            LOG4CPLUS_INFO_EXT(mLogger, " An UnregisterAppInterface request has been invoked");

            AppLinkRPC::UnregisterAppInterface_request * object = (AppLinkRPC::UnregisterAppInterface_request*)mobileMsg;
            RegistryItem* registeredApp = AppMgrRegistry::getInstance().getItem(sessionID);
            if(!registeredApp)
            {
                LOG4CPLUS_ERROR_EXT(mLogger, " Session "<<sessionID<<" hasn't been associated with application!");
                break;
            }
            const Application* app = registeredApp->getApplication();
            if(!app)
            {
                LOG4CPLUS_ERROR_EXT(mLogger, " No application has been associated with this registry item!");
                break;
            }
            std::string appName = app->getName();
            core->unregisterApplication( message );
            AppLinkRPC::UnregisterAppInterface_response* response = new AppLinkRPC::UnregisterAppInterface_response();
            response->setCorrelationID(object->getCorrelationID());
            response->setMessageType(AppLinkRPC::ALRPCMessage::RESPONSE);
            response->set_success(true);
            response->set_resultCode(AppLinkRPC::Result::SUCCESS);
            core->mJSONHandler->sendRPCMessage(response, sessionID);

            AppLinkRPC::OnAppInterfaceUnregistered* msgUnregistered = new AppLinkRPC::OnAppInterfaceUnregistered();
            msgUnregistered->set_reason(AppLinkRPC::AppInterfaceUnregisteredReason(AppLinkRPC::AppInterfaceUnregisteredReason::USER_EXIT));
            core->mJSONHandler->sendRPCMessage(msgUnregistered, sessionID);
            RPC2Communication::AppLinkCore::OnAppUnregistered* appUnregistered = new RPC2Communication::AppLinkCore::OnAppUnregistered();
            appUnregistered->set_appName(appName);
            appUnregistered->set_reason(AppLinkRPC::AppInterfaceUnregisteredReason(AppLinkRPC::AppInterfaceUnregisteredReason::USER_EXIT));
            core->mJSONRPC2Handler->sendNotification(appUnregistered);
            break;
        }
        case AppLinkRPC::Marshaller::METHOD_SUBSCRIBEBUTTON_REQUEST:
        {
            LOG4CPLUS_INFO_EXT(mLogger, " A SubscribeButton request has been invoked");

           /* RegistryItem* registeredApp = AppMgrRegistry::getInstance().getItem(sessionID);
            ButtonParams* params = new ButtonParams();
            params->mMessage = message;
            IAppCommand* command = new SubscribeButtonCmd(registeredApp, params);
            command->execute();
            delete command; */

            AppLinkRPC::SubscribeButton_request * object = (AppLinkRPC::SubscribeButton_request*)mobileMsg;
            RegistryItem* item = AppMgrRegistry::getInstance().getItem(sessionID);
            if(!item)
            {
                LOG4CPLUS_ERROR_EXT(mLogger, " Session "<<sessionID<<" hasn't been associated with application!");
                break;
            }
            core->mButtonsMapping.addButton( object->get_buttonName(), item );
            AppLinkRPC::SubscribeButton_response* response = new AppLinkRPC::SubscribeButton_response();
            response->setCorrelationID(object->getCorrelationID());
            response->setMessageType(AppLinkRPC::ALRPCMessage::RESPONSE);
            response->set_success(true);
            response->set_resultCode(AppLinkRPC::Result::SUCCESS);
            core->mJSONHandler->sendRPCMessage(response, sessionID);
            break;
        }
        case AppLinkRPC::Marshaller::METHOD_UNSUBSCRIBEBUTTON_REQUEST:
        {
            LOG4CPLUS_INFO_EXT(mLogger, " An UnsubscribeButton request has been invoked");
            AppLinkRPC::UnsubscribeButton_request * object = (AppLinkRPC::UnsubscribeButton_request*)mobileMsg;
            core->mButtonsMapping.removeButton( object->get_buttonName() );
            AppLinkRPC::UnsubscribeButton_response* response = new AppLinkRPC::UnsubscribeButton_response();
            response->setCorrelationID(object->getCorrelationID());
            response->setMessageType(AppLinkRPC::ALRPCMessage::RESPONSE);
            response->set_success(true);
            response->set_resultCode(AppLinkRPC::Result::SUCCESS);
            core->mJSONHandler->sendRPCMessage(response, sessionID);
            break;
        }
        case AppLinkRPC::Marshaller::METHOD_SHOW_REQUEST:
        {
            LOG4CPLUS_INFO_EXT(mLogger, " A Show request has been invoked");
            LOG4CPLUS_INFO_EXT(mLogger, "message " << mobileMsg->getMethodId() );
            AppLinkRPC::Show_request* object = (AppLinkRPC::Show_request*)mobileMsg;
            RPC2Communication::UI::Show* showRPC2Request = new RPC2Communication::UI::Show();
            LOG4CPLUS_INFO_EXT(mLogger, "showrpc2request created");
            if(object->get_mainField1())
            {
                showRPC2Request->set_mainField1(*object->get_mainField1());
            }
            LOG4CPLUS_INFO_EXT(mLogger, "setMainField1 was called");
            if(object->get_mediaClock())
            {
                showRPC2Request->set_mainField2(*object->get_mainField2());
            }
            if(object->get_mediaClock())
            {
                showRPC2Request->set_mediaClock(*object->get_mediaClock());
            }
            if(object->get_statusBar())
            {
                showRPC2Request->set_statusBar(*object->get_statusBar());
            }
            if(object->get_alignment())
            {
                showRPC2Request->set_alignment(*object->get_alignment());
            }
            LOG4CPLUS_INFO_EXT(mLogger, "Show request almost handled" );
            core->mMessageMapping.addMessage(showRPC2Request->getId(), sessionID);
            core->mJSONRPC2Handler->sendRequest(showRPC2Request);
            AppLinkRPC::Show_response * mobileResponse = new AppLinkRPC::Show_response;
            mobileResponse->set_success(true);
            mobileResponse->set_resultCode(AppLinkRPC::Result::SUCCESS);
            core->mJSONHandler->sendRPCMessage(mobileResponse, sessionID);
            break;
        }
        case AppLinkRPC::Marshaller::METHOD_SPEAK_REQUEST:
        {
            LOG4CPLUS_INFO_EXT(mLogger, " A Speak request has been invoked");
            AppLinkRPC::Speak_request* object = (AppLinkRPC::Speak_request*)mobileMsg;
            RPC2Communication::TTS::Speak* speakRPC2Request = new RPC2Communication::TTS::Speak();
            speakRPC2Request->set_ttsChunks(object->get_ttsChunks());
            core->mMessageMapping.addMessage(speakRPC2Request->getId(), sessionID);
            core->mJSONRPC2Handler->sendRequest(speakRPC2Request);
            AppLinkRPC::Speak_response * mobileResponse = new AppLinkRPC::Speak_response;
            mobileResponse->set_resultCode(AppLinkRPC::Result::SUCCESS);
            mobileResponse->set_success(true);
            core->mJSONHandler->sendRPCMessage(mobileResponse, sessionID);
            break;
        }
        case AppLinkRPC::Marshaller::METHOD_SETGLOBALPROPERTIES_REQUEST:
        {
            LOG4CPLUS_INFO_EXT(mLogger, " A SetGlobalProperties request has been invoked");
            AppLinkRPC::SetGlobalProperties_request* object = (AppLinkRPC::SetGlobalProperties_request*)mobileMsg;
            RPC2Communication::UI::SetGlobalProperties* setGPRPC2Request = new RPC2Communication::UI::SetGlobalProperties();
            core->mMessageMapping.addMessage(setGPRPC2Request->getId(), sessionID);
            if(object->get_helpPrompt())
            {
                setGPRPC2Request->set_helpPrompt(*object->get_helpPrompt());
            }

            if(object->get_timeoutPrompt())
            {
                setGPRPC2Request->set_timeoutPrompt(*object->get_timeoutPrompt());
            }
            core->mJSONRPC2Handler->sendRequest(setGPRPC2Request);
            AppLinkRPC::SetGlobalProperties_response * mobileResponse = new AppLinkRPC::SetGlobalProperties_response;
            mobileResponse->set_success(true);
            mobileResponse->set_resultCode(AppLinkRPC::Result::SUCCESS);
            core->mJSONHandler->sendRPCMessage(mobileResponse, sessionID);
            break;
        }
        case AppLinkRPC::Marshaller::METHOD_RESETGLOBALPROPERTIES_REQUEST:
        {
            LOG4CPLUS_INFO_EXT(mLogger, " A ResetGlobalProperties request has been invoked");
            AppLinkRPC::ResetGlobalProperties_request* object = (AppLinkRPC::ResetGlobalProperties_request*)mobileMsg;
            RPC2Communication::UI::ResetGlobalProperties* resetGPRPC2Request = new RPC2Communication::UI::ResetGlobalProperties();
            core->mMessageMapping.addMessage(resetGPRPC2Request->getId(), sessionID);
            resetGPRPC2Request->set_properties(object->get_properties());

            core->mJSONRPC2Handler->sendRequest(resetGPRPC2Request);
            AppLinkRPC::ResetGlobalProperties_response * mobileResponse = new AppLinkRPC::ResetGlobalProperties_response;
            mobileResponse->set_success(true);
            mobileResponse->set_resultCode(AppLinkRPC::Result::SUCCESS);
            core->mJSONHandler->sendRPCMessage(mobileResponse, sessionID);
            break;
        }
        case AppLinkRPC::Marshaller::METHOD_ALERT_REQUEST:
        {
            LOG4CPLUS_INFO_EXT(mLogger, " An Alert request has been invoked");
            AppLinkRPC::Alert_request* object = (AppLinkRPC::Alert_request*)mobileMsg;
            RPC2Communication::UI::Alert* alert = new RPC2Communication::UI::Alert();
            core->mMessageMapping.addMessage(alert->getId(), sessionID);
            if(object->get_alertText1())
            {
                alert->set_AlertText1(*object->get_alertText1());
            }
            if(object->get_alertText2())
            {
                alert->set_AlertText2(*object->get_alertText2());
            }
            if(object->get_duration())
            {
                alert->set_duration(*object->get_duration());
            }
            if(object->get_playTone())
            {
                alert->set_playTone(*object->get_playTone());
            }
            core->mJSONRPC2Handler->sendRequest(alert);
            break;
        }
        case AppLinkRPC::Marshaller::METHOD_ONBUTTONPRESS:
        {
            LOG4CPLUS_INFO(mLogger, "OnButtonPress Notification has been received.");
            core->mJSONHandler->sendRPCMessage(mobileMsg, sessionID);
            break;
        }
        case AppLinkRPC::Marshaller::METHOD_ONCOMMAND:
        {
            LOG4CPLUS_INFO(mLogger, "OnCommand Notification has been received.");
            core->mJSONHandler->sendRPCMessage(mobileMsg, sessionID);
            break;
        }
        case AppLinkRPC::Marshaller::METHOD_ADDCOMMAND_REQUEST:
        {
            LOG4CPLUS_INFO_EXT(mLogger, " An AddCommand request has been invoked");
            AppLinkRPC::AddCommand_request* object = (AppLinkRPC::AddCommand_request*)mobileMsg;
            RPC2Communication::UI::AddCommand* addCmd = new RPC2Communication::UI::AddCommand();
            core->mMessageMapping.addMessage(addCmd->getId(), sessionID);
            addCmd->set_cmdId(object->get_cmdID());
            RegistryItem* item = AppMgrRegistry::getInstance().getItem(sessionID);
            if(!item)
            {
                LOG4CPLUS_ERROR_EXT(mLogger, " Session "<<sessionID<<" hasn't been associated with application!");
                break;
            }
            core->mCommandMapping.addCommand(object->get_cmdID(), item);
            if(object->get_menuParams())
            {
                addCmd->set_menuParams(*object->get_menuParams());
            }
            core->mJSONRPC2Handler->sendRequest(addCmd);
            break;
        }
        case AppLinkRPC::Marshaller::METHOD_DELETECOMMAND_REQUEST:
        {
            LOG4CPLUS_INFO_EXT(mLogger, " A DeleteCommand request has been invoked");
            AppLinkRPC::DeleteCommand_request* object = (AppLinkRPC::DeleteCommand_request*)mobileMsg;
            RPC2Communication::UI::DeleteCommand* deleteCmd = new RPC2Communication::UI::DeleteCommand();
            core->mMessageMapping.addMessage(deleteCmd->getId(), sessionID);
            deleteCmd->set_cmdId(object->get_cmdID());
            core->mCommandMapping.removeCommand(object->get_cmdID());
            core->mJSONRPC2Handler->sendRequest(deleteCmd);
            break;
        }
        case AppLinkRPC::Marshaller::METHOD_ADDSUBMENU_REQUEST:
        {
            LOG4CPLUS_INFO_EXT(mLogger, " An AddSubmenu request has been invoked");
            AppLinkRPC::AddSubMenu_request* object = (AppLinkRPC::AddSubMenu_request*)mobileMsg;
            RPC2Communication::UI::AddSubMenu* addSubMenu = new RPC2Communication::UI::AddSubMenu();
            core->mMessageMapping.addMessage(addSubMenu->getId(), sessionID);
            addSubMenu->set_menuId(object->get_menuID());
            addSubMenu->set_menuName(object->get_menuName());
            if(object->get_position())
            {
                addSubMenu->set_position(*object->get_position());
            }
            core->mJSONRPC2Handler->sendRequest(addSubMenu);
            break;
        }
        case AppLinkRPC::Marshaller::METHOD_DELETESUBMENU_REQUEST:
        {
            LOG4CPLUS_INFO_EXT(mLogger, " A DeleteSubmenu request has been invoked");
            AppLinkRPC::DeleteSubMenu_request* object = (AppLinkRPC::DeleteSubMenu_request*)mobileMsg;
            RPC2Communication::UI::DeleteSubMenu* delSubMenu = new RPC2Communication::UI::DeleteSubMenu();
            core->mMessageMapping.addMessage(delSubMenu->getId(), sessionID);
            delSubMenu->set_menuId(object->get_menuID());
            core->mJSONRPC2Handler->sendRequest(delSubMenu);
            break;
        }
        case AppLinkRPC::Marshaller::METHOD_CREATEINTERACTIONCHOICESET_REQUEST:
        {
            LOG4CPLUS_INFO_EXT(mLogger, " A CreateInteractionChoiceSet request has been invoked");
            AppLinkRPC::CreateInteractionChoiceSet_request* object = (AppLinkRPC::CreateInteractionChoiceSet_request*)mobileMsg;
            RPC2Communication::UI::CreateInteractionChoiceSet* createInteractionChoiceSet = new RPC2Communication::UI::CreateInteractionChoiceSet();
            core->mMessageMapping.addMessage(createInteractionChoiceSet->getId(), sessionID);
            createInteractionChoiceSet->set_choiceSet(object->get_choiceSet());
            createInteractionChoiceSet->set_interactionChoiceSetID(object->get_interactionChoiceSetID());
            core->mJSONRPC2Handler->sendRequest(createInteractionChoiceSet);
            break;
        }
        case AppLinkRPC::Marshaller::METHOD_DELETEINTERACTIONCHOICESET_REQUEST:
        {
            LOG4CPLUS_INFO_EXT(mLogger, " A DeleteInteractionChoiceSet request has been invoked");
            AppLinkRPC::DeleteInteractionChoiceSet_request* object = (AppLinkRPC::DeleteInteractionChoiceSet_request*)mobileMsg;
            RPC2Communication::UI::DeleteInteractionChoiceSet* deleteInteractionChoiceSet = new RPC2Communication::UI::DeleteInteractionChoiceSet();
            core->mMessageMapping.addMessage(deleteInteractionChoiceSet->getId(), sessionID);
            deleteInteractionChoiceSet->set_interactionChoiceSetID(object->get_interactionChoiceSetID());
            core->mJSONRPC2Handler->sendRequest(deleteInteractionChoiceSet);
            break;
        }
        case AppLinkRPC::Marshaller::METHOD_PERFORMINTERACTION_REQUEST:
        {
            LOG4CPLUS_INFO_EXT(mLogger, " A PerformInteraction request has been invoked");
            AppLinkRPC::PerformInteraction_request* object = (AppLinkRPC::PerformInteraction_request*)mobileMsg;
            RPC2Communication::UI::PerformInteraction* performInteraction = new RPC2Communication::UI::PerformInteraction();
            core->mMessageMapping.addMessage(performInteraction->getId(), sessionID);
            if(object->get_helpPrompt())
            {
                performInteraction->set_helpPrompt(*object->get_helpPrompt());
            }
            performInteraction->set_initialPrompt(object->get_initialPrompt());
            performInteraction->set_initialText(object->get_initialText());
            performInteraction->set_interactionChoiceSetIDList(object->get_interactionChoiceSetIDList());
            performInteraction->set_interactionMode(object->get_interactionMode());
            if(object->get_timeout())
            {
                performInteraction->set_timeout(*object->get_timeout());
            }
            if(object->get_timeoutPrompt())
            {
                performInteraction->set_timeoutPrompt(*object->get_timeoutPrompt());
            }
            core->mJSONRPC2Handler->sendRequest(performInteraction);
            break;
        }
        case AppLinkRPC::Marshaller::METHOD_SHOW_RESPONSE:
        case AppLinkRPC::Marshaller::METHOD_SPEAK_RESPONSE:
        case AppLinkRPC::Marshaller::METHOD_SETGLOBALPROPERTIES_RESPONSE:
        case AppLinkRPC::Marshaller::METHOD_RESETGLOBALPROPERTIES_RESPONSE:
        case AppLinkRPC::Marshaller::METHOD_REGISTERAPPINTERFACE_RESPONSE:
        case AppLinkRPC::Marshaller::METHOD_SUBSCRIBEBUTTON_RESPONSE:
        case AppLinkRPC::Marshaller::METHOD_UNSUBSCRIBEBUTTON_RESPONSE:
        case AppLinkRPC::Marshaller::METHOD_ONAPPINTERFACEUNREGISTERED:
        case AppLinkRPC::Marshaller::METHOD_ALERT_RESPONSE:
        case AppLinkRPC::Marshaller::METHOD_ADDCOMMAND_RESPONSE:
        case AppLinkRPC::Marshaller::METHOD_ADDSUBMENU_RESPONSE:
        case AppLinkRPC::Marshaller::METHOD_CREATEINTERACTIONCHOICESET_RESPONSE:
        case AppLinkRPC::Marshaller::METHOD_DELETECOMMAND_RESPONSE:
        case AppLinkRPC::Marshaller::METHOD_DELETEINTERACTIONCHOICESET_RESPONSE:
        case AppLinkRPC::Marshaller::METHOD_DELETESUBMENU_RESPONSE:
        case AppLinkRPC::Marshaller::METHOD_ENCODEDSYNCPDATA_RESPONSE:
        case AppLinkRPC::Marshaller::METHOD_GENERICRESPONSE_RESPONSE:
        case AppLinkRPC::Marshaller::METHOD_PERFORMINTERACTION_RESPONSE:
        case AppLinkRPC::Marshaller::METHOD_SETMEDIACLOCKTIMER_RESPONSE:
        case AppLinkRPC::Marshaller::METHOD_UNREGISTERAPPINTERFACE_RESPONSE:
        {
            LOG4CPLUS_INFO_EXT(mLogger, " A "<< mobileMsg->getMethodId() << " response or notification has been invoked");
            core->mJSONHandler->sendRPCMessage(mobileMsg, sessionID);
            break;
        }

        case AppLinkRPC::Marshaller::METHOD_INVALID:
		default:
            LOG4CPLUS_ERROR_EXT(mLogger, " An undefined or invalid RPC message "<< mobileMsg->getMethodId() <<" has been received!");
			break;
    }
}

void AppMgrCore::handleBusRPCMessageIncoming(RPC2Communication::RPC2Command* msg , void *pThis)
{
    if(!msg)
    {
        LOG4CPLUS_ERROR_EXT(mLogger, " Incoming null pointer from HMI side!");
        return;
    }
    LOG4CPLUS_INFO_EXT(mLogger, " A RPC2 bus message "<< msg->getMethod() <<" has been incoming...");

    if(!pThis)
    {
        LOG4CPLUS_ERROR_EXT(mLogger, " pThis should point to an instance of AppMgrCore class");
        return;
    }
    AppMgrCore* core = (AppMgrCore*)pThis;
	switch(msg->getMethod())
	{
        case RPC2Communication::Buttons::Marshaller::METHOD_ONBUTTONEVENT:
        {
            LOG4CPLUS_INFO_EXT(mLogger, " An OnButtonEvent notification has been invoked");
            RPC2Communication::Buttons::OnButtonEvent * object = (RPC2Communication::Buttons::OnButtonEvent*)msg;
            AppLinkRPC::OnButtonEvent* event = new AppLinkRPC::OnButtonEvent();
            event->set_buttonEventMode(object->get_mode());
            const AppLinkRPC::ButtonName & name = object->get_name();
            event->set_buttonName(name);
            RegistryItem* item = core->mButtonsMapping.findRegistryItemSubscribedToButton(name);
            if(!item)
            {
                LOG4CPLUS_ERROR_EXT(mLogger, "No registry item found!");
                return;
            }
            Application* app = item->getApplication();
            if(!app)
            {
                LOG4CPLUS_ERROR_EXT(mLogger, "No application associated with this registry item!");
                return;
            }
            unsigned char sessionID = app->getSessionID();
            LOG4CPLUS_INFO_EXT(mLogger, " A message will be sent to an app "<< app->getName()<<" session id "<<sessionID);
            core->mJSONHandler->sendRPCMessage(event, sessionID);
            return;
        }
        case RPC2Communication::Buttons::Marshaller::METHOD_ONBUTTONPRESS:
        {
            LOG4CPLUS_INFO_EXT(mLogger, " An OnButtonPress notification has been invoked");
            RPC2Communication::Buttons::OnButtonPress * object = (RPC2Communication::Buttons::OnButtonPress*)msg;
            AppLinkRPC::OnButtonPress* event = new AppLinkRPC::OnButtonPress();
            const AppLinkRPC::ButtonName & name = object->get_name();
            event->set_buttonName(name);
            event->set_buttonPressMode(object->get_mode());
            LOG4CPLUS_INFO_EXT(mLogger, "before we find sessionID");
            RegistryItem* item = core->mButtonsMapping.findRegistryItemSubscribedToButton(name);
            if(!item)
            {
                LOG4CPLUS_ERROR_EXT(mLogger, "No registry item found!");
                return;
            }
            Application* app = item->getApplication();
            if(!app)
            {
                LOG4CPLUS_ERROR_EXT(mLogger, "No application associated with this registry item!");
                return;
            }
            unsigned char sessionID = app->getSessionID();
            LOG4CPLUS_INFO_EXT(mLogger, " A message will be sent to an app "<< app->getName()<<" session id "<<sessionID);
            core->mJSONHandler->sendRPCMessage(event, sessionID);
            return;
        }        
        case RPC2Communication::Buttons::Marshaller::METHOD_GETCAPABILITIESRESPONSE:
        {
            LOG4CPLUS_INFO_EXT(mLogger, " A GetButtonCapabilities response has been income");
            RPC2Communication::Buttons::GetCapabilitiesResponse * object = (RPC2Communication::Buttons::GetCapabilitiesResponse*)msg;
            core->mButtonCapabilities.set( object );
            return;
        }        
		case RPC2Communication::Buttons::Marshaller::METHOD_INVALID:
		default:
			LOG4CPLUS_ERROR_EXT(mLogger, " Not Buttons RPC message "<< msg->getMethod() <<" has been received!");
	}

    switch(msg->getMethod())
    {
        case RPC2Communication::UI::Marshaller::METHOD_ONCOMMAND:
        {
            LOG4CPLUS_INFO_EXT(mLogger, " An OnCommand notification has been invoked");
            RPC2Communication::UI::OnCommand* object = (RPC2Communication::UI::OnCommand*)msg;
            AppLinkRPC::OnCommand* event = new AppLinkRPC::OnCommand();
            event->set_cmdID(object->get_commandId());
            RegistryItem* item = core->mCommandMapping.findRegistryItemAssignedToCommand(object->get_commandId());
            if(!item)
            {
                LOG4CPLUS_ERROR_EXT(mLogger, "No registry item found!");
                return;
            }
            Application* app = item->getApplication();
            if(!app)
            {
                LOG4CPLUS_ERROR_EXT(mLogger, "No application associated with this registry item!");
                return;
            }
            unsigned char sessionID = app->getSessionID();
            LOG4CPLUS_INFO_EXT(mLogger, " A message will be sent to an app "<< app->getName()<<" session id "<<sessionID);
            core->mJSONHandler->sendRPCMessage(event, sessionID);
            return;
        }
        case RPC2Communication::UI::Marshaller::METHOD_SHOWRESPONSE:
        {
            LOG4CPLUS_INFO_EXT(mLogger, " A Show response has been income");
            RPC2Communication::UI::ShowResponse* object = (RPC2Communication::UI::ShowResponse*)msg;
            AppLinkRPC::Show_response* response = new AppLinkRPC::Show_response();
            response->setMessageType(AppLinkRPC::ALRPCMessage::RESPONSE);
            response->set_resultCode(static_cast<AppLinkRPC::Result::ResultInternal>(object->getResult()));
            response->set_success(true);
            RegistryItem* item = core->mMessageMapping.findRegistryItemAssignedToCommand(object->getId());
            if(!item)
            {
                LOG4CPLUS_ERROR_EXT(mLogger, "No registry item found!");
                return;
            }
            Application* app = item->getApplication();
            if(!app)
            {
                LOG4CPLUS_ERROR_EXT(mLogger, "No application associated with this registry item!");
                return;
            }
            unsigned char sessionID = app->getSessionID();
<<<<<<< HEAD
            core->mMessageMapping.removeMessage(object->getId());
=======
            core->mMessageMapping.removeMessage(object->getID());
            LOG4CPLUS_INFO_EXT(mLogger, " A message will be sent to an app "<< app->getName()<<" session id "<<sessionID);
>>>>>>> d0f5c8fc
            core->mJSONHandler->sendRPCMessage(response, sessionID);
            return;
        }
        case RPC2Communication::UI::Marshaller::METHOD_SETGLOBALPROPERTIESRESPONSE:
        {
            LOG4CPLUS_INFO_EXT(mLogger, " A SetGlobalProperties response has been income");
            AppLinkRPC::SetGlobalProperties_response* response = new AppLinkRPC::SetGlobalProperties_response();
            RPC2Communication::UI::SetGlobalPropertiesResponse* object = (RPC2Communication::UI::SetGlobalPropertiesResponse*)msg;
            response->setMessageType(AppLinkRPC::ALRPCMessage::RESPONSE);
            response->set_resultCode(static_cast<AppLinkRPC::Result::ResultInternal>(object->getResult()));
            response->set_success(true);
            RegistryItem* item = core->mMessageMapping.findRegistryItemAssignedToCommand(object->getId());
            if(!item)
            {
                LOG4CPLUS_ERROR_EXT(mLogger, "No registry item found!");
                return;
            }
            Application* app = item->getApplication();
            if(!app)
            {
                LOG4CPLUS_ERROR_EXT(mLogger, "No application associated with this registry item!");
                return;
            }
            unsigned char sessionID = app->getSessionID();
<<<<<<< HEAD
            core->mMessageMapping.removeMessage(object->getId());
=======
            core->mMessageMapping.removeMessage(object->getID());
            LOG4CPLUS_INFO_EXT(mLogger, " A message will be sent to an app "<< app->getName()<<" session id "<<sessionID);
>>>>>>> d0f5c8fc
            core->mJSONHandler->sendRPCMessage(response, sessionID);
            return;
        }
        case RPC2Communication::UI::Marshaller::METHOD_RESETGLOBALPROPERTIESRESPONSE:
        {
            LOG4CPLUS_INFO_EXT(mLogger, " A ResetGlobalProperties response has been income");
            AppLinkRPC::ResetGlobalProperties_response* response = new AppLinkRPC::ResetGlobalProperties_response();
            RPC2Communication::UI::ResetGlobalPropertiesResponse* object = (RPC2Communication::UI::ResetGlobalPropertiesResponse*)msg;
            response->setMessageType(AppLinkRPC::ALRPCMessage::RESPONSE);
            response->set_success(true);
            response->set_resultCode(static_cast<AppLinkRPC::Result::ResultInternal>(object->getResult()));
            RegistryItem* item = core->mMessageMapping.findRegistryItemAssignedToCommand(object->getId());
            if(!item)
            {
                LOG4CPLUS_ERROR_EXT(mLogger, "No registry item found!");
                return;
            }
            Application* app = item->getApplication();
            if(!app)
            {
                LOG4CPLUS_ERROR_EXT(mLogger, "No application associated with this registry item!");
                return;
            }
            unsigned char sessionID = app->getSessionID();
<<<<<<< HEAD
            core->mMessageMapping.removeMessage(object->getId());
=======
            core->mMessageMapping.removeMessage(object->getID());
            LOG4CPLUS_INFO_EXT(mLogger, " A message will be sent to an app "<< app->getName()<<" session id "<<sessionID);
>>>>>>> d0f5c8fc
            core->mJSONHandler->sendRPCMessage(response, sessionID);
            return;
        }
        case RPC2Communication::UI::Marshaller::METHOD_ALERTRESPONSE:
        {
            LOG4CPLUS_INFO_EXT(mLogger, " An Alert response has been income");
            RPC2Communication::UI::AlertResponse* object = (RPC2Communication::UI::AlertResponse*)msg;
            AppLinkRPC::Alert_response* response = new AppLinkRPC::Alert_response();
            response->set_success(true);
            response->set_resultCode(static_cast<AppLinkRPC::Result::ResultInternal>(object->getResult()));
            RegistryItem* item = core->mMessageMapping.findRegistryItemAssignedToCommand(object->getId());
            if(!item)
            {
                LOG4CPLUS_ERROR_EXT(mLogger, "No registry item found!");
                return;
            }
            Application* app = item->getApplication();
            if(!app)
            {
                LOG4CPLUS_ERROR_EXT(mLogger, "No application associated with this registry item!");
                return;
            }
            unsigned char sessionID = app->getSessionID();
<<<<<<< HEAD
            core->mMessageMapping.removeMessage(object->getId());
=======
            core->mMessageMapping.removeMessage(object->getID());
            LOG4CPLUS_INFO_EXT(mLogger, " A message will be sent to an app "<< app->getName()<<" session id "<<sessionID);
>>>>>>> d0f5c8fc
            core->mJSONHandler->sendRPCMessage(response, sessionID);
            return;
        }
        case RPC2Communication::UI::Marshaller::METHOD_ADDCOMMANDRESPONSE:
        {
            LOG4CPLUS_INFO_EXT(mLogger, " An AddCommand response has been income");
            RPC2Communication::UI::AddCommandResponse* object = (RPC2Communication::UI::AddCommandResponse*)msg;
            AppLinkRPC::AddCommand_response* response = new AppLinkRPC::AddCommand_response();
            response->set_success(true);
            response->set_resultCode(static_cast<AppLinkRPC::Result::ResultInternal>(object->getResult()));
            RegistryItem* item = core->mMessageMapping.findRegistryItemAssignedToCommand(object->getId());
            if(!item)
            {
                LOG4CPLUS_ERROR_EXT(mLogger, "No registry item found!");
                return;
            }
            Application* app = item->getApplication();
            if(!app)
            {
                LOG4CPLUS_ERROR_EXT(mLogger, "No application associated with this registry item!");
                return;
            }
            unsigned char sessionID = app->getSessionID();
<<<<<<< HEAD
            core->mMessageMapping.removeMessage(object->getId());
=======
            core->mMessageMapping.removeMessage(object->getID());
            LOG4CPLUS_INFO_EXT(mLogger, " A message will be sent to an app "<< app->getName()<<" session id "<<sessionID);
>>>>>>> d0f5c8fc
            core->mJSONHandler->sendRPCMessage(response, sessionID);
            return;
        }
        case RPC2Communication::UI::Marshaller::METHOD_DELETECOMMANDRESPONSE:
        {
<<<<<<< HEAD
            LOG4CPLUS_INFO_EXT(mLogger, " A DeleteCommand response has been income");
            RPC2Communication::UI::DeleteCommandResponse* object = (RPC2Communication::UI::DeleteCommandResponse*)msg;
            AppLinkRPC::DeleteCommand_response* response = new AppLinkRPC::DeleteCommand_response();
            response->set_success(true);
            response->set_resultCode(static_cast<AppLinkRPC::Result::ResultInternal>(object->getResult()));
            RegistryItem* item = core->mMessageMapping.findRegistryItemAssignedToCommand(object->getId());
=======
            LOG4CPLUS_INFO_EXT(mLogger, "ActivateApp has been received!");
            RPC2Communication::ActivateApp* object = static_cast<RPC2Communication::ActivateApp*>(msg);
            if ( !object )
            {
                LOG4CPLUS_ERROR(mLogger, "Couldn't cast object to ActivateApp type");
                break;
            }     
            OnHMIStatus * hmiStatus = new OnHMIStatus;
            hmiStatus->set_hmiLevel(HMILevel::HMI_FULL);
            const std::string& appName = object->getAppName()[0];
            LOG4CPLUS_INFO_EXT(mLogger, "App name is "<<appName);
            RegistryItem* item = AppMgrRegistry::getInstance().getItem(appName);
>>>>>>> d0f5c8fc
            if(!item)
            {
                LOG4CPLUS_ERROR_EXT(mLogger, "No registry item found!");
                return;
            }
            LOG4CPLUS_INFO_EXT(mLogger, "A registry item for the name "<<appName<<" has been found!");
            Application* app = item->getApplication();
            if(!app)
            {
                LOG4CPLUS_ERROR_EXT(mLogger, "No application associated with this registry item!");
                return;
            }
<<<<<<< HEAD
            unsigned char sessionID = app->getSessionID();
            core->mMessageMapping.removeMessage(object->getId());
            core->mJSONHandler->sendRPCMessage(response, sessionID);
            return;
=======
            app->setApplicationHMIStatusLevel(HMILevel::HMI_FULL);
            hmiStatus->set_audioStreamingState(app->getApplicationAudioStreamingState());
            hmiStatus->set_systemContext(SystemContext::SYSCTXT_MENU);
            unsigned char sessionID = app->getSessionID();
            LOG4CPLUS_INFO_EXT(mLogger, " A message will be sent to an app "<< app->getName()<<" session id "<<sessionID);
            core->mJSONHandler->sendRPCMessage( hmiStatus, sessionID );
            RPC2Communication::ActivateAppResponse * response = new RPC2Communication::ActivateAppResponse;
            response->setID(object->getID());
            response->setResult(Result::SUCCESS);
            core->mJSONRPC2Handler->sendResponse(response);
            break;
>>>>>>> d0f5c8fc
        }
        case RPC2Communication::UI::Marshaller::METHOD_ADDSUBMENURESPONSE:
        {
            LOG4CPLUS_INFO_EXT(mLogger, " An AddSubMenu response has been income");
            RPC2Communication::UI::AddSubMenuResponse* object = (RPC2Communication::UI::AddSubMenuResponse*)msg;
            AppLinkRPC::AddSubMenu_response* response = new AppLinkRPC::AddSubMenu_response();
            response->set_success(true);
            response->set_resultCode(static_cast<AppLinkRPC::Result::ResultInternal>(object->getResult()));
            RegistryItem* item = core->mMessageMapping.findRegistryItemAssignedToCommand(object->getId());
            if(!item)
            {
                LOG4CPLUS_ERROR_EXT(mLogger, "No registry item found!");
                return;
            }
            Application* app = item->getApplication();
            if(!app)
            {
                LOG4CPLUS_ERROR_EXT(mLogger, "No application associated with this registry item!");
                return;
            }
            unsigned char sessionID = app->getSessionID();
<<<<<<< HEAD
            core->mMessageMapping.removeMessage(object->getId());
=======
            LOG4CPLUS_INFO_EXT(mLogger, " A message will be sent to an app "<< app->getName()<<" session id "<<sessionID);
            core->mMessageMapping.removeMessage(object->getID());
>>>>>>> d0f5c8fc
            core->mJSONHandler->sendRPCMessage(response, sessionID);
            return;
        }
        case RPC2Communication::UI::Marshaller::METHOD_DELETESUBMENURESPONSE:
        {
            LOG4CPLUS_INFO_EXT(mLogger, " A DeleteSubMenu response has been income");
            RPC2Communication::UI::DeleteSubMenuResponse* object = (RPC2Communication::UI::DeleteSubMenuResponse*)msg;
            AppLinkRPC::DeleteSubMenu_response* response = new AppLinkRPC::DeleteSubMenu_response();
            response->set_success(true);
            response->set_resultCode(static_cast<AppLinkRPC::Result::ResultInternal>(object->getResult()));
            RegistryItem* item = core->mMessageMapping.findRegistryItemAssignedToCommand(object->getId());
            if(!item)
            {
                LOG4CPLUS_ERROR_EXT(mLogger, "No registry item found!");
                return;
            }
            Application* app = item->getApplication();
            if(!app)
            {
                LOG4CPLUS_ERROR_EXT(mLogger, "No application associated with this registry item!");
                return;
            }
            unsigned char sessionID = app->getSessionID();
<<<<<<< HEAD
            core->mMessageMapping.removeMessage(object->getId());
=======
            LOG4CPLUS_INFO_EXT(mLogger, " A message will be sent to an app "<< app->getName()<<" session id "<<sessionID);
            core->mMessageMapping.removeMessage(object->getID());
>>>>>>> d0f5c8fc
            core->mJSONHandler->sendRPCMessage(response, sessionID);
            return;
        }
        case RPC2Communication::UI::Marshaller::METHOD_CREATEINTERACTIONCHOICESETRESPONSE:
        {
            LOG4CPLUS_INFO_EXT(mLogger, " A CreateInteractionChoiceSet response has been income");
            RPC2Communication::UI::CreateInteractionChoiceSetResponse* object = (RPC2Communication::UI::CreateInteractionChoiceSetResponse*)msg;
            AppLinkRPC::CreateInteractionChoiceSet_response* response = new AppLinkRPC::CreateInteractionChoiceSet_response();
            response->set_success(true);
            response->set_resultCode(static_cast<AppLinkRPC::Result::ResultInternal>(object->getResult()));
            RegistryItem* item = core->mMessageMapping.findRegistryItemAssignedToCommand(object->getId());
            if(!item)
            {
                LOG4CPLUS_ERROR_EXT(mLogger, "No registry item found!");
                return;
            }
            Application* app = item->getApplication();
            if(!app)
            {
                LOG4CPLUS_ERROR_EXT(mLogger, "No application associated with this registry item!");
                return;
            }
            unsigned char sessionID = app->getSessionID();
<<<<<<< HEAD
            core->mMessageMapping.removeMessage(object->getId());
=======
            LOG4CPLUS_INFO_EXT(mLogger, " A message will be sent to an app "<< app->getName()<<" session id "<<sessionID);
            core->mMessageMapping.removeMessage(object->getID());
>>>>>>> d0f5c8fc
            core->mJSONHandler->sendRPCMessage(response, sessionID);
            return;
        }
        case RPC2Communication::UI::Marshaller::METHOD_DELETEINTERACTIONCHOICESETRESPONSE:
        {
            LOG4CPLUS_INFO_EXT(mLogger, " A DeleteInteractionChoiceSet response has been income");
            RPC2Communication::UI::DeleteInteractionChoiceSetResponse* object = (RPC2Communication::UI::DeleteInteractionChoiceSetResponse*)msg;
            AppLinkRPC::DeleteInteractionChoiceSet_response* response = new AppLinkRPC::DeleteInteractionChoiceSet_response();
            response->set_success(true);
            response->set_resultCode(static_cast<AppLinkRPC::Result::ResultInternal>(object->getResult()));
            RegistryItem* item = core->mMessageMapping.findRegistryItemAssignedToCommand(object->getId());
            if(!item)
            {
                LOG4CPLUS_ERROR_EXT(mLogger, "No registry item found!");
                return;
            }
            Application* app = item->getApplication();
            if(!app)
            {
                LOG4CPLUS_ERROR_EXT(mLogger, "No application associated with this registry item!");
                return;
            }
            unsigned char sessionID = app->getSessionID();
<<<<<<< HEAD
            core->mMessageMapping.removeMessage(object->getId());
=======
            LOG4CPLUS_INFO_EXT(mLogger, " A message will be sent to an app "<< app->getName()<<" session id "<<sessionID);
            core->mMessageMapping.removeMessage(object->getID());
>>>>>>> d0f5c8fc
            core->mJSONHandler->sendRPCMessage(response, sessionID);
            return;
        }
        case RPC2Communication::UI::Marshaller::METHOD_PERFORMINTERACTIONRESPONSE:
        {
            LOG4CPLUS_INFO_EXT(mLogger, " A PerformInteraction response has been income");
            RPC2Communication::UI::PerformInteractionResponse* object = (RPC2Communication::UI::PerformInteractionResponse*)msg;
            AppLinkRPC::PerformInteraction_response* response = new AppLinkRPC::PerformInteraction_response();
        //    response->set_choiceID(object->get)
            response->set_success(true);
            response->set_resultCode(static_cast<AppLinkRPC::Result::ResultInternal>(object->getResult()));
            RegistryItem* item = core->mMessageMapping.findRegistryItemAssignedToCommand(object->getId());
            if(!item)
            {
                LOG4CPLUS_ERROR_EXT(mLogger, "No registry item found!");
                return;
            }
            Application* app = item->getApplication();
            if(!app)
            {
                LOG4CPLUS_ERROR_EXT(mLogger, "No application associated with this registry item!");
                return;
            }
            unsigned char sessionID = app->getSessionID();
<<<<<<< HEAD
            core->mMessageMapping.removeMessage(object->getId());
=======
            LOG4CPLUS_INFO_EXT(mLogger, " A message will be sent to an app "<< app->getName()<<" session id "<<sessionID);
            core->mMessageMapping.removeMessage(object->getID());
>>>>>>> d0f5c8fc
            core->mJSONHandler->sendRPCMessage(response, sessionID);
            return;
        }
        case RPC2Communication::UI::Marshaller::METHOD_INVALID:
        default:
            LOG4CPLUS_ERROR_EXT(mLogger, " Not UI RPC message "<< msg->getMethod() <<" has been received!");
    }

    switch(msg->getMethod())
    {
        case RPC2Communication::TTS::Marshaller::METHOD_SPEAKRESPONSE:
        {
            LOG4CPLUS_INFO_EXT(mLogger, " A Speak response has been income");
            RPC2Communication::TTS::SpeakResponse* object = (RPC2Communication::TTS::SpeakResponse*)msg;
            AppLinkRPC::Speak_response* response = new AppLinkRPC::Speak_response();
            response->setMessageType(AppLinkRPC::ALRPCMessage::RESPONSE);
            response->set_resultCode(static_cast<AppLinkRPC::Result::ResultInternal>(object->getResult()));
            response->set_success(true);
            RegistryItem* item = core->mMessageMapping.findRegistryItemAssignedToCommand(object->getId());
            if(!item)
            {
                LOG4CPLUS_ERROR_EXT(mLogger, "No registry item found!");
                return;
            }
            Application* app = item->getApplication();
            if(!app)
            {
                LOG4CPLUS_ERROR_EXT(mLogger, "No application associated with this registry item!");
                return;
            }
            unsigned char sessionID = app->getSessionID();
<<<<<<< HEAD
            core->mMessageMapping.removeMessage(object->getId());
=======
            LOG4CPLUS_INFO_EXT(mLogger, " A message will be sent to an app "<< app->getName()<<" session id "<<sessionID);
            core->mMessageMapping.removeMessage(object->getID());
>>>>>>> d0f5c8fc
            core->mJSONHandler->sendRPCMessage(response, sessionID);
            return;
        }
        case RPC2Communication::TTS::Marshaller::METHOD_INVALID:
        default:
            LOG4CPLUS_ERROR_EXT(mLogger, " Not TTS RPC message "<< msg->getMethod() <<" has been received!");
    }

    switch(msg->getMethod())
    {
        case RPC2Communication::AppLinkCore::Marshaller::METHOD_ONAPPUNREGISTERED:
        {
            LOG4CPLUS_INFO_EXT(mLogger, " An OnAppUnregistered notification has been income");
            RPC2Communication::AppLinkCore::OnAppUnregistered * object = (RPC2Communication::AppLinkCore::OnAppUnregistered*)msg;
            AppLinkRPC::OnAppInterfaceUnregistered* event = new AppLinkRPC::OnAppInterfaceUnregistered();
            if ( object->get_reason() )
            {
                event->set_reason(*object->get_reason());
            }            
            core->mJSONHandler->sendRPCMessage(event, 1);//just temporarily!!!
            return;
        }        
        case RPC2Communication::AppLinkCore::Marshaller::METHOD_ACTIVATEAPP:
        {
            LOG4CPLUS_INFO(mLogger, "ActivateApp has been received!");
            RPC2Communication::AppLinkCore::ActivateApp* object = static_cast<RPC2Communication::AppLinkCore::ActivateApp*>(msg);
            if ( !object )
            {
                LOG4CPLUS_ERROR(mLogger, "Couldn't cast object to ActivateApp type");
                return;
            }     
            AppLinkRPC::OnHMIStatus * hmiStatus = new AppLinkRPC::OnHMIStatus;
            hmiStatus->set_hmiLevel(AppLinkRPC::HMILevel::HMI_FULL);
            const std::string& appName = object->get_appName();
            RegistryItem* item = AppMgrRegistry::getInstance().getItem(appName);
            if(!item)
            {
                LOG4CPLUS_ERROR(mLogger, "Couldn't find a registered app by the name "<<appName);
                return;
            }
            Application* app = item->getApplication();
            if(!app)
            {
                LOG4CPLUS_ERROR_EXT(mLogger, "No application associated with this registry item!");
                return;
            }
<<<<<<< HEAD
            app->setApplicationHMIStatusLevel(AppLinkRPC::HMILevel::HMI_FULL);
            hmiStatus->set_audioStreamingState(app->getApplicationAudioStreamingState());
            hmiStatus->set_systemContext(AppLinkRPC::SystemContext::SYSCTXT_MENU);
            core->mJSONHandler->sendRPCMessage( hmiStatus, app->getSessionID() );
            RPC2Communication::AppLinkCore::ActivateAppResponse * response = new RPC2Communication::AppLinkCore::ActivateAppResponse;
            response->setId(object->getId());
            response->setResult(AppLinkRPC::Result::SUCCESS);
            core->mJSONRPC2Handler->sendResponse(response);
            return;
=======
            unsigned char sessionID = app->getSessionID();
            LOG4CPLUS_INFO_EXT(mLogger, " A message will be sent to an app "<< app->getName()<<" session id "<<sessionID);
            core->mMessageMapping.removeMessage(object->getID());
            core->mJSONHandler->sendRPCMessage(response, sessionID);
            break;
>>>>>>> d0f5c8fc
        }
        case RPC2Communication::AppLinkCore::Marshaller::METHOD_INVALID:
        default:
            LOG4CPLUS_ERROR_EXT(mLogger, " Not AppLinkCore RPC message "<< msg->getMethod() <<" has been received!");
    }

    LOG4CPLUS_INFO_EXT(mLogger, " A RPC2 bus message "<< msg->getMethod() <<" has been invoked!");
}

const RegistryItem* AppMgrCore::registerApplication( RegisterAppInterface_request * request, const unsigned char& sessionID )
{
<<<<<<< HEAD
    AppLinkRPC::ALRPCMessage* msg = object.first;
    unsigned char sessionID = object.second;
    if(!msg)
=======
    if(!request)
>>>>>>> d0f5c8fc
    {
        LOG4CPLUS_ERROR_EXT(mLogger, "No message for session "<<sessionID<<"!");
        return 0;
    }

<<<<<<< HEAD
    AppLinkRPC::RegisterAppInterface_request * request = (AppLinkRPC::RegisterAppInterface_request*)msg;
    LOG4CPLUS_INFO_EXT(mLogger, " Registering an application " << request->get_appName() << "!");
=======
    LOG4CPLUS_INFO_EXT(mLogger, " Registering an application " << request->get_appName() <<" session id"<<sessionID<<"!");
>>>>>>> d0f5c8fc

    const std::string& appName = request->get_appName();
    Application* application = new Application( appName, sessionID );

    bool isMediaApplication = request->get_isMediaApplication();
    const AppLinkRPC::Language& languageDesired = request->get_languageDesired();
    const AppLinkRPC::SyncMsgVersion& syncMsgVersion = request->get_syncMsgVersion();

    if ( request -> get_ngnMediaScreenAppName() )
    {
        const std::string& ngnMediaScreenAppName = *request->get_ngnMediaScreenAppName();
        application->setNgnMediaScreenAppName(ngnMediaScreenAppName);            
    }
    
    if ( request -> get_vrSynonyms() )
    {
        const std::vector<std::string>& vrSynonyms = *request->get_vrSynonyms();
        application->setVrSynonyms(vrSynonyms);            
    }

    if ( request -> get_usesVehicleData() )
    {
        bool usesVehicleData = request->get_usesVehicleData();
        application->setUsesVehicleData(usesVehicleData);            
    }
    
    if ( request-> get_autoActivateID() )
    {
        const std::string& autoActivateID = *request->get_autoActivateID();
        application->setAutoActivateID(autoActivateID);
    }    

	application->setIsMediaApplication(isMediaApplication);
	application->setLanguageDesired(languageDesired);
	application->setSyncMsgVersion(syncMsgVersion);

<<<<<<< HEAD
	application->setApplicationHMIStatusLevel(AppLinkRPC::HMILevel::HMI_NONE);
    LOG4CPLUS_INFO_EXT(mLogger, "Application created." );
=======
	application->setApplicationHMIStatusLevel(HMILevel::HMI_NONE);
    LOG4CPLUS_INFO_EXT(mLogger, "Application "<<application->getName()<<" session id" <<sessionID<< " created." );
>>>>>>> d0f5c8fc

    return AppMgrRegistry::getInstance().registerApplication( application );
}

void AppMgrCore::unregisterApplication(const Message &msg)
{
    AppLinkRPC::ALRPCMessage* message = msg.first;
    unsigned char sessionID = msg.second;
    if(!message)
    {
        LOG4CPLUS_ERROR_EXT(mLogger, "No message for session "<<sessionID<<"!");
        return;
    }

    RegistryItem* item = AppMgrRegistry::getInstance().getItem(sessionID);
    if(!item)
    {
        LOG4CPLUS_ERROR_EXT(mLogger, "No registry item found!");
        return;
    }
    Application* app = item->getApplication();
    if(!app)
    {
        LOG4CPLUS_ERROR_EXT(mLogger, "No application associated with this registry item!");
        return;
    }

    const std::string& appName = app->getName();
    LOG4CPLUS_INFO_EXT(mLogger, " Unregistering an application " << appName <<" session id " <<sessionID<< "!");
    mButtonsMapping.removeItem(item);
    AppMgrRegistry::getInstance().unregisterApplication(item);
    LOG4CPLUS_INFO_EXT(mLogger, " Unregistered an application " << appName << " session id " <<sessionID<< "!");
}

void AppMgrCore::registerApplicationOnHMI( const std::string& name )
{

}

void AppMgrCore::setJsonHandler(JSONHandler* handler)
{
    if(!handler)
    {
        LOG4CPLUS_ERROR_EXT(mLogger, "A null pointer is being assigned - is this the intent?");
        return;
    }
	mJSONHandler = handler;
}

JSONHandler* AppMgrCore::getJsonHandler( ) const
{
    return mJSONHandler;
}

void AppMgrCore::setJsonRPC2Handler(JSONRPC2Handler *handler)
{
    if(!handler)
    {
        LOG4CPLUS_ERROR_EXT(mLogger, "A null pointer is being assigned - is this the intent?");
        return;
    }
    mJSONRPC2Handler = handler;
}

JSONRPC2Handler *AppMgrCore::getJsonRPC2Handler() const
{
    return mJSONRPC2Handler;
}

}<|MERGE_RESOLUTION|>--- conflicted
+++ resolved
@@ -28,35 +28,6 @@
 #include "JSONHandler/RPC2Request.h"
 #include "JSONHandler/RPC2Response.h"
 #include "JSONHandler/RPC2Notification.h"
-<<<<<<< HEAD
-=======
-#include "JSONHandler/AddCommand.h"
-#include "JSONHandler/AddCommandResponse.h"
-#include "JSONHandler/DeleteCommand.h"
-#include "JSONHandler/DeleteCommandResponse.h"
-#include "JSONHandler/AddSubMenu.h"
-#include "JSONHandler/AddSubMenuResponse.h"
-#include "JSONHandler/DeleteSubMenu.h"
-#include "JSONHandler/DeleteSubMenuResponse.h"
-#include "JSONHandler/CreateInteractionChoiceSet.h"
-#include "JSONHandler/CreateInteractionChoiceSetResponse.h"
-#include "JSONHandler/DeleteInteractionChoiceSet.h"
-#include "JSONHandler/DeleteInteractionChoiceSetResponse.h"
-#include "JSONHandler/PerformInteraction.h"
-#include "JSONHandler/PerformInteractionResponse.h"
-#include "JSONHandler/ALRPCObjects/RegisterAppInterface_request.h"
-#include "JSONHandler/ALRPCObjects/RegisterAppInterface_response.h"
-#include "JSONHandler/ALRPCObjects/UnregisterAppInterface_request.h"
-#include "JSONHandler/ALRPCObjects/UnregisterAppInterface_response.h"
->>>>>>> d0f5c8fc
-#include "JSONHandler/ALRPCObjects/AddCommand_request.h"
-#include "JSONHandler/ALRPCObjects/AddCommand_response.h"
-#include "JSONHandler/ALRPCObjects/AddSubMenu_request.h"
-#include "JSONHandler/ALRPCObjects/AddSubMenu_response.h"
-#include "JSONHandler/ALRPCObjects/DeleteCommand_request.h"
-#include "JSONHandler/ALRPCObjects/DeleteCommand_response.h"
-#include "JSONHandler/ALRPCObjects/PerformInteraction_request.h"
-#include "JSONHandler/ALRPCObjects/PerformInteraction_response.h"
 #include <sys/socket.h>
 #include "LoggerHelper.hpp"
 
@@ -163,15 +134,9 @@
 		case AppLinkRPC::Marshaller::METHOD_REGISTERAPPINTERFACE_REQUEST:
 		{
 			LOG4CPLUS_INFO_EXT(mLogger, " A RegisterAppInterface request has been invoked");
-<<<<<<< HEAD
             AppLinkRPC::RegisterAppInterface_request * object = (AppLinkRPC::RegisterAppInterface_request*)mobileMsg;
-            const RegistryItem* registeredApp =  core->registerApplication( message );
+            const RegistryItem* registeredApp =  core->registerApplication( object, sessionID );
             AppLinkRPC::RegisterAppInterface_response* response = new AppLinkRPC::RegisterAppInterface_response();
-=======
-            RegisterAppInterface_request * object = (RegisterAppInterface_request*)mobileMsg;
-            const RegistryItem* registeredApp =  core->registerApplication( object, sessionID );
-            RegisterAppInterface_response* response = new RegisterAppInterface_response();
->>>>>>> d0f5c8fc
             response->setCorrelationID(object->getCorrelationID());
             response->setMessageType(AppLinkRPC::ALRPCMessage::RESPONSE);
             if(!registeredApp)
@@ -673,12 +638,8 @@
                 return;
             }
             unsigned char sessionID = app->getSessionID();
-<<<<<<< HEAD
             core->mMessageMapping.removeMessage(object->getId());
-=======
-            core->mMessageMapping.removeMessage(object->getID());
-            LOG4CPLUS_INFO_EXT(mLogger, " A message will be sent to an app "<< app->getName()<<" session id "<<sessionID);
->>>>>>> d0f5c8fc
+            LOG4CPLUS_INFO_EXT(mLogger, " A message will be sent to an app "<< app->getName()<<" session id "<<sessionID);
             core->mJSONHandler->sendRPCMessage(response, sessionID);
             return;
         }
@@ -703,12 +664,8 @@
                 return;
             }
             unsigned char sessionID = app->getSessionID();
-<<<<<<< HEAD
             core->mMessageMapping.removeMessage(object->getId());
-=======
-            core->mMessageMapping.removeMessage(object->getID());
-            LOG4CPLUS_INFO_EXT(mLogger, " A message will be sent to an app "<< app->getName()<<" session id "<<sessionID);
->>>>>>> d0f5c8fc
+            LOG4CPLUS_INFO_EXT(mLogger, " A message will be sent to an app "<< app->getName()<<" session id "<<sessionID);
             core->mJSONHandler->sendRPCMessage(response, sessionID);
             return;
         }
@@ -733,12 +690,8 @@
                 return;
             }
             unsigned char sessionID = app->getSessionID();
-<<<<<<< HEAD
             core->mMessageMapping.removeMessage(object->getId());
-=======
-            core->mMessageMapping.removeMessage(object->getID());
-            LOG4CPLUS_INFO_EXT(mLogger, " A message will be sent to an app "<< app->getName()<<" session id "<<sessionID);
->>>>>>> d0f5c8fc
+            LOG4CPLUS_INFO_EXT(mLogger, " A message will be sent to an app "<< app->getName()<<" session id "<<sessionID);
             core->mJSONHandler->sendRPCMessage(response, sessionID);
             return;
         }
@@ -762,12 +715,8 @@
                 return;
             }
             unsigned char sessionID = app->getSessionID();
-<<<<<<< HEAD
             core->mMessageMapping.removeMessage(object->getId());
-=======
-            core->mMessageMapping.removeMessage(object->getID());
-            LOG4CPLUS_INFO_EXT(mLogger, " A message will be sent to an app "<< app->getName()<<" session id "<<sessionID);
->>>>>>> d0f5c8fc
+            LOG4CPLUS_INFO_EXT(mLogger, " A message will be sent to an app "<< app->getName()<<" session id "<<sessionID);
             core->mJSONHandler->sendRPCMessage(response, sessionID);
             return;
         }
@@ -791,38 +740,19 @@
                 return;
             }
             unsigned char sessionID = app->getSessionID();
-<<<<<<< HEAD
             core->mMessageMapping.removeMessage(object->getId());
-=======
-            core->mMessageMapping.removeMessage(object->getID());
-            LOG4CPLUS_INFO_EXT(mLogger, " A message will be sent to an app "<< app->getName()<<" session id "<<sessionID);
->>>>>>> d0f5c8fc
+            LOG4CPLUS_INFO_EXT(mLogger, " A message will be sent to an app "<< app->getName()<<" session id "<<sessionID);
             core->mJSONHandler->sendRPCMessage(response, sessionID);
             return;
         }
         case RPC2Communication::UI::Marshaller::METHOD_DELETECOMMANDRESPONSE:
         {
-<<<<<<< HEAD
             LOG4CPLUS_INFO_EXT(mLogger, " A DeleteCommand response has been income");
             RPC2Communication::UI::DeleteCommandResponse* object = (RPC2Communication::UI::DeleteCommandResponse*)msg;
             AppLinkRPC::DeleteCommand_response* response = new AppLinkRPC::DeleteCommand_response();
             response->set_success(true);
             response->set_resultCode(static_cast<AppLinkRPC::Result::ResultInternal>(object->getResult()));
             RegistryItem* item = core->mMessageMapping.findRegistryItemAssignedToCommand(object->getId());
-=======
-            LOG4CPLUS_INFO_EXT(mLogger, "ActivateApp has been received!");
-            RPC2Communication::ActivateApp* object = static_cast<RPC2Communication::ActivateApp*>(msg);
-            if ( !object )
-            {
-                LOG4CPLUS_ERROR(mLogger, "Couldn't cast object to ActivateApp type");
-                break;
-            }     
-            OnHMIStatus * hmiStatus = new OnHMIStatus;
-            hmiStatus->set_hmiLevel(HMILevel::HMI_FULL);
-            const std::string& appName = object->getAppName()[0];
-            LOG4CPLUS_INFO_EXT(mLogger, "App name is "<<appName);
-            RegistryItem* item = AppMgrRegistry::getInstance().getItem(appName);
->>>>>>> d0f5c8fc
             if(!item)
             {
                 LOG4CPLUS_ERROR_EXT(mLogger, "No registry item found!");
@@ -835,24 +765,10 @@
                 LOG4CPLUS_ERROR_EXT(mLogger, "No application associated with this registry item!");
                 return;
             }
-<<<<<<< HEAD
             unsigned char sessionID = app->getSessionID();
             core->mMessageMapping.removeMessage(object->getId());
             core->mJSONHandler->sendRPCMessage(response, sessionID);
             return;
-=======
-            app->setApplicationHMIStatusLevel(HMILevel::HMI_FULL);
-            hmiStatus->set_audioStreamingState(app->getApplicationAudioStreamingState());
-            hmiStatus->set_systemContext(SystemContext::SYSCTXT_MENU);
-            unsigned char sessionID = app->getSessionID();
-            LOG4CPLUS_INFO_EXT(mLogger, " A message will be sent to an app "<< app->getName()<<" session id "<<sessionID);
-            core->mJSONHandler->sendRPCMessage( hmiStatus, sessionID );
-            RPC2Communication::ActivateAppResponse * response = new RPC2Communication::ActivateAppResponse;
-            response->setID(object->getID());
-            response->setResult(Result::SUCCESS);
-            core->mJSONRPC2Handler->sendResponse(response);
-            break;
->>>>>>> d0f5c8fc
         }
         case RPC2Communication::UI::Marshaller::METHOD_ADDSUBMENURESPONSE:
         {
@@ -874,12 +790,8 @@
                 return;
             }
             unsigned char sessionID = app->getSessionID();
-<<<<<<< HEAD
             core->mMessageMapping.removeMessage(object->getId());
-=======
-            LOG4CPLUS_INFO_EXT(mLogger, " A message will be sent to an app "<< app->getName()<<" session id "<<sessionID);
-            core->mMessageMapping.removeMessage(object->getID());
->>>>>>> d0f5c8fc
+            LOG4CPLUS_INFO_EXT(mLogger, " A message will be sent to an app "<< app->getName()<<" session id "<<sessionID);
             core->mJSONHandler->sendRPCMessage(response, sessionID);
             return;
         }
@@ -903,12 +815,8 @@
                 return;
             }
             unsigned char sessionID = app->getSessionID();
-<<<<<<< HEAD
             core->mMessageMapping.removeMessage(object->getId());
-=======
-            LOG4CPLUS_INFO_EXT(mLogger, " A message will be sent to an app "<< app->getName()<<" session id "<<sessionID);
-            core->mMessageMapping.removeMessage(object->getID());
->>>>>>> d0f5c8fc
+            LOG4CPLUS_INFO_EXT(mLogger, " A message will be sent to an app "<< app->getName()<<" session id "<<sessionID);
             core->mJSONHandler->sendRPCMessage(response, sessionID);
             return;
         }
@@ -932,12 +840,8 @@
                 return;
             }
             unsigned char sessionID = app->getSessionID();
-<<<<<<< HEAD
             core->mMessageMapping.removeMessage(object->getId());
-=======
-            LOG4CPLUS_INFO_EXT(mLogger, " A message will be sent to an app "<< app->getName()<<" session id "<<sessionID);
-            core->mMessageMapping.removeMessage(object->getID());
->>>>>>> d0f5c8fc
+            LOG4CPLUS_INFO_EXT(mLogger, " A message will be sent to an app "<< app->getName()<<" session id "<<sessionID);
             core->mJSONHandler->sendRPCMessage(response, sessionID);
             return;
         }
@@ -961,12 +865,8 @@
                 return;
             }
             unsigned char sessionID = app->getSessionID();
-<<<<<<< HEAD
             core->mMessageMapping.removeMessage(object->getId());
-=======
-            LOG4CPLUS_INFO_EXT(mLogger, " A message will be sent to an app "<< app->getName()<<" session id "<<sessionID);
-            core->mMessageMapping.removeMessage(object->getID());
->>>>>>> d0f5c8fc
+            LOG4CPLUS_INFO_EXT(mLogger, " A message will be sent to an app "<< app->getName()<<" session id "<<sessionID);
             core->mJSONHandler->sendRPCMessage(response, sessionID);
             return;
         }
@@ -991,12 +891,8 @@
                 return;
             }
             unsigned char sessionID = app->getSessionID();
-<<<<<<< HEAD
             core->mMessageMapping.removeMessage(object->getId());
-=======
-            LOG4CPLUS_INFO_EXT(mLogger, " A message will be sent to an app "<< app->getName()<<" session id "<<sessionID);
-            core->mMessageMapping.removeMessage(object->getID());
->>>>>>> d0f5c8fc
+            LOG4CPLUS_INFO_EXT(mLogger, " A message will be sent to an app "<< app->getName()<<" session id "<<sessionID);
             core->mJSONHandler->sendRPCMessage(response, sessionID);
             return;
         }
@@ -1028,12 +924,8 @@
                 return;
             }
             unsigned char sessionID = app->getSessionID();
-<<<<<<< HEAD
             core->mMessageMapping.removeMessage(object->getId());
-=======
-            LOG4CPLUS_INFO_EXT(mLogger, " A message will be sent to an app "<< app->getName()<<" session id "<<sessionID);
-            core->mMessageMapping.removeMessage(object->getID());
->>>>>>> d0f5c8fc
+            LOG4CPLUS_INFO_EXT(mLogger, " A message will be sent to an app "<< app->getName()<<" session id "<<sessionID);
             core->mJSONHandler->sendRPCMessage(response, sessionID);
             return;
         }
@@ -1080,7 +972,6 @@
                 LOG4CPLUS_ERROR_EXT(mLogger, "No application associated with this registry item!");
                 return;
             }
-<<<<<<< HEAD
             app->setApplicationHMIStatusLevel(AppLinkRPC::HMILevel::HMI_FULL);
             hmiStatus->set_audioStreamingState(app->getApplicationAudioStreamingState());
             hmiStatus->set_systemContext(AppLinkRPC::SystemContext::SYSCTXT_MENU);
@@ -1090,13 +981,6 @@
             response->setResult(AppLinkRPC::Result::SUCCESS);
             core->mJSONRPC2Handler->sendResponse(response);
             return;
-=======
-            unsigned char sessionID = app->getSessionID();
-            LOG4CPLUS_INFO_EXT(mLogger, " A message will be sent to an app "<< app->getName()<<" session id "<<sessionID);
-            core->mMessageMapping.removeMessage(object->getID());
-            core->mJSONHandler->sendRPCMessage(response, sessionID);
-            break;
->>>>>>> d0f5c8fc
         }
         case RPC2Communication::AppLinkCore::Marshaller::METHOD_INVALID:
         default:
@@ -1108,24 +992,16 @@
 
 const RegistryItem* AppMgrCore::registerApplication( RegisterAppInterface_request * request, const unsigned char& sessionID )
 {
-<<<<<<< HEAD
     AppLinkRPC::ALRPCMessage* msg = object.first;
     unsigned char sessionID = object.second;
     if(!msg)
-=======
-    if(!request)
->>>>>>> d0f5c8fc
     {
         LOG4CPLUS_ERROR_EXT(mLogger, "No message for session "<<sessionID<<"!");
         return 0;
     }
 
-<<<<<<< HEAD
     AppLinkRPC::RegisterAppInterface_request * request = (AppLinkRPC::RegisterAppInterface_request*)msg;
     LOG4CPLUS_INFO_EXT(mLogger, " Registering an application " << request->get_appName() << "!");
-=======
-    LOG4CPLUS_INFO_EXT(mLogger, " Registering an application " << request->get_appName() <<" session id"<<sessionID<<"!");
->>>>>>> d0f5c8fc
 
     const std::string& appName = request->get_appName();
     Application* application = new Application( appName, sessionID );
@@ -1162,14 +1038,8 @@
 	application->setLanguageDesired(languageDesired);
 	application->setSyncMsgVersion(syncMsgVersion);
 
-<<<<<<< HEAD
 	application->setApplicationHMIStatusLevel(AppLinkRPC::HMILevel::HMI_NONE);
     LOG4CPLUS_INFO_EXT(mLogger, "Application created." );
-=======
-	application->setApplicationHMIStatusLevel(HMILevel::HMI_NONE);
-    LOG4CPLUS_INFO_EXT(mLogger, "Application "<<application->getName()<<" session id" <<sessionID<< " created." );
->>>>>>> d0f5c8fc
-
     return AppMgrRegistry::getInstance().registerApplication( application );
 }
 
