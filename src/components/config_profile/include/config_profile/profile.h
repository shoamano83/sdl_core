/*
 * Copyright (c) 2016, Ford Motor Company
 * All rights reserved.
 *
 * Redistribution and use in source and binary forms, with or without
 * modification, are permitted provided that the following conditions are met:
 *
 * Redistributions of source code must retain the above copyright notice, this
 * list of conditions and the following disclaimer.
 *
 * Redistributions in binary form must reproduce the above copyright notice,
 * this list of conditions and the following
 * disclaimer in the documentation and/or other materials provided with the
 * distribution.
 *
 * Neither the name of the Ford Motor Company nor the names of its contributors
 * may be used to endorse or promote products derived from this software
 * without specific prior written permission.
 *
 * THIS SOFTWARE IS PROVIDED BY THE COPYRIGHT HOLDERS AND CONTRIBUTORS "AS IS"
 * AND ANY EXPRESS OR IMPLIED WARRANTIES, INCLUDING, BUT NOT LIMITED TO, THE
 * IMPLIED WARRANTIES OF MERCHANTABILITY AND FITNESS FOR A PARTICULAR PURPOSE
 * ARE DISCLAIMED. IN NO EVENT SHALL THE COPYRIGHT HOLDER OR CONTRIBUTORS BE
 * LIABLE FOR ANY DIRECT, INDIRECT, INCIDENTAL, SPECIAL, EXEMPLARY, OR
 * CONSEQUENTIAL DAMAGES (INCLUDING, BUT NOT LIMITED TO, PROCUREMENT OF
 * SUBSTITUTE GOODS OR SERVICES; LOSS OF USE, DATA, OR PROFITS; OR BUSINESS
 * INTERRUPTION) HOWEVER CAUSED AND ON ANY THEORY OF LIABILITY, WHETHER IN
 * CONTRACT, STRICT LIABILITY, OR TORT (INCLUDING NEGLIGENCE OR OTHERWISE)
 * ARISING IN ANY WAY OUT OF THE USE OF THIS SOFTWARE, EVEN IF ADVISED OF THE
 * POSSIBILITY OF SUCH DAMAGE.
 */

#ifndef SRC_COMPONENTS_CONFIG_PROFILE_INCLUDE_CONFIG_PROFILE_PROFILE_H_
#define SRC_COMPONENTS_CONFIG_PROFILE_INCLUDE_CONFIG_PROFILE_PROFILE_H_

#include <stdint.h>
#include <string>
#include <vector>
#include <list>
#include "utils/macro.h"
#include "protocol_handler/protocol_handler_settings.h"
#include "connection_handler/connection_handler_settings.h"
#include "hmi_message_handler/hmi_message_handler_settings.h"
#include "media_manager/media_manager_settings.h"
#include "transport_manager/transport_manager_settings.h"
#include "application_manager/application_manager_settings.h"
#include "policy/policy_settings.h"

namespace profile {

/**
 * The Profile class
 */
class Profile : public protocol_handler::ProtocolHandlerSettings,
                public connection_handler::ConnectionHandlerSettings,
                public hmi_message_handler::HMIMessageHandlerSettings,
                public media_manager::MediaManagerSettings,
                public policy::PolicySettings,
                public transport_manager::TransportManagerSettings,
                public application_manager::ApplicationManagerSettings {
 public:
  // Methods section

  /**
   * Default constructor
   *
   * Unimplemented to avoid misusing
   *
   */
  Profile();

  /**
   * Destructor
   *
   * Unimplemented to avoid misusing
   *
   */
  virtual ~Profile();

  /**
   * @brief Returns sdl version represented
   * by git commit or value specified by user
   */
  const std::string& sdl_version() const OVERRIDE;

  /**
    * @brief Returns true if HMI should be started, otherwise false
    */
<<<<<<< HEAD
  bool launch_hmi() const OVERRIDE;
#ifdef WEB_HMI
  /**
    * @brief Returns link to web hmi
    */
  std::string link_to_web_hmi() const;
#endif  // WEB_HMI
        /**
          * @brief Returns application configuration path
          */
  const std::string& app_config_folder() const;

  /**
    * @brief Returns application storage path
    */
  const std::string& app_storage_folder() const;

  /**
   * @brief Return application resourse folder
   */
  const std::string& app_resource_folder() const;

  /**
   * @brief Returns true, if SDL 4.0 is enabled
   */
  bool enable_protocol_4() const OVERRIDE;

  /**
   * @brief Returns application icons folder path
   */
  const std::string& app_icons_folder() const OVERRIDE;

  /**
   * @brief Returns application icons folder maximum size
   */
  const uint32_t& app_icons_folder_max_size() const OVERRIDE;

  /**
   * @brief Returns application icons amount to remove from icon folder,
   * if maximum size exceeded
   */
  const uint32_t& app_icons_amount_to_remove() const OVERRIDE;

  /**
   * @brief Returns the path to the config file
   */
  const std::string& config_file_name() const;

  /**
   * @brief Sets the path to the config file
   */
  void config_file_name(const std::string& fileName);

  /**
   * @brief Returns server address
   */
  const std::string& server_address() const;

  /**
   * @brief Returns server port
   */
  const uint16_t& server_port() const;

  /**
   * @brief Returns port for video streaming
   */
  const uint16_t video_streaming_port() const OVERRIDE;

  /**
    * @brief Returns port for audio streaming
    */
  const uint16_t audio_streaming_port() const;
=======
    uint32_t transport_manager_disconnect_timeout() const;

    /*
     * @brief Returns true if last state singleton is used
     */
    bool use_last_state() const;

    /**
     * @brief Returns supported diagnostic modes
     */
    const std::vector<uint32_t>& supported_diag_modes() const;

    /**
      * @brief Returns system files folder path
      */
    const std::string& system_files_path() const;

    /**
      * @brief Returns folder containing all plugins
      */
    const std::string& plugins_folder() const;

    /**
     * @brief Returns port for TCP transport adapter
     */
    uint16_t transport_manager_tcp_adapter_port() const;

    /**
     * @brief Returns value of timeout after which sent
     * tts global properties for VCA
     */
    uint16_t tts_global_properties_timeout() const;

    /**
     * @brief Reads a string value from the profile
     *
     * @param value         Result value
     * @param default_value Value to use key wasn't found
     * @param pSection      The section to read the value in
     * @param pKey          The key whose value needs to be read out
     *
     * @return FALSE if could not read the value out of the profile
     * (then the value is equal \c default_value)
     */
    bool ReadStringValue(std::string* value,
                         const char* default_value,
                         const char* const pSection,
                         const char* const pKey) const;

    /**
     * @brief Reads an int32_t value from the profile
     *
     * @param value         Result value
     * @param default_value Value to use key wasn't found
     * @param pSection      The section to read the value in
     * @param pKey          The key whose value needs to be read out
     *
     * @return FALSE if could not read the value out of the profile
     * (then the value is equal \c default_value)
     */
    bool ReadIntValue(int32_t* value,
                      int32_t  default_value,
                      const char* const pSection,
                      const char* const pKey) const;
    /**
     * @brief Reads an bool value from the profile
     *
     * @param value         Result value
     * @param default_value Value to use key wasn't found
     * @param pSection      The section to read the value in
     * @param pKey          The key whose value needs to be read out
     *
     * @return FALSE if could not read the value out of the profile
     * (then the value is equal \c default_value)
     */
    bool ReadBoolValue(bool *value,
                       const bool default_value,
                       const char * const pSection,
                       const char * const pKey) const;
    /**
     * @brief Reads an container of string values from the profile,
     * which handle as "Value1, Value2, Value3"
     *
     * @param pSection      The section to read the value in
     * @param pKey          The key whose value needs to be read out
     * @param out_result    Pointer to bool value for result reading Section
     * (could be NULL)
     *
     * @return container of values or empty continer
     * if could not read the value out of the profile
     */
    std::list<std::string> ReadStringContainer(
        const char * const pSection,
        const char * const pKey,
        bool* out_result) const;
    /**
     * @brief Reads an container of hex int values from the profile,
     * which handle as "0x01, 0xA0, 0XFF"
     *
     * @param pSection      The section to read the value in
     * @param pKey          The key whose value needs to be read out
     * @param out_result    Pointer to bool value for result reading Section
     * (could be NULL)
     *
     * @return container of values or empty continer
     * if could not read the value out of the profile
     */
    std::list<int> ReadIntContainer(const char * const pSection,
                                    const char * const pKey,
                                    bool* out_result) const;
>>>>>>> d228ddc1

  /**
   * @brief Returns streaming timeout
   */
  uint32_t stop_streaming_timeout() const;

  /**
    * @brief Returns port for time reports
    */
  const uint16_t& time_testing_port() const;

  /**
   * @brief Returns hmi capabilities file name
   */
  const std::string& hmi_capabilities_file_name() const;

  /**
   * @brief Returns help promt vector
   */
  const std::vector<std::string>& help_prompt() const;

  /**
   * @brief Returns help promt vector
   */
  const std::vector<std::string>& time_out_promt() const;

  /**
   * @brief Returns vr commands default for all apps
   * such as Help.
   */
  const std::vector<std::string>& vr_commands() const;

  /**
   * @brief Maximum command id available for mobile app
   */
  const uint32_t& max_cmd_id() const;

  /**
   * @brief Default timeout for waiting for response to mobile app
   */
  const uint32_t& default_timeout() const;

  /**
   * @brief Default timeout for waiting for resuming
   */
  const uint32_t& app_resuming_timeout() const;
  const uint32_t& app_resumption_save_persistent_data_timeout() const;

  /**
   * @brief Returns desirable thread stack size
   */
  const uint64_t& thread_min_stack_size() const;

  /**
    * @brief Returns true if audio mixing is supported
    */
  bool is_mixing_audio_supported() const;

  /**
    * @brief Returns true if video re-decoding enabled
    */
  bool is_redecoding_enabled() const;

  /**
    * @brief Returns title for Vr Help
    */
  const std::string& vr_help_title() const;

  /**
    * @brief Returns application directory quota size
    */
  const uint32_t& app_dir_quota() const;

  /**
    * @brief Returns the video server type
    */
  const std::string& video_server_type() const;

  /**
    * @brief Returns the audio server type
    */
  const std::string& audio_server_type() const;

  /**
    * @brief Returns the video pipe path
    */
  const std::string& named_video_pipe_path() const;

  /**
   * @brief Returns the audio pipe path
   */
  const std::string& named_audio_pipe_path() const;

  /**
   * @brief Returns time scale for max amount of requests for application
   * in hmi level none.
   */
  const uint32_t& app_hmi_level_none_time_scale() const;

  /**
    * @brief Returns path to testing file to which redirects video stream
    */
  const std::string& video_stream_file() const;

  /**
    * @brief Returns path to testing file to which redirects audio stream
    */
  const std::string& audio_stream_file() const;

  /**
   * @brief Returns timeout for SDL to wait for the next package of raw data
   * over audio service
   */
  const uint32_t audio_data_stopped_timeout() const;

  /**
   * @brief Returns timeout for SDL to wait for the next package of raw data
   * over video service
   */
  const uint32_t video_data_stopped_timeout() const;

  /**
   * @brief Returns allowable max amount of requests per time scale for
   * application in hmi level none
   *
   */
  const uint32_t& app_hmi_level_none_time_scale_max_requests() const;

  /**
   * @brief Returns application time scale for max amount of requests per it.
   */
  const uint32_t& app_time_scale() const;

  /**
   * @brief Returns allowable max amount of requests per application
   * time scale
   */
  const uint32_t& app_time_scale_max_requests() const;

  /**
   * @brief Returns allowable amount of the system pending requests
   */
  const uint32_t& pending_requests_amount() const;

  /**
   * @brief Returns Max allowed number of PutFile requests for one
   * application in NONE
   */
  const uint32_t& put_file_in_none() const OVERRIDE;

  /**
   * @brief Returns Max allowed number of DeleteFile requests for one
   * application in NONE
   */
  const uint32_t& delete_file_in_none() const OVERRIDE;

  /**
   * @brief Returns Max allowed number of ListFiles requests for one
   * application in NONE
   */
  const uint32_t& list_files_in_none() const OVERRIDE;

  /*
   * @brief Returns file name for storing applications data
   */
  const std::string& app_info_storage() const;

  /*
   * @brief Path to preloaded policy file
   */
  const std::string& preloaded_pt_file() const;

  /**
   * @brief Path to policies snapshot file
   * @return file path
   */
  const std::string& policies_snapshot_file_name() const;

  /**
   * @brief Should Policy be turned off? (Library not loaded)
   * @return Flag
   */
  bool enable_policy() const;

  // TransportManageSettings interface

  bool use_last_state() const OVERRIDE;

  uint32_t transport_manager_disconnect_timeout() const OVERRIDE;

  uint16_t transport_manager_tcp_adapter_port() const OVERRIDE;

  // TransportManageMMESettings interface

  const std::string& event_mq_name() const OVERRIDE;

  const std::string& ack_mq_name() const OVERRIDE;

  uint32_t iap2_hub_connect_attempts() const OVERRIDE;

  uint32_t default_hub_protocol_index() const OVERRIDE;

  const std::string& iap_legacy_protocol_mask() const OVERRIDE;

  const std::string& iap_hub_protocol_mask() const OVERRIDE;

  const std::string& iap_pool_protocol_mask() const OVERRIDE;

  const std::string& iap_system_config() const OVERRIDE;

  const std::string& iap2_system_config() const OVERRIDE;

  uint32_t iap_hub_connection_wait_timeout() const OVERRIDE;
  // TransportManageSettings interface end

  /**
   * @brief Returns supported diagnostic modes
   */
  const std::vector<uint32_t>& supported_diag_modes() const OVERRIDE;

  /**
    * @brief Returns system files folder path
    */
  const std::string& system_files_path() const OVERRIDE;

  /**
   * @brief Returns value of timeout after which sent
   * tts global properties for VCA
   */
  uint16_t tts_global_properties_timeout() const OVERRIDE;

#ifdef ENABLE_SECURITY
  /**
   * @brief Returns name of Security Manager protocol
   */
  const std::string& security_manager_protocol_name() const;

  /**
   * @brief Returns SSL mode
   */
  const std::string& ssl_mode() const;

  /**
   * @brief Returns key path to pem file
   */
  const std::string& key_path() const;

  /**
   * @brief Returns certificate path to pem file
   */
  const std::string& cert_path() const;

  /**
   * @brief Returns ca certificate path to pem file
   */
  const std::string& ca_cert_path() const;

  /**
   * @brief Returns ciphers
   */
  const std::string& ciphers_list() const;

  /**
   * @brief Returns true if Mobile app certificate is verified
   */
  bool verify_peer() const;

  /**
   * @brief Return hours amount when PTU should be triggered
   */
  size_t update_before_hours() const;

#endif  // ENABLE_SECURITY
        /**
         * @brief Reads a string value from the profile
         *
         * @param value         Result value
         * @param default_value Value to use key wasn't found
         * @param pSection      The section to read the value in
         * @param pKey          The key whose value needs to be read out
         *
         * @return FALSE if could not read the value out of the profile
         * (then the value is equal \c default_value)
         */
  bool ReadStringValue(std::string* value,
                       const char* default_value,
                       const char* const pSection,
                       const char* const pKey) const;

<<<<<<< HEAD
  /**
   * @brief Reads an int32_t value from the profile
   *
   * @param value         Result value
   * @param default_value Value to use key wasn't found
   * @param pSection      The section to read the value in
   * @param pKey          The key whose value needs to be read out
   *
   * @return FALSE if could not read the value out of the profile
   * (then the value is equal \c default_value)
   */
  bool ReadIntValue(int32_t* value,
                    int32_t default_value,
                    const char* const pSection,
                    const char* const pKey) const;
  /**
   * @brief Reads an bool value from the profile
   *
   * @param value         Result value
   * @param default_value Value to use key wasn't found
   * @param pSection      The section to read the value in
   * @param pKey          The key whose value needs to be read out
   *
   * @return FALSE if could not read the value out of the profile
   * (then the value is equal \c default_value)
   */
  bool ReadBoolValue(bool* value,
                     const bool default_value,
                     const char* const pSection,
                     const char* const pKey) const;
  /**
   * @brief Reads an container of string values from the profile,
   * which handle as "Value1, Value2, Value3"
   *
   * @param pSection      The section to read the value in
   * @param pKey          The key whose value needs to be read out
   * @param out_result    Pointer to bool value for result reading Section
   * (could be NULL)
   *
   * @return container of values or empty continer
   * if could not read the value out of the profile
   */
  std::vector<std::string> ReadStringContainer(const char* const pSection,
                                               const char* const pKey,
                                               bool* out_result) const;
  /**
   * @brief Reads an container of hex int values from the profile,
   * which handle as "0x01, 0xA0, 0XFF"
   *
   * @param pSection      The section to read the value in
   * @param pKey          The key whose value needs to be read out
   * @param out_result    Pointer to bool value for result reading Section
   * (could be NULL)
   *
   * @return container of values or empty continer
   * if could not read the value out of the profile
   */
  std::vector<int> ReadIntContainer(const char* const pSection,
                                    const char* const pKey,
                                    bool* out_result) const;

  /**
   * @brief Returns delimiter for SDL-generated TTS chunks
   * @return TTS delimiter
   */
  const std::string& tts_delimiter() const OVERRIDE;

  /**
   * @brief Returns recording file name
   */
  const std::string& recording_file_name() const OVERRIDE;

  uint32_t application_list_update_timeout() const OVERRIDE;

  /**
   * @brief Returns max allowed threads number for handling mobile requests
   */
  uint32_t thread_pool_size() const;

  /*
   * ProtocolHandler section
   */
  size_t maximum_payload_size() const OVERRIDE;

  size_t message_frequency_count() const OVERRIDE;

  size_t message_frequency_time() const OVERRIDE;

  bool malformed_message_filtering() const OVERRIDE;

  size_t malformed_frequency_count() const OVERRIDE;

  size_t malformed_frequency_time() const OVERRIDE;

  uint32_t multiframe_waiting_timeout() const OVERRIDE;

  uint32_t heart_beat_timeout() const OVERRIDE;

  uint16_t max_supported_protocol_version() const OVERRIDE;

#ifdef ENABLE_SECURITY
  const std::vector<int>& force_protected_service() const OVERRIDE;

  const std::vector<int>& force_unprotected_service() const OVERRIDE;
#endif  // ENABLE_SECURITY
  // ProtocolHandler section end

  uint16_t attempts_to_open_policy_db() const;

  uint16_t open_attempt_timeout_ms() const;

  uint32_t resumption_delay_before_ign() const;

  const uint32_t resumption_delay_after_ign() const;

  uint32_t hash_string_size() const;

  bool logs_enabled() const;

  /**
   * @brief Returns true if resumption ctrl uses db, returns false if
   * resumption ctrl uses JSON.
   */
  bool use_db_for_resumption() const;

  /**
   * @brief Returns amount of attempts for opening resumption db
   */
  uint16_t attempts_to_open_resumption_db() const;

  /**
   * @brief Returns timeout between attempts
   */
  uint16_t open_attempt_timeout_ms_resumption_db() const;

  /**
   * @brief Returns wait time after device connection
   * before app launch request
   */
  const uint16_t app_launch_wait_time() const OVERRIDE;

  /**
   * @brief Returns max number of attempts to launch an application
   * after device connection
   */
  const uint16_t app_launch_max_retry_attempt() const OVERRIDE;

  /**
   * @brief Returns wait time before next app launch request
   */
  const uint16_t app_launch_retry_wait_time() const OVERRIDE;

  /**
   * @brief Returns max number of failed iOS app
   * registration requests
   */
  const uint16_t remove_bundle_id_attempts() const OVERRIDE;

  /**
   * @brief Returns max number of iOS devices to be stored
   */
  const uint16_t max_number_of_ios_device() const OVERRIDE;

  /**
   * @brief Returns wait time before attempt to launch next app
   */
  const uint16_t wait_time_between_apps() const OVERRIDE;

  /**
   * @brief Returns status of feature of app launch on iOS
   */
  const bool enable_app_launch_ios() const OVERRIDE;

  /*
   * @brief Updates all related values from ini file
   */
  void UpdateValues();

  const uint32_t& list_files_response_size() const OVERRIDE;

  const std::string& recording_file_source() const OVERRIDE;

  const std::pair<uint32_t, int32_t>& read_did_frequency() const OVERRIDE;

  const std::pair<uint32_t, int32_t>& get_vehicle_data_frequency()
      const OVERRIDE;

  const std::pair<uint32_t, int32_t>& start_stream_retry_amount()
      const OVERRIDE;

 private:
  /**
   * @brief Reads a string value from the profile and interpret it
   * as \c true on "true" value or as \c false on any other value
   *
   * @param value      The value to return
   * @param pSection   The section to read the value in
   * @param pKey       The key whose value needs to be read out
   *
   * @return FALSE if could not read the value out of the profile
   * (then the value is not changed)
   */
  bool ReadValue(std::string* value,
                 const char* const pSection,
                 const char* const pKey) const;

  /**
   * @brief Reads a boolean value from the profile
   *
   * @param value      The value to return
   * @param pSection   The section to read the value in
   * @param pKey       The key whose value needs to be read out
   *
   * @return FALSE if could not read the value out of the profile
   * (then the value is not changed)
   */
  bool ReadValue(bool* value,
                 const char* const pSection,
                 const char* const pKey) const;

  /**
   * @brief Reads a pair of ints value from the profile
   *
   * @param value         Result value
   * @param default_value Value to use key wasn't found
   * @param pSection      The section to read the value in
   * @param pKey          The key whose value needs to be read out
   *
   * @return FALSE if could not read the value out of the profile
   * (then the value is not changed)
   */
  bool ReadUintIntPairValue(std::pair<uint32_t, int32_t>* value,
                            const std::pair<uint32_t, uint32_t>& default_value,
                            const char* const pSection,
                            const char* const pKey) const;

  /**
   * @brief Reads an uint16/32/64_t value from the profile
   *
   * @param value         Result value
   * @param default_value Value to use key wasn't found
   * @param pSection      The section to read the value in
   * @param pKey          The key whose value needs to be read out
   *
   * @return FALSE if could not read the value out of the profile
   * (then the value is changed to default)
   */
  bool ReadUIntValue(uint16_t* value,
                     uint16_t default_value,
                     const char* const pSection,
                     const char* const pKey) const;

  bool ReadUIntValue(uint32_t* value,
                     uint32_t default_value,
                     const char* const pSection,
                     const char* const pKey) const;

  bool ReadUIntValue(uint64_t* value,
                     uint64_t default_value,
                     const char* const pSection,
                     const char* const pKey) const;

  /**
   * @brief Checks, if path is relative
   * @param path Path
   * @return true, if is relative, otherwise - false
   */
  bool IsRelativePath(const std::string& path);

  /**
   * @brief Makes relative path absolute
   * @param path Path
   */
  void MakeAbsolutePath(std::string& path);

  /**
   * @brief Converts input string to number
   * @param input Input string
   * @param output Output number
   * @return true, if successfully converted, otherwise - false
   */
  bool StringToNumber(const std::string& input, uint64_t& output) const;

 private:
  std::string sdl_version_;
  bool launch_hmi_;
#ifdef WEB_HMI
  std::string link_to_web_hmi_;
#endif  // WEB_HMI
  std::string app_config_folder_;
  std::string app_storage_folder_;
  std::string app_resource_folder_;
  bool enable_protocol_4_;
  std::string app_icons_folder_;
  uint32_t app_icons_folder_max_size_;
  uint32_t app_icons_amount_to_remove_;
  std::string config_file_name_;
  std::string server_address_;
  uint16_t server_port_;
  uint16_t video_streaming_port_;
  uint16_t audio_streaming_port_;
  uint32_t stop_streaming_timeout_;
  uint16_t time_testing_port_;
  std::string hmi_capabilities_file_name_;
  std::vector<std::string> help_prompt_;
  std::vector<std::string> time_out_promt_;
  std::vector<std::string> vr_commands_;
  uint64_t min_tread_stack_size_;
  bool is_mixing_audio_supported_;
  bool is_redecoding_enabled_;
  uint32_t max_cmd_id_;
  uint32_t default_timeout_;
  uint32_t app_resuming_timeout_;
  uint32_t app_resumption_save_persistent_data_timeout_;
  std::string vr_help_title_;
  uint32_t app_dir_quota_;
  std::string video_consumer_type_;
  std::string audio_consumer_type_;
  std::string named_video_pipe_path_;
  std::string named_audio_pipe_path_;
  uint32_t app_hmi_level_none_time_scale_max_requests_;
  uint32_t app_hmi_level_none_requests_time_scale_;
  std::string video_stream_file_;
  std::string audio_stream_file_;
  uint32_t app_time_scale_max_requests_;
  uint32_t app_requests_time_scale_;
  uint32_t pending_requests_amount_;
  uint32_t put_file_in_none_;
  uint32_t delete_file_in_none_;
  uint32_t list_files_in_none_;
  uint32_t list_files_response_size_;
  std::string app_info_storage_;
  uint32_t heart_beat_timeout_;
  uint16_t max_supported_protocol_version_;
  std::string preloaded_pt_file_;
  std::string policy_snapshot_file_name_;
  bool enable_policy_;
  uint32_t transport_manager_disconnect_timeout_;
  bool use_last_state_;
  std::vector<uint32_t> supported_diag_modes_;
  std::string system_files_path_;
  uint16_t transport_manager_tcp_adapter_port_;
  std::string tts_delimiter_;
  uint32_t audio_data_stopped_timeout_;
  uint32_t video_data_stopped_timeout_;
  std::string mme_db_name_;
  std::string event_mq_name_;
  std::string ack_mq_name_;
  std::string recording_file_source_;
  std::string recording_file_name_;
  uint32_t application_list_update_timeout_;
  uint32_t max_thread_pool_size_;
  uint32_t default_hub_protocol_index_;
#ifdef ENABLE_SECURITY
  std::string cert_path_;
  std::string ca_cert_path_;
  std::string ssl_mode_;
  std::string key_path_;
  std::string ciphers_list_;
  bool verify_peer_;
  uint32_t update_before_hours_;
  std::string security_manager_protocol_name_;
  std::vector<int> force_protected_service_;
  std::vector<int> force_unprotected_service_;
#endif

  /*
   * first value is count of request
   * second is time scale
   */
  std::pair<uint32_t, int32_t> read_did_frequency_;

  /*
   * first value is count of request
   * second is time scale
   */
  std::pair<uint32_t, int32_t> get_vehicle_data_frequency_;

  /**
   * first value is count of retries for start stream
   * second for timer
   */
  std::pair<uint32_t, int32_t> start_stream_retry_amount_;

  std::string iap_legacy_protocol_mask_;
  std::string iap_hub_protocol_mask_;
  std::string iap_pool_protocol_mask_;
  std::string iap_system_config_;
  std::string iap2_system_config_;
  int iap2_hub_connect_attempts_;
  int iap_hub_connection_wait_timeout_;
  uint16_t tts_global_properties_timeout_;
  uint16_t attempts_to_open_policy_db_;
  uint16_t open_attempt_timeout_ms_;
  uint32_t resumption_delay_before_ign_;
  uint32_t resumption_delay_after_ign_;
  uint32_t hash_string_size_;
  bool logs_enabled_;
  bool use_db_for_resumption_;
  uint16_t attempts_to_open_resumption_db_;
  uint16_t open_attempt_timeout_ms_resumption_db_;
  uint16_t app_launch_wait_time_;
  uint16_t app_launch_max_retry_attempt_;
  uint16_t app_launch_retry_wait_time_;
  uint16_t remove_bundle_id_attempts_;
  uint16_t max_number_of_ios_device_;
  uint16_t wait_time_between_apps_;
  bool enable_app_launch_ios_;

  DISALLOW_COPY_AND_ASSIGN(Profile);
=======
    /**
     * @brief Checks, if path is relative
     * @param path Path
     * @return true, if is relative, otherwise - false
     */
    bool IsRelativePath(const std::string& path);

    /**
     * @brief Makes relative path absolute
     * @param path Path
     */
    void MakeAbsolutePath(std::string& path);

    /**
     * @brief Converts input string to number
     * @param input Input string
     * @param output Output number
     * @return true, if successfully converted, otherwise - false
     */
    bool StringToNumber(const std::string& input, uint64_t& output) const;

private:
    bool                            launch_hmi_;
    std::string                     app_config_folder_;
    std::string                     app_storage_folder_;
    std::string                     app_resourse_folder_;
    bool                            enable_protocol_4_;
    std::string                     app_icons_folder_;
    uint32_t                        app_icons_folder_max_size_;
    uint32_t                        app_icons_amount_to_remove_;
    std::string                     config_file_name_;
    std::string                     server_address_;
    uint16_t                        server_port_;
    uint16_t                        video_streaming_port_;
    uint16_t                        audio_streaming_port_;
    uint32_t                        stop_streaming_timeout_;
    uint16_t                        time_testing_port_;
    std::string                     hmi_capabilities_file_name_;
    std::vector<std::string>        help_prompt_;
    std::vector<std::string>        time_out_promt_;
    std::vector<std::string>        vr_commands_;
    uint64_t                        min_tread_stack_size_;
    bool                            is_mixing_audio_supported_;
    bool                            is_redecoding_enabled_;
    uint32_t                        max_cmd_id_;
    uint32_t                        default_timeout_;
    uint32_t                        app_resuming_timeout_;
    uint32_t                        app_resumption_save_persistent_data_timeout_;
    std::string                     vr_help_title_;
    uint32_t                        app_dir_quota_;
    std::string                     video_consumer_type_;
    std::string                     audio_consumer_type_;
    std::string                     named_video_pipe_path_;
    std::string                     named_audio_pipe_path_;
    uint32_t                        app_hmi_level_none_time_scale_max_requests_;
    uint32_t                        app_hmi_level_none_requests_time_scale_;
    std::string                     video_stream_file_;
    std::string                     audio_stream_file_;
    uint32_t                        app_time_scale_max_requests_;
    uint32_t                        app_requests_time_scale_;
    uint32_t                        pending_requests_amount_;
    uint32_t                        put_file_in_none_;
    uint32_t                        delete_file_in_none_;
    uint32_t                        list_files_in_none_;
    std::string                     app_info_storage_;
    uint32_t                        heart_beat_timeout_;
    std::string                     preloaded_pt_file_;
    std::string                     policy_snapshot_file_name_;
    bool                            enable_policy_;
    uint32_t                        transport_manager_disconnect_timeout_;
    bool                            use_last_state_;
    std::vector<uint32_t>           supported_diag_modes_;
    std::string                     system_files_path_;
    std::string                     plugins_folder_;
    uint16_t                        transport_manager_tcp_adapter_port_;
    std::string                     tts_delimiter_;
    std::string                     mme_db_name_;
    std::string                     event_mq_name_;
    std::string                     ack_mq_name_;
    std::string                     recording_file_source_;
    std::string                     recording_file_name_;
    uint32_t                        application_list_update_timeout_;
    uint32_t                        max_thread_pool_size_;
    uint32_t                        default_hub_protocol_index_;
    /*
     * first value is count of request
     * second is time scale
     */
    std::pair<uint32_t, int32_t>    read_did_frequency_;

    /*
     * first value is count of request
     * second is time scale
     */
    std::pair<uint32_t, int32_t>    get_vehicle_data_frequency_;

    /**
     * first value is count of retries for start stream
     * second for timer
     */
    std::pair<uint32_t, int32_t>    start_stream_retry_amount_;

    std::string                     iap_legacy_protocol_mask_;
    std::string                     iap_hub_protocol_mask_;
    std::string                     iap_pool_protocol_mask_;
    std::string                     iap_system_config_;
    std::string                     iap2_system_config_;
    int                             iap2_hub_connect_attempts_;
    int                             iap_hub_connection_wait_timeout_;
    uint16_t                        tts_global_properties_timeout_;
    uint16_t                        attempts_to_open_policy_db_;
    uint16_t                        open_attempt_timeout_ms_;
    uint32_t                        resumption_delay_before_ign_;
    uint32_t                        resumption_delay_after_ign_;
    uint32_t                        hash_string_size_;
    bool                            logs_enabled_;

    FRIEND_BASE_SINGLETON_CLASS(Profile);
    DISALLOW_COPY_AND_ASSIGN(Profile);
>>>>>>> d228ddc1
};
}  //  namespace profile

#endif  // SRC_COMPONENTS_CONFIG_PROFILE_INCLUDE_CONFIG_PROFILE_PROFILE_H_<|MERGE_RESOLUTION|>--- conflicted
+++ resolved
@@ -86,7 +86,6 @@
   /**
     * @brief Returns true if HMI should be started, otherwise false
     */
-<<<<<<< HEAD
   bool launch_hmi() const OVERRIDE;
 #ifdef WEB_HMI
   /**
@@ -158,8 +157,6 @@
   /**
     * @brief Returns port for audio streaming
     */
-  const uint16_t audio_streaming_port() const;
-=======
     uint32_t transport_manager_disconnect_timeout() const;
 
     /*
@@ -270,7 +267,6 @@
     std::list<int> ReadIntContainer(const char * const pSection,
                                     const char * const pKey,
                                     bool* out_result) const;
->>>>>>> d228ddc1
 
   /**
    * @brief Returns streaming timeout
@@ -560,7 +556,6 @@
                        const char* const pSection,
                        const char* const pKey) const;
 
-<<<<<<< HEAD
   /**
    * @brief Reads an int32_t value from the profile
    *
@@ -971,127 +966,6 @@
   bool enable_app_launch_ios_;
 
   DISALLOW_COPY_AND_ASSIGN(Profile);
-=======
-    /**
-     * @brief Checks, if path is relative
-     * @param path Path
-     * @return true, if is relative, otherwise - false
-     */
-    bool IsRelativePath(const std::string& path);
-
-    /**
-     * @brief Makes relative path absolute
-     * @param path Path
-     */
-    void MakeAbsolutePath(std::string& path);
-
-    /**
-     * @brief Converts input string to number
-     * @param input Input string
-     * @param output Output number
-     * @return true, if successfully converted, otherwise - false
-     */
-    bool StringToNumber(const std::string& input, uint64_t& output) const;
-
-private:
-    bool                            launch_hmi_;
-    std::string                     app_config_folder_;
-    std::string                     app_storage_folder_;
-    std::string                     app_resourse_folder_;
-    bool                            enable_protocol_4_;
-    std::string                     app_icons_folder_;
-    uint32_t                        app_icons_folder_max_size_;
-    uint32_t                        app_icons_amount_to_remove_;
-    std::string                     config_file_name_;
-    std::string                     server_address_;
-    uint16_t                        server_port_;
-    uint16_t                        video_streaming_port_;
-    uint16_t                        audio_streaming_port_;
-    uint32_t                        stop_streaming_timeout_;
-    uint16_t                        time_testing_port_;
-    std::string                     hmi_capabilities_file_name_;
-    std::vector<std::string>        help_prompt_;
-    std::vector<std::string>        time_out_promt_;
-    std::vector<std::string>        vr_commands_;
-    uint64_t                        min_tread_stack_size_;
-    bool                            is_mixing_audio_supported_;
-    bool                            is_redecoding_enabled_;
-    uint32_t                        max_cmd_id_;
-    uint32_t                        default_timeout_;
-    uint32_t                        app_resuming_timeout_;
-    uint32_t                        app_resumption_save_persistent_data_timeout_;
-    std::string                     vr_help_title_;
-    uint32_t                        app_dir_quota_;
-    std::string                     video_consumer_type_;
-    std::string                     audio_consumer_type_;
-    std::string                     named_video_pipe_path_;
-    std::string                     named_audio_pipe_path_;
-    uint32_t                        app_hmi_level_none_time_scale_max_requests_;
-    uint32_t                        app_hmi_level_none_requests_time_scale_;
-    std::string                     video_stream_file_;
-    std::string                     audio_stream_file_;
-    uint32_t                        app_time_scale_max_requests_;
-    uint32_t                        app_requests_time_scale_;
-    uint32_t                        pending_requests_amount_;
-    uint32_t                        put_file_in_none_;
-    uint32_t                        delete_file_in_none_;
-    uint32_t                        list_files_in_none_;
-    std::string                     app_info_storage_;
-    uint32_t                        heart_beat_timeout_;
-    std::string                     preloaded_pt_file_;
-    std::string                     policy_snapshot_file_name_;
-    bool                            enable_policy_;
-    uint32_t                        transport_manager_disconnect_timeout_;
-    bool                            use_last_state_;
-    std::vector<uint32_t>           supported_diag_modes_;
-    std::string                     system_files_path_;
-    std::string                     plugins_folder_;
-    uint16_t                        transport_manager_tcp_adapter_port_;
-    std::string                     tts_delimiter_;
-    std::string                     mme_db_name_;
-    std::string                     event_mq_name_;
-    std::string                     ack_mq_name_;
-    std::string                     recording_file_source_;
-    std::string                     recording_file_name_;
-    uint32_t                        application_list_update_timeout_;
-    uint32_t                        max_thread_pool_size_;
-    uint32_t                        default_hub_protocol_index_;
-    /*
-     * first value is count of request
-     * second is time scale
-     */
-    std::pair<uint32_t, int32_t>    read_did_frequency_;
-
-    /*
-     * first value is count of request
-     * second is time scale
-     */
-    std::pair<uint32_t, int32_t>    get_vehicle_data_frequency_;
-
-    /**
-     * first value is count of retries for start stream
-     * second for timer
-     */
-    std::pair<uint32_t, int32_t>    start_stream_retry_amount_;
-
-    std::string                     iap_legacy_protocol_mask_;
-    std::string                     iap_hub_protocol_mask_;
-    std::string                     iap_pool_protocol_mask_;
-    std::string                     iap_system_config_;
-    std::string                     iap2_system_config_;
-    int                             iap2_hub_connect_attempts_;
-    int                             iap_hub_connection_wait_timeout_;
-    uint16_t                        tts_global_properties_timeout_;
-    uint16_t                        attempts_to_open_policy_db_;
-    uint16_t                        open_attempt_timeout_ms_;
-    uint32_t                        resumption_delay_before_ign_;
-    uint32_t                        resumption_delay_after_ign_;
-    uint32_t                        hash_string_size_;
-    bool                            logs_enabled_;
-
-    FRIEND_BASE_SINGLETON_CLASS(Profile);
-    DISALLOW_COPY_AND_ASSIGN(Profile);
->>>>>>> d228ddc1
 };
 }  //  namespace profile
 
