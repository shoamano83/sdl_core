--- conflicted
+++ resolved
@@ -471,11 +471,8 @@
                    const char* const pSection,
                    const char* const pKey) const;
 
-<<<<<<< HEAD
-=======
-
-    /**
-     * @brief Reads a string value from the profile
+    /**
+     * @brief Reads a pair of ints value from the profile
      *
      * @param value         Result value
      * @param default_value Value to use key wasn't found
@@ -485,29 +482,11 @@
      * @return FALSE if could not read the value out of the profile
      * (then the value is not changed)
      */
-    bool ReadStringValue(std::string* value,
-                         const char* default_value,
-                         const char* const pSection,
-                         const char* const pKey) const;
-
-
-    /**
-     * @brief Reads a pair of ints value from the profile
-     *
-     * @param value         Result value
-     * @param default_value Value to use key wasn't found
-     * @param pSection      The section to read the value in
-     * @param pKey          The key whose value needs to be read out
-     *
-     * @return FALSE if could not read the value out of the profile
-     * (then the value is not changed)
-     */
     bool ReadUintIntPairValue(std::pair<uint32_t, int32_t>* value,
                          const std::pair<uint32_t, uint32_t>& default_value,
                          const char* const pSection,
                          const char* const pKey) const;
 
->>>>>>> 1fc15fe9
     /**
      * @brief Reads an uint16/32/64_t value from the profile
      *
