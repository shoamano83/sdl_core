--- conflicted
+++ resolved
@@ -61,11 +61,7 @@
 const char* kHmiSection = "HMI";
 const char* kAppInfoSection = "AppInfo";
 const char* kMediaManagerSection = "MEDIA MANAGER";
-<<<<<<< HEAD
-const char* KGlobalPropertiesSection = "GLOBAL PROPERTIES";
-=======
 const char* kGlobalPropertiesSection = "GLOBAL PROPERTIES";
->>>>>>> 3966d472
 const char* kVrCommandsSection = "VR COMMANDS";
 const char* kTransportManagerSection = "TransportManager";
 const char* kFilesystemRestrictionsSection = "FILESYSTEM RESTRICTIONS";
@@ -77,10 +73,7 @@
 const char* kServerAddressKey = "ServerAddress";
 const char* kAppInfoStorageKey = "AppInfoStorage";
 const char* kAppStorageFolderKey = "AppStorageFolder";
-<<<<<<< HEAD
-=======
 const char* kAppResourseFolderKey = "AppResourceFolder";
->>>>>>> 3966d472
 const char* kAppConfigFolderKey = "AppConfigFolder";
 const char* kLaunchHMIKey = "LaunchHMI";
 const char* kEnableRedecodingKey = "EnableRedecoding";
@@ -120,11 +113,8 @@
 const char* kPendingRequestsAmoundKey = "PendingRequestsAmount";
 const char* kSupportedDiagModesKey = "SupportedDiagModes";
 const char* kTransportManagerDisconnectTimeoutKey = "DisconnectTimeout";
-<<<<<<< HEAD
-=======
 const char* kTTSDelimiterKey = "TTSDelimiter";
 const char* kRecordingFileKey = "RecordingFile";
->>>>>>> 3966d472
 
 const char* kDefaultPoliciesSnapshotFileName = "sdl_snapshot.json";
 const char* kDefaultHmiCapabilitiesFileName = "hmi_capabilities.json";
@@ -133,11 +123,8 @@
 const char* kDefaultServerAddress = "127.0.0.1";
 const char* kDefaultAppInfoFileName = "app_info.dat";
 const char* kDefaultSystemFilesPath = "/tmp/fs/mp/images/ivsu_cache";
-<<<<<<< HEAD
-=======
 const char* kDefaultTtsDelimiter = ",";
 const char* kDefaultRecordingFileName = "audio.8bit.wav";
->>>>>>> 3966d472
 const uint32_t kDefaultHeartBeatTimeout = 0;
 const uint16_t kDefautTransportManagerTCPPort = 12345;
 const uint16_t kDefaultServerPort = 8087;
@@ -168,10 +155,7 @@
     : launch_hmi_(true),
       app_config_folder_(),
       app_storage_folder_(),
-<<<<<<< HEAD
-=======
       app_resourse_folder_(),
->>>>>>> 3966d472
       config_file_name_(kDefaultConfigFileName),
       policies_file_name_(kDefautlPoliciesTableFileName),
       hmi_capabilities_file_name_(kDefaultHmiCapabilitiesFileName),
@@ -207,13 +191,9 @@
       use_last_state_(false),
       supported_diag_modes_(),
       system_files_path_(kDefaultSystemFilesPath),
-<<<<<<< HEAD
-      transport_manager_tcp_adapter_port_(kDefautTransportManagerTCPPort) {
-=======
       transport_manager_tcp_adapter_port_(kDefautTransportManagerTCPPort),
       tts_delimiter_(kDefaultTtsDelimiter),
       recording_file_(kDefaultRecordingFileName) {
->>>>>>> 3966d472
 }
 
 Profile::~Profile() {
@@ -233,8 +213,6 @@
 
 bool Profile::launch_hmi() const {
     return launch_hmi_;
-<<<<<<< HEAD
-=======
 }
 
 const std::string& Profile::app_config_folder() const {
@@ -247,17 +225,7 @@
 
 const std::string&Profile::app_resourse_folder() const {
   return app_resourse_folder_;
->>>>>>> 3966d472
-}
-
-const std::string& Profile::app_config_folder() const {
-    return app_config_folder_;
-}
-
-const std::string& Profile::app_storage_folder() const {
-    return app_storage_folder_;
-}
-
+}
 
 const std::string& Profile::policies_file_name() const {
     return policies_file_name_;
@@ -309,21 +277,12 @@
 
 const uint16_t& Profile::audio_streaming_port() const {
     return audio_streaming_port_;
-<<<<<<< HEAD
 }
 
 const uint16_t& Profile::time_testing_port() const {
     return time_testing_port_;
 }
 
-=======
-}
-
-const uint16_t& Profile::time_testing_port() const {
-    return time_testing_port_;
-}
-
->>>>>>> 3966d472
 
 const uint64_t& Profile::thread_min_stack_size() const {
     return min_tread_stack_size_;
@@ -430,11 +389,6 @@
 }
 
 uint16_t Profile::transport_manager_tcp_adapter_port() const {
-<<<<<<< HEAD
-    return transport_manager_tcp_adapter_port_;
-}
-
-=======
   return transport_manager_tcp_adapter_port_;
 }
 
@@ -446,7 +400,6 @@
   return recording_file_;
 }
 
->>>>>>> 3966d472
 void Profile::UpdateValues() {
     LOG4CXX_INFO(logger_, "Profile::UpdateValues");
 
@@ -475,8 +428,6 @@
 
     LOG_UPDATED_VALUE(app_storage_folder_, kAppStorageFolderKey, kMainSection);
 
-<<<<<<< HEAD
-=======
     // Application resourse folder
     ReadStringValue(&app_resourse_folder_,
                     file_system::CurrentWorkingDirectory().c_str(),
@@ -485,7 +436,6 @@
     LOG_UPDATED_VALUE(app_resourse_folder_, kAppResourseFolderKey,
                       kMainSection);
 
->>>>>>> 3966d472
     // Application info file name
     ReadStringValue(&app_info_storage_, kDefaultAppInfoFileName,
                     kAppInfoSection,
@@ -722,20 +672,6 @@
 
     LOG_UPDATED_VALUE(app_dir_quota_, kAppDirectoryQuotaKey, kMainSection);
 
-<<<<<<< HEAD
-    // Help prompt
-    help_prompt_.clear();
-    std::string help_prompt_value;
-    std::string help_prompt_value_log;
-    if (ReadValue(&help_prompt_value, KGlobalPropertiesSection,
-                  kHelpPromptKey)) {
-      std::copy(help_prompt_value.begin(), help_prompt_value.end(),
-                std::back_inserter(help_prompt_value_log));
-      char* str = NULL;
-      str = strtok(const_cast<char*>(help_prompt_value.c_str()), ",");
-      while (str != NULL) {
-          help_prompt_.push_back(std::string(str));
-=======
     // TTS delimiter
     // Should be gotten before any TTS prompts, since it should be appended back
     ReadStringValue(&tts_delimiter_, kDefaultTtsDelimiter,
@@ -757,53 +693,19 @@
           help_prompt_.push_back(prompt_item);
           LOG_UPDATED_VALUE(prompt_item, kHelpPromptKey,
                             kGlobalPropertiesSection);
->>>>>>> 3966d472
           str = strtok(NULL, ",");
       }
     } else {
       help_prompt_value.clear();
-<<<<<<< HEAD
-    }
-
-    LOG_UPDATED_VALUE(help_prompt_value_log, kHelpPromptKey,
-                      KGlobalPropertiesSection);
-=======
       LOG_UPDATED_VALUE(help_prompt_value, kHelpPromptKey,
                         kGlobalPropertiesSection);
     }
 
 
->>>>>>> 3966d472
 
     // Timeout prompt
     time_out_promt_.clear();
     std::string timeout_prompt_value;
-<<<<<<< HEAD
-    std::string timeout_prompt_value_log;
-    if (ReadValue(&timeout_prompt_value, KGlobalPropertiesSection,
-              kTimeoutPromptKey)) {
-      std::copy(timeout_prompt_value.begin(), timeout_prompt_value.end(),
-                std::back_inserter(timeout_prompt_value_log));
-      char* str = NULL;
-      str = strtok(const_cast<char*>(timeout_prompt_value.c_str()), ",");
-      while (str != NULL) {
-          time_out_promt_.push_back(std::string(str));
-          str = strtok(NULL, ",");
-      }
-    } else {
-      timeout_prompt_value.clear();
-    }
-
-    LOG_UPDATED_VALUE(timeout_prompt_value_log, kTimeoutPromptKey,
-                      KGlobalPropertiesSection);
-
-    // Voice recognition help title
-    ReadStringValue(&vr_help_title_, "", KGlobalPropertiesSection,
-                    kHelpTitleKey);
-
-    LOG_UPDATED_VALUE(vr_help_title_, kHelpTitleKey,
-                      KGlobalPropertiesSection);
-=======
     if (ReadValue(&timeout_prompt_value, kGlobalPropertiesSection,
               kTimeoutPromptKey)) {
       char* str = NULL;
@@ -828,22 +730,10 @@
 
     LOG_UPDATED_VALUE(vr_help_title_, kHelpTitleKey,
                       kGlobalPropertiesSection);
->>>>>>> 3966d472
 
     // Voice recognition help command
     vr_commands_.clear();
     std::string vr_help_command_value;
-<<<<<<< HEAD
-    std::string vr_help_command_value_log;
-    if (ReadValue(&vr_help_command_value, kVrCommandsSection,
-                  kHelpCommandKey)) {
-      std::copy(vr_help_command_value.begin(), vr_help_command_value.end(),
-                std::back_inserter(vr_help_command_value_log));
-      char* str = NULL;
-      str = strtok(const_cast<char*>(vr_help_command_value.c_str()), ",");
-      while (str != NULL) {
-          vr_commands_.push_back(std::string(str));
-=======
     if (ReadValue(&vr_help_command_value, kVrCommandsSection,
                   kHelpCommandKey)) {
       char* str = NULL;
@@ -852,23 +742,14 @@
           const std::string vr_item = str;
           vr_commands_.push_back(vr_item);
           LOG_UPDATED_VALUE(vr_item, kHelpCommandKey, kVrCommandsSection);
->>>>>>> 3966d472
           str = strtok(NULL, ",");
       }
     } else {
       vr_help_command_value.clear();
-<<<<<<< HEAD
-    }
-
-    LOG_UPDATED_VALUE(vr_help_command_value_log, kHelpCommandKey,
-                      kVrCommandsSection);
-
-=======
       LOG_UPDATED_VALUE(vr_help_command_value, kHelpCommandKey,
                         kVrCommandsSection);
     }
 
->>>>>>> 3966d472
     // Application time scale maximum requests
     ReadUIntValue(&app_time_scale_max_requests_,
                   kDefaultAppTimeScaleMaxRequests,
@@ -978,15 +859,12 @@
     LOG_UPDATED_VALUE(transport_manager_disconnect_timeout_,
                       kTransportManagerDisconnectTimeoutKey,
                       kTransportManagerSection);
-<<<<<<< HEAD
-=======
 
     // Recording file
     ReadStringValue(&recording_file_, kDefaultRecordingFileName,
                     kMediaManagerSection, kSystemFilesPathKey);
 
     LOG_UPDATED_VALUE(recording_file_, kRecordingFileKey, kMediaManagerSection);
->>>>>>> 3966d472
 }
 
 bool Profile::ReadValue(bool* value, const char* const pSection,
@@ -1033,8 +911,6 @@
         return false;
     }
     return true;
-<<<<<<< HEAD
-=======
 }
 
 bool Profile::ReadUIntValue(uint16_t* value, uint16_t default_value,
@@ -1092,65 +968,6 @@
         *value = user_value;
         return true;
     }
->>>>>>> 3966d472
-}
-
-bool Profile::ReadUIntValue(uint16_t* value, uint16_t default_value,
-                            const char* const pSection,
-                            const char* const pKey) const {
-    std::string string_value;
-    if (!ReadValue(&string_value, pSection, pKey)) {
-        *value = default_value;
-        return false;
-    } else {
-        uint16_t user_value = strtoul(string_value.c_str(), NULL, 10);
-        if (!user_value || errno == ERANGE) {
-          *value = default_value;
-          return false;
-        }
-
-        *value = user_value;
-        return true;
-    }
-}
-
-bool Profile::ReadUIntValue(uint32_t* value, uint32_t default_value,
-                            const char* const pSection,
-                            const char* const pKey) const {
-    std::string string_value;
-    if (!ReadValue(&string_value, pSection, pKey)) {
-        *value = default_value;
-        return false;
-    } else {
-        uint32_t user_value = strtoul(string_value.c_str(), NULL, 10);
-        if (!user_value || errno == ERANGE) {
-          *value = default_value;
-          return false;
-        }
-
-        *value = user_value;
-        return true;
-    }
-}
-
-bool Profile::ReadUIntValue(uint64_t* value, uint64_t default_value,
-                            const char* const pSection,
-                            const char* const pKey) const {
-    std::string string_value;
-    if (!ReadValue(&string_value, pSection, pKey)) {
-        *value = default_value;
-        return false;
-    } else {
-        uint64_t user_value = strtoull(string_value.c_str(), NULL, 10);
-        if (!user_value || errno == ERANGE) {
-          *value = default_value;
-          return false;
-        }
-
-        *value = user_value;
-        return true;
-    }
-}
-
+}
 
 }  //  namespace profile