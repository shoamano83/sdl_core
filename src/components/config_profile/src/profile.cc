--- conflicted
+++ resolved
@@ -47,13 +47,14 @@
 #include <openssl/ssl.h>
 #endif  // ENABLE_SECURITY
 
+
 namespace {
 #define LOG_UPDATED_VALUE(value, key, section)                             \
   {                                                                        \
     LOGGER_INFO(logger_,                                                   \
                 "Setting value '" << value << "' for key '" << key         \
-                                  << "' in section '" << section << "'."); \
-  }
+  << "' in section '" << section << "'.");\
+}
 
 #define LOG_UPDATED_BOOL_VALUE(value, key, section)                           \
   {                                                                           \
@@ -61,7 +62,7 @@
                 "Setting value '" << std::boolalpha << value << "' for key '" \
                                   << key << "' in section '" << section       \
                                   << "'.");                                   \
-  }
+}
 
 const char* kDefaultConfigFileName = "smartDeviceLink.ini";
 
@@ -106,7 +107,7 @@
 const char* kDefaultSDLVersion = "";
 #ifdef WEB_HMI
 const char* kLinkToWebHMI = "LinkToWebHMI";
-#endif  // WEB_HMI
+#endif // WEB_HMI
 const char* kStartStreamRetry = "StartStreamRetry";
 const char* kEnableRedecodingKey = "EnableRedecoding";
 const char* kVideoStreamConsumerKey = "VideoStreamConsumer";
@@ -199,7 +200,7 @@
 
 #ifdef WEB_HMI
 const char* kDefaultLinkToWebHMI = "HMI/index.html";
-#endif  // WEB_HMI
+#endif // WEB_HMI
 const char* kDefaultPoliciesSnapshotFileName = "sdl_snapshot.json";
 const char* kDefaultHmiCapabilitiesFileName = "hmi_capabilities.json";
 const char* kDefaultPreloadedPTFileName = "sdl_preloaded_pt.json";
@@ -225,7 +226,7 @@
 const char* kDefaultSSLMode = "CLIENT";
 const bool kDefaultVerifyPeer = false;
 const uint32_t kDefaultBeforeUpdateHours = 24;
-#endif  // ENABLE_SECURITY
+#endif // ENABLE_SECURITY
 
 const uint32_t kDefaultHubProtocolIndex = 0;
 const uint32_t kDefaultHeartBeatTimeout = 0;
@@ -256,17 +257,11 @@
 const uint32_t kDefaultPendingRequestsAmount = 0;
 const uint32_t kDefaultTransportManagerDisconnectTimeout = 0;
 const uint32_t kDefaultApplicationListUpdateTimeout = 1;
-<<<<<<< HEAD
-const std::pair<uint32_t, uint32_t> kReadDIDFrequency = {5, 1};
-const std::pair<uint32_t, uint32_t> kGetVehicleDataFrequency = {5, 1};
-const std::pair<uint32_t, uint32_t> kStartStreamRetryAmount = {3, 1};
-=======
 const std::pair<uint32_t, uint32_t> kReadDIDFrequency = std::make_pair(5, 1);
 const std::pair<uint32_t, uint32_t> kGetVehicleDataFrequency =
     std::make_pair(5, 1);
 const std::pair<uint32_t, uint32_t> kStartStreamRetryAmount =
     std::make_pair(3, 1);
->>>>>>> 64ac11d0
 const uint32_t kDefaultMaxThreadPoolSize = 2;
 const int kDefaultIAP2HubConnectAttempts = 0;
 const int kDefaultIAPHubConnectionWaitTimeout = 10000;
@@ -299,7 +294,7 @@
 #ifdef WEB_HMI
     link_to_web_hmi_(kDefaultLinkToWebHMI)
     ,
-#endif  // WEB_HMI
+#endif // WEB_HMI
     app_config_folder_()
     , app_storage_folder_()
     , app_resource_folder_()
@@ -370,6 +365,8 @@
           kDefaultOpenAttemptTimeoutMsResumptionDB) {
 }
 
+
+
 Profile::~Profile() {}
 
 void Profile::config_file_name(const std::string& fileName) {
@@ -395,7 +392,7 @@
 std::string Profile::link_to_web_hmi() const {
   return link_to_web_hmi_;
 }
-#endif  // WEB_HMI
+#endif // WEB_HMI
 
 const std::string& Profile::app_config_folder() const {
   return app_config_folder_;
@@ -413,15 +410,15 @@
   return enable_protocol_4_;
 }
 
-const std::string& Profile::app_icons_folder() const {
+const std::string&Profile::app_icons_folder() const {
   return app_icons_folder_;
 }
 
-const uint32_t& Profile::app_icons_folder_max_size() const {
+const uint32_t&Profile::app_icons_folder_max_size() const {
   return app_icons_folder_max_size_;
 }
 
-const uint32_t& Profile::app_icons_amount_to_remove() const {
+const uint32_t&Profile::app_icons_amount_to_remove() const {
   return app_icons_amount_to_remove_;
 }
 
@@ -533,11 +530,11 @@
   return audio_stream_file_;
 }
 
-const uint32_t Profile::audio_data_stopped_timeout() const {
+const std::uint32_t Profile::audio_data_stopped_timeout() const {
   return audio_data_stopped_timeout_;
 }
 
-const uint32_t Profile::video_data_stopped_timeout() const {
+const std::uint32_t Profile::video_data_stopped_timeout() const {
   return video_data_stopped_timeout_;
 }
 
@@ -577,7 +574,7 @@
   return heart_beat_timeout_;
 }
 
-uint16_t Profile::max_supported_protocol_version() const {
+uint16_t Profile::max_supported_protocol_version() const{
   return max_supported_protocol_version_;
 }
 
@@ -620,7 +617,6 @@
 const std::string& Profile::recording_file_source() const {
   return recording_file_source_;
 }
-
 const std::string& Profile::recording_file_name() const {
   return recording_file_name_;
 }
@@ -739,7 +735,6 @@
                 kMalformedFrequencyTime);
   return malformed_frequency_time;
 }
-
 uint32_t Profile::multiframe_waiting_timeout() const {
   uint32_t multiframe_waiting_timeout = 0;
   ReadUIntValue(&multiframe_waiting_timeout,
@@ -814,11 +809,7 @@
 const std::vector<int>& Profile::force_unprotected_service() const {
   return force_unprotected_service_;
 }
-<<<<<<< HEAD
-=======
-
->>>>>>> 64ac11d0
-#endif  // ENABLE_SECURITY
+#endif // ENABLE_SECURITY
 
 bool Profile::logs_enabled() const {
   return logs_enabled_;
@@ -854,16 +845,17 @@
     launch_hmi_ = false;
   }
 
-  LOG_UPDATED_BOOL_VALUE(launch_hmi_, kLaunchHMIKey, kHmiSection);
+ LOG_UPDATED_BOOL_VALUE(launch_hmi_, kLaunchHMIKey, kHmiSection);
 
 #ifdef WEB_HMI
   // Link to web HMI parameter
   ReadStringValue(
       &link_to_web_hmi_, kDefaultLinkToWebHMI, kHmiSection, kLinkToWebHMI);
   LOG_UPDATED_BOOL_VALUE(link_to_web_hmi_, kLinkToWebHMI, kHmiSection);
-#endif  // WEB_HMI
+#endif // WEB_HMI
 
 #ifdef ENABLE_SECURITY
+
   force_protected_service_ =
       ReadIntContainer(kSecuritySection, kForceProtectedService, NULL);
 
@@ -873,7 +865,7 @@
   ReadStringValue(&security_manager_protocol_name_,
                   kDefaultSecurityProtocol,
                   kSecuritySection,
-                  kSecurityProtocolKey);
+      kSecurityProtocolKey);
 
   ReadStringValue(
       &cert_path_, "", kSecuritySection, kSecurityCertificatePathKey);
@@ -891,7 +883,7 @@
   ReadBoolValue(&verify_peer_,
                 kDefaultVerifyPeer,
                 kSecuritySection,
-                kSecurityVerifyPeerKey);
+      kSecurityVerifyPeerKey);
 
   ReadUIntValue(&update_before_hours_,
                 kDefaultBeforeUpdateHours,
@@ -996,17 +988,13 @@
   LOG_UPDATED_VALUE(server_address_, kServerAddressKey, kHmiSection);
 
   // HMI capabilities
-  ReadStringValue(&hmi_capabilities_file_name_,
+  ReadStringValue(&hmi_capabilities_file_name_ ,
                   kDefaultHmiCapabilitiesFileName,
                   kMainSection,
                   kHmiCapabilitiesKey);
 
   hmi_capabilities_file_name_ =
-<<<<<<< HEAD
-      app_config_folder_ + "/" + hmi_capabilities_file_name_;
-=======
       file_system::ConcatPath(app_config_folder_, hmi_capabilities_file_name_);
->>>>>>> 64ac11d0
 
   LOG_UPDATED_VALUE(
       hmi_capabilities_file_name_, kHmiCapabilitiesKey, kMainSection);
@@ -1305,6 +1293,8 @@
     LOG_UPDATED_VALUE(
         help_prompt_value, kHelpPromptKey, kGlobalPropertiesSection);
   }
+
+
 
   // Timeout prompt
   time_out_promt_.clear();
@@ -1350,7 +1340,7 @@
         vr_help_command_value, kHelpCommandKey, kVrCommandsSection);
   }
 
-  // TTS GlobalProperties timeout
+  //TTS GlobalProperties timeout
   ReadUIntValue(&tts_global_properties_timeout_,
                 kDefaultTTSGlobalPropertiesTimeout,
                 kGlobalPropertiesSection,
@@ -1443,7 +1433,6 @@
 
   system_files_path_ =
       file_system::ConcatCurrentWorkingPath(system_files_path_);
-
   LOG_UPDATED_VALUE(system_files_path_, kSystemFilesPathKey, kMainSection);
 
   // Heartbeat timeout
@@ -1667,7 +1656,7 @@
   LOG_UPDATED_VALUE(
       default_hub_protocol_index_, kDefaultHubProtocolIndexKey, kIAPSection);
 
-  ReadUIntValue(&hash_string_size_,
+    ReadUIntValue(&hash_string_size_,
                 kDefaultHashStringSize,
                 kApplicationManagerSection,
                 kHashStringSizeKey);
@@ -1768,8 +1757,8 @@
 bool Profile::ReadUintIntPairValue(
     std::pair<uint32_t, int32_t>* value,
     const std::pair<uint32_t, uint32_t>& default_value,
-    const char* const pSection,
-    const char* const pKey) const {
+                                   const char *const pSection,
+                                   const char *const pKey) const {
   std::string string_value;
   if (!ReadValue(&string_value, pSection, pKey)) {
     *value = default_value;
@@ -1801,7 +1790,7 @@
 
 std::vector<int> Profile::ReadIntContainer(const char* const pSection,
                                            const char* const pKey,
-                                           bool* out_result) const {
+                                         bool *out_result) const {
   const std::vector<std::string> string_list =
       ReadStringContainer(pSection, pKey, out_result);
   std::vector<int> value_list;
@@ -1814,12 +1803,12 @@
 std::vector<std::string> Profile::ReadStringContainer(
     const char* const pSection,
     const char* const pKey,
-    bool* out_result) const {
+                                                    bool *out_result) const {
   std::string string;
   const bool result = ReadValue(&string, pSection, pKey);
   if (out_result)
     *out_result = result;
-  std::vector<std::string> value_container;
+  std::vector < std::string > value_container;
   if (result) {
     std::istringstream iss(string);
     std::string temp_str;
@@ -1873,6 +1862,7 @@
       *value = default_value;
       return false;
     }
+
     *value = static_cast<uint32_t>(user_value);
     return true;
   }
@@ -1913,19 +1903,4 @@
   return true;
 }
 
-<<<<<<< HEAD
-bool Profile::IsRelativePath(const std::string& path) {
-  if (path.empty()) {
-    LOGGER_ERROR(logger_, "Empty path passed.");
-    return false;
-  }
-  return '/' != path[0];
-}
-
-void Profile::MakeAbsolutePath(std::string& path) {
-  path = file_system::CurrentWorkingDirectory() + "/" + path;
-}
-
-=======
->>>>>>> 64ac11d0
-}  //  namespace profile+}//  namespace profile