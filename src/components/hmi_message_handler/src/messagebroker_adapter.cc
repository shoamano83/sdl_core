/**
 * Copyright (c) 2013, Ford Motor Company
 * All rights reserved.
 *
 * Redistribution and use in source and binary forms, with or without
 * modification, are permitted provided that the following conditions are met:
 *
 * Redistributions of source code must retain the above copyright notice, this
 * list of conditions and the following disclaimer.
 *
 * Redistributions in binary form must reproduce the above copyright notice,
 * this list of conditions and the following
 * disclaimer in the documentation and/or other materials provided with the
 * distribution.
 *
 * Neither the name of the Ford Motor Company nor the names of its contributors
 * may be used to endorse or promote products derived from this software
 * without specific prior written permission.
 *
 * THIS SOFTWARE IS PROVIDED BY THE COPYRIGHT HOLDERS AND CONTRIBUTORS "AS IS"
 * AND ANY EXPRESS OR IMPLIED WARRANTIES, INCLUDING, BUT NOT LIMITED TO, THE
 * IMPLIED WARRANTIES OF MERCHANTABILITY AND FITNESS FOR A PARTICULAR PURPOSE
 * ARE DISCLAIMED. IN NO EVENT SHALL THE COPYRIGHT HOLDER OR CONTRIBUTORS BE
 * LIABLE FOR ANY DIRECT, INDIRECT, INCIDENTAL, SPECIAL, EXEMPLARY, OR
 * CONSEQUENTIAL DAMAGES (INCLUDING, BUT NOT LIMITED TO, PROCUREMENT OF
 * SUBSTITUTE GOODS OR SERVICES; LOSS OF USE, DATA, OR PROFITS; OR BUSINESS
 * INTERRUPTION) HOWEVER CAUSED AND ON ANY THEORY OF LIABILITY, WHETHER IN
 * CONTRACT, STRICT LIABILITY, OR TORT (INCLUDING NEGLIGENCE OR OTHERWISE)
 * ARISING IN ANY WAY OUT OF THE USE OF THIS SOFTWARE, EVEN IF ADVISED OF THE
 * POSSIBILITY OF SUCH DAMAGE.
 */

#include <string>
#include "hmi_message_handler/messagebroker_adapter.h"
#include "config_profile/profile.h"

namespace hmi_message_handler {

typedef NsMessageBroker::CMessageBrokerController MessageBrokerController;

log4cxx::LoggerPtr MessageBrokerAdapter::logger_ = log4cxx::LoggerPtr(
    log4cxx::Logger::getLogger("HMIMessageHandler"));

<<<<<<< HEAD
MessageBrokerAdapter::MessageBrokerAdapter(HMIMessageHandler* handler)
    : MessageBrokerController(profile::Profile::instance()->server_address(),
      profile::Profile::instance()->server_port(), "SDL"),
=======
MessageBrokerAdapter::MessageBrokerAdapter(HMIMessageHandler* handler,
                                           const std::string& server_address,
                                           uint16_t port)
    : MessageBrokerController(server_address, port, "SDL"),
>>>>>>> 6cb618a6
      HMIMessageAdapter(handler) {
  LOG4CXX_INFO(logger_, "Created MessageBrokerAdapter");
}

MessageBrokerAdapter::~MessageBrokerAdapter() {
}

void MessageBrokerAdapter::SendMessageToHMI(
    utils::SharedPtr<application_manager::Message> message) {
  LOG4CXX_INFO(logger_, "MessageBrokerAdapter::sendMessageToHMI");
  /*if (!message) {
   // TODO(PV): LOG
   return;
   }*/

  Json::Reader reader;
  Json::Value json_value;
  if (!reader.parse(message->json_message(), json_value, false)) {
    // TODO(PV): LOG4CXX_ERROR(mLogger, "Received invalid json string.");
    return;
  }

  sendJsonMessage(json_value);
}

void MessageBrokerAdapter::processResponse(std::string method,
                                           Json::Value& root) {
  LOG4CXX_INFO(logger_, "MessageBrokerAdapter::processResponse");
  ProcessRecievedFromMB(root);
}

void MessageBrokerAdapter::processRequest(Json::Value& root) {
  LOG4CXX_INFO(logger_, "MessageBrokerAdapter::processRequest");
  ProcessRecievedFromMB(root);
}

void MessageBrokerAdapter::processNotification(Json::Value& root) {
  LOG4CXX_INFO(logger_, "MessageBrokerAdapter::processNotification");
  ProcessRecievedFromMB(root);
}

void MessageBrokerAdapter::SubscribeTo() {
  LOG4CXX_INFO(logger_, "MessageBrokerAdapter::subscribeTo");
  MessageBrokerController::subscribeTo("Buttons.OnButtonEvent");
  MessageBrokerController::subscribeTo("Buttons.OnButtonPress");
  MessageBrokerController::subscribeTo("UI.OnCommand");
  MessageBrokerController::subscribeTo("VR.OnCommand");
  MessageBrokerController::subscribeTo("BasicCommunication.OnReady");
  MessageBrokerController::subscribeTo("UI.OnDriverDistraction");
  MessageBrokerController::subscribeTo("UI.OnSystemContext");
  MessageBrokerController::subscribeTo("UI.OnAppActivated");
  MessageBrokerController::subscribeTo("UI.OnKeyboardInput");
  MessageBrokerController::subscribeTo("UI.OnTouchEvent");
  MessageBrokerController::subscribeTo("UI.OnResetTimeout");
  MessageBrokerController::subscribeTo("BasicCommunication.OnAppDeactivated");
  MessageBrokerController::subscribeTo(
      "BasicCommunication.OnStartDeviceDiscovery");
  MessageBrokerController::subscribeTo("BasicCommunication.OnUpdateDeviceList");
  MessageBrokerController::subscribeTo("BasicCommunication.OnFindApplications");
  MessageBrokerController::subscribeTo("BasicCommunication.OnAppActivated");
  MessageBrokerController::subscribeTo("BasicCommunication.OnExitApplication");
  MessageBrokerController::subscribeTo(
      "BasicCommunication.OnExitAllApplications");
  MessageBrokerController::subscribeTo("BasicCommunication.OnDeviceChosen");
  MessageBrokerController::subscribeTo("UI.OnLanguageChange");
  MessageBrokerController::subscribeTo("VR.OnLanguageChange");
  MessageBrokerController::subscribeTo("TTS.OnLanguageChange");
  MessageBrokerController::subscribeTo("VehicleInfo.OnVehicleData");
  MessageBrokerController::subscribeTo("UI.OnTBTClientState");
  LOG4CXX_INFO(logger_, "Subscribed to notifications.");
}

void MessageBrokerAdapter::ProcessRecievedFromMB(Json::Value& root) {
  LOG4CXX_INFO(logger_, "MessageBrokerAdapter::ProcessRecievedFromMB");
  if (root.isNull()) {
    // LOG
    return;
  }

  Json::FastWriter writer;
  std::string message_string = writer.write(root);

  if (message_string.empty()) {
    // LOG
    return;
  }

  if (!handler()) {
    // WARNING
    return;
  }

  application_manager::Message* message = new application_manager::Message;
  // message->set_message_type()
  message->set_json_message(message_string);
  message->set_protocol_version(application_manager::ProtocolVersion::kHMI);

  handler()->OnMessageReceived(message);
  LOG4CXX_INFO(logger_, "Successfully sent to observer");
}

}  // namespace hmi_message_handler<|MERGE_RESOLUTION|>--- conflicted
+++ resolved
@@ -41,16 +41,10 @@
 log4cxx::LoggerPtr MessageBrokerAdapter::logger_ = log4cxx::LoggerPtr(
     log4cxx::Logger::getLogger("HMIMessageHandler"));
 
-<<<<<<< HEAD
-MessageBrokerAdapter::MessageBrokerAdapter(HMIMessageHandler* handler)
-    : MessageBrokerController(profile::Profile::instance()->server_address(),
-      profile::Profile::instance()->server_port(), "SDL"),
-=======
 MessageBrokerAdapter::MessageBrokerAdapter(HMIMessageHandler* handler,
                                            const std::string& server_address,
                                            uint16_t port)
     : MessageBrokerController(server_address, port, "SDL"),
->>>>>>> 6cb618a6
       HMIMessageAdapter(handler) {
   LOG4CXX_INFO(logger_, "Created MessageBrokerAdapter");
 }
