--- conflicted
+++ resolved
@@ -38,12 +38,8 @@
 #include "hmi_message_handler/messagebroker_adapter.h"
 #include "hmi_message_handler/mock_hmi_message_observer.h"
 #include "hmi_message_handler/mock_hmi_message_handler_settings.h"
-<<<<<<< HEAD
-#include "hmi_message_handler/mock_hmi_message_adapter.h"
-=======
 #include "hmi_message_handler/mock_hmi_message_adapter_impl.h"
 #include "utils/test_async_waiter.h"
->>>>>>> 235e7383
 
 namespace test {
 namespace components {
@@ -51,37 +47,45 @@
 
 using ::testing::Return;
 using ::testing::_;
-using namespace ::hmi_message_handler;
 
 class HMIMessageHandlerImplTest : public ::testing::Test {
  public:
   HMIMessageHandlerImplTest()
-      : hmi_handler_(InitHmiHandler())
-      , mock_hmi_message_observer_(utils::MakeShared<MockHMIMessageObserver>())
-      , message_adapter_(utils::MakeShared<MockHMIMessageAdapter>()) {
-    hmi_handler_->set_message_observer(mock_hmi_message_observer_.get());
+      : mb_adapter_(NULL)
+      , hmi_handler_(NULL)
+      , mock_hmi_message_observer_(NULL) {}
+
+ protected:
+  hmi_message_handler::MessageBrokerAdapter* mb_adapter_;
+  hmi_message_handler::HMIMessageHandlerImpl* hmi_handler_;
+  MockHMIMessageObserver* mock_hmi_message_observer_;
+  testing::NiceMock<MockHMIMessageHandlerSettings>
+      mock_hmi_message_handler_settings;
+  const uint64_t stack_size = 1000u;
+
+  virtual void SetUp() OVERRIDE {
+    ON_CALL(mock_hmi_message_handler_settings, thread_min_stack_size())
+        .WillByDefault(Return(stack_size));
+    hmi_handler_ = new hmi_message_handler::HMIMessageHandlerImpl(
+        mock_hmi_message_handler_settings);
+    ASSERT_TRUE(NULL != hmi_handler_);
+    mb_adapter_ = new hmi_message_handler::MessageBrokerAdapter(
+        hmi_handler_, "localhost", 22);
+    ASSERT_TRUE(NULL != mb_adapter_);
+    mock_hmi_message_observer_ = new MockHMIMessageObserver();
+    ASSERT_TRUE(NULL != mock_hmi_message_observer_);
+    hmi_handler_->set_message_observer(mock_hmi_message_observer_);
+    EXPECT_TRUE(NULL != hmi_handler_->observer());
   }
 
   void TearDown() OVERRIDE {
-    hmi_handler_.reset();
+    hmi_handler_->set_message_observer(NULL);
+    delete mock_hmi_message_observer_;
+    delete hmi_handler_;
+    delete mb_adapter_;
   }
 
- protected:
-  testing::NiceMock<MockHMIMessageHandlerSettings>
-      mock_hmi_message_handler_settings_;
-  utils::SharedPtr<HMIMessageHandlerImpl> hmi_handler_;
-  utils::SharedPtr<MockHMIMessageObserver> mock_hmi_message_observer_;
-  utils::SharedPtr<MockHMIMessageAdapter> message_adapter_;
-  static const uint64_t stack_size = 1000u;
-
-  utils::SharedPtr<HMIMessageHandlerImpl> InitHmiHandler() {
-    EXPECT_CALL(mock_hmi_message_handler_settings_, thread_min_stack_size())
-        .WillRepeatedly(Return(stack_size));
-    return utils::MakeShared<HMIMessageHandlerImpl>(
-        mock_hmi_message_handler_settings_);
-  }
-
-  MessageSharedPointer CreateMessage() {
+  hmi_message_handler::MessageSharedPointer CreateMessage() {
     // The ServiceType doesn't really matter
     return new application_manager::Message(
         protocol_handler::MessagePriority::FromServiceType(
@@ -92,7 +96,7 @@
 TEST_F(HMIMessageHandlerImplTest,
        OnErrorSending_EmptyMessage_OnErrorSendingProceeded) {
   // Arrange
-  MessageSharedPointer empty_message;
+  hmi_message_handler::MessageSharedPointer empty_message;
   EXPECT_CALL(*mock_hmi_message_observer_, OnErrorSending(empty_message));
   // Act
   hmi_handler_->OnErrorSending(empty_message);
@@ -123,7 +127,7 @@
   // Check before action
   EXPECT_TRUE(hmi_handler_->message_adapters().empty());
   // Act
-  hmi_handler_->AddHMIMessageAdapter(message_adapter_.get());
+  hmi_handler_->AddHMIMessageAdapter(mb_adapter_);
   // Check after action
   EXPECT_EQ(1u, hmi_handler_->message_adapters().size());
 }
@@ -133,22 +137,25 @@
   // Check before action
   EXPECT_TRUE(hmi_handler_->message_adapters().empty());
   // Act
-  hmi_handler_->AddHMIMessageAdapter(NULL);
+  mb_adapter_ = NULL;
+  hmi_handler_->AddHMIMessageAdapter(mb_adapter_);
   // Check adapter not added
   EXPECT_TRUE(hmi_handler_->message_adapters().empty());
 }
 
 TEST_F(HMIMessageHandlerImplTest, RemoveHMIMessageAdapter_ExpectRemoved) {
   // Arrange
-  hmi_handler_->AddHMIMessageAdapter(message_adapter_.get());
+  hmi_handler_->AddHMIMessageAdapter(mb_adapter_);
   // Act
-  hmi_handler_->RemoveHMIMessageAdapter(message_adapter_.get());
+  hmi_handler_->RemoveHMIMessageAdapter(mb_adapter_);
   // Check after action
   EXPECT_TRUE(hmi_handler_->message_adapters().empty());
 }
 
-TEST_F(HMIMessageHandlerImplTest, OnMessageReceived_ValidObserver_Success) {
-  MessageSharedPointer message = CreateMessage();
+// TODO(atimchenko) SDLOPEN-44 Wrong message to observer
+TEST_F(HMIMessageHandlerImplTest,
+       DISABLED_OnMessageReceived_ValidObserver_Success) {
+  hmi_message_handler::MessageSharedPointer message = CreateMessage();
   EXPECT_CALL(*mock_hmi_message_observer_, OnMessageReceived(message));
 
   hmi_handler_->OnMessageReceived(message);
@@ -157,7 +164,7 @@
 }
 
 TEST_F(HMIMessageHandlerImplTest, OnMessageReceived_InvalidObserver_Cancelled) {
-  MessageSharedPointer message = CreateMessage();
+  hmi_message_handler::MessageSharedPointer message = CreateMessage();
   EXPECT_CALL(*mock_hmi_message_observer_, OnMessageReceived(_)).Times(0);
   // Make the observer invalid
   hmi_handler_->set_message_observer(NULL);
@@ -166,28 +173,21 @@
 }
 
 TEST_F(HMIMessageHandlerImplTest, SendMessageToHMI_Success) {
-  MessageSharedPointer message = CreateMessage();
+  hmi_message_handler::MessageSharedPointer message = CreateMessage();
 
-<<<<<<< HEAD
-  EXPECT_CALL(*message_adapter_, SendMessageToHMI(message));
-=======
   TestAsyncWaiter waiter;
 
   MockHMIMessageAdapterImpl message_adapter(hmi_handler_);
   EXPECT_CALL(message_adapter, SendMessageToHMI(message))
       .WillOnce(NotifyTestAsyncWaiter(&waiter));
->>>>>>> 235e7383
 
-  hmi_handler_->AddHMIMessageAdapter(message_adapter_.get());
+  hmi_handler_->AddHMIMessageAdapter(&message_adapter);
   hmi_handler_->SendMessageToHMI(message);
 
   // Wait for the message to be processed
   hmi_handler_->messages_to_hmi()->WaitDumpQueue();
-<<<<<<< HEAD
-=======
 
   EXPECT_TRUE(waiter.WaitFor(1, 100));
->>>>>>> 235e7383
 }
 
 }  // namespace hmi_message_handler_test
