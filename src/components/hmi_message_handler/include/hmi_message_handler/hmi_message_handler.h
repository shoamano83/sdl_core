/*
 * Copyright (c) 2016, Ford Motor Company
 * All rights reserved.
 *
 * Redistribution and use in source and binary forms, with or without
 * modification, are permitted provided that the following conditions are met:
 *
 * Redistributions of source code must retain the above copyright notice, this
 * list of conditions and the following disclaimer.
 *
 * Redistributions in binary form must reproduce the above copyright notice,
 * this list of conditions and the following
 * disclaimer in the documentation and/or other materials provided with the
 * distribution.
 *
 * Neither the name of the Ford Motor Company nor the names of its contributors
 * may be used to endorse or promote products derived from this software
 * without specific prior written permission.
 *
 * THIS SOFTWARE IS PROVIDED BY THE COPYRIGHT HOLDERS AND CONTRIBUTORS "AS IS"
 * AND ANY EXPRESS OR IMPLIED WARRANTIES, INCLUDING, BUT NOT LIMITED TO, THE
 * IMPLIED WARRANTIES OF MERCHANTABILITY AND FITNESS FOR A PARTICULAR PURPOSE
 * ARE DISCLAIMED. IN NO EVENT SHALL THE COPYRIGHT HOLDER OR CONTRIBUTORS BE
 * LIABLE FOR ANY DIRECT, INDIRECT, INCIDENTAL, SPECIAL, EXEMPLARY, OR
 * CONSEQUENTIAL DAMAGES (INCLUDING, BUT NOT LIMITED TO, PROCUREMENT OF
 * SUBSTITUTE GOODS OR SERVICES; LOSS OF USE, DATA, OR PROFITS; OR BUSINESS
 * INTERRUPTION) HOWEVER CAUSED AND ON ANY THEORY OF LIABILITY, WHETHER IN
 * CONTRACT, STRICT LIABILITY, OR TORT (INCLUDING NEGLIGENCE OR OTHERWISE)
 * ARISING IN ANY WAY OUT OF THE USE OF THIS SOFTWARE, EVEN IF ADVISED OF THE
 * POSSIBILITY OF SUCH DAMAGE.
 */

#ifndef SRC_COMPONENTS_HMI_MESSAGE_HANDLER_INCLUDE_HMI_MESSAGE_HANDLER_HMI_MESSAGE_HANDLER_H_
#define SRC_COMPONENTS_HMI_MESSAGE_HANDLER_INCLUDE_HMI_MESSAGE_HANDLER_HMI_MESSAGE_HANDLER_H_

#include "hmi_message_handler/hmi_message_sender.h"
#include "hmi_message_handler/hmi_message_observer.h"
#include "hmi_message_handler/hmi_message_handler_settings.h"

namespace hmi_message_handler {

class HMIMessageAdapter;
/**
 * \class HMIMessageHandler
 * \brief Abstract class for handling different HMI adapters;
 * establishing interface for message exchange between SDL core and HMI.
 */
class HMIMessageHandler : public HMIMessageObserver, public HMIMessageSender {
 public:
  virtual ~HMIMessageHandler() {}
  virtual void AddHMIMessageAdapter(HMIMessageAdapter* adapter) = 0;
  virtual void RemoveHMIMessageAdapter(HMIMessageAdapter* adapter) = 0;
<<<<<<< HEAD

  /**
   * \brief Hmi message handler settings getter
   * \return pointer to hmi message handler settings class
   */
  virtual const HMIMessageHandlerSettings& get_settings() const = 0;
=======
  /**
   * @brief Subscribes to notification from HMI
   * @param hmi_notification string with notification name
   */
  virtual void SubscribeToHMINotification(
      const std::string& hmi_notification) = 0;
>>>>>>> d228ddc1
};

}  // namespace hmi_message_handler

#endif  // SRC_COMPONENTS_HMI_MESSAGE_HANDLER_INCLUDE_HMI_MESSAGE_HANDLER_HMI_MESSAGE_HANDLER_H_<|MERGE_RESOLUTION|>--- conflicted
+++ resolved
@@ -50,21 +50,19 @@
   virtual ~HMIMessageHandler() {}
   virtual void AddHMIMessageAdapter(HMIMessageAdapter* adapter) = 0;
   virtual void RemoveHMIMessageAdapter(HMIMessageAdapter* adapter) = 0;
-<<<<<<< HEAD
 
-  /**
+/**
    * \brief Hmi message handler settings getter
    * \return pointer to hmi message handler settings class
    */
   virtual const HMIMessageHandlerSettings& get_settings() const = 0;
-=======
-  /**
+  
+/**
    * @brief Subscribes to notification from HMI
    * @param hmi_notification string with notification name
    */
   virtual void SubscribeToHMINotification(
       const std::string& hmi_notification) = 0;
->>>>>>> d228ddc1
 };
 
 }  // namespace hmi_message_handler
